--- conflicted
+++ resolved
@@ -98,7 +98,7 @@
     print("-" * 30)
     create_required_directories()
     print("-" * 30) 
-<<<<<<< HEAD
+
     if os.path.exists(DB_PATH):
         print(f"Existing database found at {DB_PATH}. Skipping init_db to preserve data.")
         ensure_tags_column()
@@ -111,21 +111,7 @@
             print(f"An error occurred during database initialization (app.init_db): {e}")
             print("Please check the output from app.init_db for more details, or run app.py with init_db() uncommented if issues persist.")
             sys.exit(1)  # Exit if DB initialization fails
-=======
-    print("Initializing database (calling app.init_db)...")
-    try:
-        init_db()  # This function is imported from app.py
-        print("Database initialization process (app.init_db) completed.")
-        # Ensure older databases get the 'tags' column
-        try:
-            add_tags_column()
-        except Exception as e:
-            print(f"Warning: could not ensure 'tags' column exists: {e}")
-    except Exception as e:
-        print(f"An error occurred during database initialization (app.init_db): {e}")
-        print("Please check the output from app.init_db for more details, or run app.py with init_db() uncommented if issues persist.")
-        sys.exit(1)  # Exit if DB initialization fails
->>>>>>> 9f02dfd2
+
     print("-" * 30)
     print("Project initialization script completed successfully.")
     print("Remember to activate your virtual environment if you haven't already.")
