--- conflicted
+++ resolved
@@ -579,14 +579,12 @@
             try:
                 upload_database(versioned=False)
                 upload_media()
-<<<<<<< HEAD
                 try:
                     from app import export_admin_config
                     export_admin_config()
                 except Exception as exc:
                     print(f"Failed to export admin config: {exc}")
-=======
->>>>>>> b3aea979
+
                 upload_config()
             except Exception as exc:
                 print(f"Failed to upload data to Azure: {exc}")
