#!/usr/bin/env python3

import sys
import os
import pathlib
from app import (
    app,
    db,
    User,
    Resource,
    Booking,
    Role,
    AuditLog,
    FloorMap,
    resource_roles_table,
    user_roles_table,
)
from werkzeug.security import generate_password_hash
from datetime import datetime, date, timedelta, time
from add_resource_tags_column import add_tags_column
<<<<<<< HEAD
from json_config import load_config, save_config, import_admin_data, export_admin_config
=======
from json_config import load_config, save_config

>>>>>>> a30ee93a

AZURE_PRIMARY_STORAGE = bool(os.environ.get("AZURE_PRIMARY_STORAGE"))
if AZURE_PRIMARY_STORAGE:
    try:
        from azure_storage import (
            download_database,
            download_media,
            download_config,
            upload_database,
            upload_media,
            upload_config,
        )
    except Exception as exc:  # pragma: no cover - optional
        print(f"Warning: Azure storage unavailable: {exc}")
        AZURE_PRIMARY_STORAGE = False

MIN_PYTHON_VERSION = (3, 7)
DATA_DIR_NAME = "data"
STATIC_DIR_NAME = "static"
FLOOR_MAP_UPLOADS_DIR_NAME = os.path.join(STATIC_DIR_NAME, "floor_map_uploads")
RESOURCE_UPLOADS_DIR_NAME = os.path.join(STATIC_DIR_NAME, "resource_uploads")
DB_PATH = os.path.join(
    os.path.abspath(os.path.dirname(__file__)), DATA_DIR_NAME, "site.db"
)

if AZURE_PRIMARY_STORAGE:
    print("Downloading database from Azure storage...")
    try:
        download_database()
    except Exception as exc:
        print(f"Failed to download database from Azure: {exc}")


def check_python_version():
    """Checks if the current Python version meets the minimum requirement."""
    print("Checking Python version...")
    if sys.version_info < MIN_PYTHON_VERSION:
        print(
            f"Error: Your Python version is {sys.version_info.major}.{sys.version_info.minor}."
            f" This project requires Python {MIN_PYTHON_VERSION[0]}.{MIN_PYTHON_VERSION[1]} or higher."
        )
        sys.exit(1)
    print(
        f"Python version {sys.version_info.major}.{sys.version_info.minor} is sufficient."
    )
    return True


def create_required_directories():
    """Creates the data directory and floor map uploads directory if they don't exist."""
    # Create data directory
    data_dir = pathlib.Path(__file__).resolve().parent / DATA_DIR_NAME
    print(f"Checking for '{DATA_DIR_NAME}' directory...")
    if not data_dir.exists():
        try:
            data_dir.mkdir(parents=True, exist_ok=True)
            print(f"Created '{data_dir}' directory.")
        except OSError as e:
            print(f"Error: Could not create '{data_dir}' directory: {e}")
            sys.exit(1)
    else:
        print(f"'{data_dir}' directory already exists.")

    # Create static directory if it doesn't exist
    static_dir = pathlib.Path(__file__).resolve().parent / STATIC_DIR_NAME
    if not static_dir.exists():
        try:
            static_dir.mkdir(parents=True, exist_ok=True)
            print(f"Created '{static_dir}' directory.")
        except OSError as e:
            print(f"Error: Could not create '{static_dir}' directory: {e}")
            # Decide if this is fatal, for now, we'll let it pass if data_dir was created
            # sys.exit(1)
    else:
        print(f"'{static_dir}' directory already exists (good).")

    # Create floor map uploads directory
    floor_map_uploads_dir = (
        pathlib.Path(__file__).resolve().parent / FLOOR_MAP_UPLOADS_DIR_NAME
    )
    print(f"Checking for '{FLOOR_MAP_UPLOADS_DIR_NAME}' directory...")
    if not floor_map_uploads_dir.exists():
        try:
            floor_map_uploads_dir.mkdir(parents=True, exist_ok=True)
            print(f"Created '{floor_map_uploads_dir}' directory.")
        except OSError as e:
            print(f"Error: Could not create '{floor_map_uploads_dir}' directory: {e}")
            # Decide if this is fatal
            # sys.exit(1)
    else:
        print(f"'{floor_map_uploads_dir}' directory already exists.")

    resource_uploads_dir = (
        pathlib.Path(__file__).resolve().parent / RESOURCE_UPLOADS_DIR_NAME
    )
    print(f"Checking for '{RESOURCE_UPLOADS_DIR_NAME}' directory...")
    if not resource_uploads_dir.exists():
        try:
            resource_uploads_dir.mkdir(parents=True, exist_ok=True)
            print(f"Created '{resource_uploads_dir}' directory.")
        except OSError as e:
            print(f"Error: Could not create '{resource_uploads_dir}' directory: {e}")
    else:
        print(f"'{resource_uploads_dir}' directory already exists.")

    if AZURE_PRIMARY_STORAGE:
        print("Downloading media from Azure storage...")
        try:
            download_media()
            download_config()
        except Exception as exc:
            print(f"Failed to download media from Azure: {exc}")

    return True


def ensure_tags_column():
    """Ensure the 'tags' column exists in the resource table."""
    if not os.path.exists(DB_PATH):
        print("Database file not found, skipping 'tags' column check.")
        return

    try:
        add_tags_column()
    except Exception as exc:
        print(f"Failed to ensure 'tags' column exists: {exc}")


def ensure_resource_image_column():
    """Ensure the 'image_filename' column exists in the resource table."""
    if not os.path.exists(DB_PATH):
        print("Database file not found, skipping 'image_filename' column check.")
        return

    import sqlite3

    try:
        conn = sqlite3.connect(DB_PATH)
        cursor = conn.cursor()
        cursor.execute("PRAGMA table_info(resource)")
        columns = [info[1] for info in cursor.fetchall()]
        if "image_filename" not in columns:
            print("Adding 'image_filename' column to 'resource' table...")
            cursor.execute(
                "ALTER TABLE resource ADD COLUMN image_filename VARCHAR(255)"
            )
            conn.commit()
            print("'image_filename' column added.")
        else:
            print("'image_filename' column already exists. No action taken.")
    except Exception as exc:
        print(f"Failed to ensure 'image_filename' column exists: {exc}")
    finally:
        if "conn" in locals():
            conn.close()


def ensure_floor_map_columns():
    """Ensure the 'location' and 'floor' columns exist in the floor_map table."""
    if not os.path.exists(DB_PATH):
        print("Database file not found, skipping floor_map column checks.")
        return

    import sqlite3

    try:
        conn = sqlite3.connect(DB_PATH)
        cursor = conn.cursor()
        cursor.execute("PRAGMA table_info(floor_map)")
        columns = [info[1] for info in cursor.fetchall()]
        to_commit = False

        if "location" not in columns:
            print("Adding 'location' column to 'floor_map' table...")
            cursor.execute("ALTER TABLE floor_map ADD COLUMN location VARCHAR(100)")
            to_commit = True
        else:
            print("'location' column already exists. No action taken for this column.")

        if "floor" not in columns:
            print("Adding 'floor' column to 'floor_map' table...")
            cursor.execute("ALTER TABLE floor_map ADD COLUMN floor VARCHAR(50)")
            to_commit = True
        else:
            print("'floor' column already exists. No action taken for this column.")

        if to_commit:
            conn.commit()
            print("Floor map column additions committed.")
    except Exception as exc:
        print(f"Failed to ensure floor_map columns exist: {exc}")
    finally:
        if "conn" in locals():
            conn.close()


def ensure_scheduled_status_columns():
    """Ensure the 'scheduled_status' and 'scheduled_status_at' columns exist in the resource table."""
    if not os.path.exists(DB_PATH):
        print("Database file not found, skipping scheduled status column checks.")
        return

    import sqlite3

    try:
        conn = sqlite3.connect(DB_PATH)
        cursor = conn.cursor()
        cursor.execute("PRAGMA table_info(resource)")
        columns = [info[1] for info in cursor.fetchall()]
        to_commit = False

        if "scheduled_status" not in columns:
            print("Adding 'scheduled_status' column to 'resource' table...")
            cursor.execute(
                "ALTER TABLE resource ADD COLUMN scheduled_status VARCHAR(50)"
            )
            to_commit = True
        else:
            print(
                "'scheduled_status' column already exists. No action taken for this column."
            )

        if "scheduled_status_at" not in columns:
            print("Adding 'scheduled_status_at' column to 'resource' table...")
            cursor.execute(
                "ALTER TABLE resource ADD COLUMN scheduled_status_at DATETIME"
            )
            to_commit = True
        else:
            print(
                "'scheduled_status_at' column already exists. No action taken for this column."
            )

        if to_commit:
            conn.commit()
            print("Scheduled status column additions committed.")
    except Exception as exc:
        print(f"Failed to ensure scheduled status columns exist: {exc}")
    finally:
        if "conn" in locals():
            conn.close()


def verify_db_schema():
    """Check if the existing database has the expected tables and columns."""
    if not os.path.exists(DB_PATH):
        return False

    import sqlite3

    expected_schema = {
        "user": {
            "id",
            "username",
            "email",
            "password_hash",
            "is_admin",
            "google_id",
            "google_email",
        },
        "role": {"id", "name", "description", "permissions"},
        "user_roles": {"user_id", "role_id"},
        "floor_map": {"id", "name", "image_filename", "location", "floor"},
        "resource": {
            "id",
            "name",
            "capacity",
            "equipment",
            "tags",
            "booking_restriction",
            "status",
            "published_at",
            "allowed_user_ids",
            "image_filename",
            "is_under_maintenance",
            "maintenance_until",
            "max_recurrence_count",
            "scheduled_status",
            "scheduled_status_at",
            "floor_map_id",
            "map_coordinates",
        },
        "resource_roles": {"resource_id", "role_id"},
        "booking": {
            "id",
            "resource_id",
            "user_name",
            "start_time",
            "end_time",
            "title",
            "checked_in_at",
            "checked_out_at",
            "status",
            "recurrence_rule",
        },
        "waitlist_entry": {"id", "resource_id", "user_id", "timestamp"},
        "audit_log": {"id", "timestamp", "user_id", "username", "action", "details"},
    }

    try:
        conn = sqlite3.connect(DB_PATH)
        cursor = conn.cursor()
        for table, cols in expected_schema.items():
            cursor.execute(f"PRAGMA table_info({table})")
            info = cursor.fetchall()
            if not info:
                print(f"Missing table: {table}")
                return False
            existing = {row[1] for row in info}
            if not cols.issubset(existing):
                missing = cols - existing
                print(f"Table '{table}' missing columns: {', '.join(missing)}")
                return False
        return True
    except Exception as exc:
        print(f"Error verifying database schema: {exc}")
        return False
    finally:
        if "conn" in locals():
            conn.close()


# Moved from app.py
def init_db(force=False):
    with app.app_context():
        app.logger.info("Starting database initialization...")

        app.logger.info("Creating database tables (if they don't exist)...")
        db.create_all()
        app.logger.info("Database tables creation/verification step completed.")

        # Populate from JSON configuration if database is empty
        from json_config import import_admin_config
        import_admin_config()

        if not force:
            existing = any(
                [
                    db.session.query(User.id).first(),
                    db.session.query(Resource.id).first(),
                    db.session.query(Role.id).first(),
                    db.session.query(Booking.id).first(),
                ]
            )
            if existing:
                app.logger.warning(
                    "init_db aborted: existing data detected. "
                    "Pass force=True to reset database."
                )
                return

        app.logger.info("Attempting to delete existing data in corrected order...")
        # Corrected Deletion Order: AuditLog -> Booking -> resource_roles_table -> Resource -> FloorMap -> user_roles_table -> User -> Role
        app.logger.info("Deleting existing AuditLog entries...")
        num_audit_logs_deleted = db.session.query(AuditLog).delete()
        app.logger.info(f"Deleted {num_audit_logs_deleted} AuditLog entries.")

        app.logger.info("Deleting existing Bookings...")
        num_bookings_deleted = db.session.query(Booking).delete()
        app.logger.info(f"Deleted {num_bookings_deleted} Bookings.")

        app.logger.info("Deleting existing Resource-Role associations...")
        db.session.execute(resource_roles_table.delete())  # Clear association table
        app.logger.info("Resource-Role associations deleted.")

        app.logger.info("Deleting existing Resources...")
        num_resources_deleted = db.session.query(Resource).delete()
        app.logger.info(f"Deleted {num_resources_deleted} Resources.")

        app.logger.info("Deleting existing FloorMaps...")
        num_floormaps_deleted = db.session.query(FloorMap).delete()
        app.logger.info(f"Deleted {num_floormaps_deleted} FloorMaps.")

        app.logger.info("Deleting existing User-Role associations...")
        db.session.execute(user_roles_table.delete())  # Clear association table
        app.logger.info("User-Role associations deleted.")

        app.logger.info("Deleting existing Users...")
        num_users_deleted = db.session.query(User).delete()
        app.logger.info(f"Deleted {num_users_deleted} Users.")

        app.logger.info("Deleting existing Roles...")
        num_roles_deleted = db.session.query(Role).delete()
        app.logger.info(f"Deleted {num_roles_deleted} Roles.")

        try:
            db.session.commit()
            app.logger.info("Successfully committed deletions of existing data.")
        except Exception as e:
            db.session.rollback()
            app.logger.exception("Error committing deletions during DB initialization:")

<<<<<<< HEAD
        # Populate admin configuration from JSON
        try:
            import_admin_data(db, User, Role, FloorMap, Resource)
            app.logger.info("Imported admin configuration from JSON.")
        except Exception as e:
            db.session.rollback()
            app.logger.exception("Error importing admin config during DB initialization:")
=======
        app.logger.info("Importing admin data from JSON configuration...")
        try:
            import_admin_data(db, User, Role)
            app.logger.info("Admin users and roles imported from configuration.")
        except Exception as e:
            db.session.rollback()
            app.logger.exception("Error importing admin configuration:")
>>>>>>> a30ee93a

        admin_user_for_perms = User.query.filter_by(username='admin').first()
        standard_user_for_perms = User.query.filter_by(username='user').first()

        admin_user_id_str = str(admin_user_for_perms.id) if admin_user_for_perms else "1"
        standard_user_id_str = str(standard_user_for_perms.id) if standard_user_for_perms else "2"

        # Fetch roles for sample data assignment
        admin_role_for_resource = Role.query.filter_by(name="Administrator").first()
        standard_role_for_resource = Role.query.filter_by(name="StandardUser").first()

        app.logger.info("Adding sample resources...")
        try:
            res_alpha = Resource(
                name="Conference Room Alpha",
                capacity=10,
                equipment="Projector,Whiteboard,Teleconference",
                tags="large,video",
                booking_restriction=None,
                status='published',
                published_at=datetime.utcnow(),
                allowed_user_ids=None,
            )  # No specific user IDs, open to roles
            if standard_role_for_resource:
                res_alpha.roles.append(standard_role_for_resource)
            if admin_role_for_resource:  # Admins can also book
                res_alpha.roles.append(admin_role_for_resource)

            res_beta = Resource(
                name="Meeting Room Beta",
                capacity=6,
                equipment="Teleconference,Whiteboard",
                tags="medium",
                booking_restriction='all_users',
                status='published',
                published_at=datetime.utcnow(),  # 'all_users' might be redundant now
                allowed_user_ids=f"{standard_user_id_str},{admin_user_id_str}",
            )  # Can keep user_ids for specific overrides
            # No specific roles assigned to Beta, relies on allowed_user_ids or booking_restriction logic

            res_gamma = Resource(
                name="Focus Room Gamma",
                capacity=2,
                equipment="Whiteboard",
                tags="quiet",
                booking_restriction='admin_only',
                status='draft',
                published_at=None,  # admin_only might be redundant
                allowed_user_ids=None,
            )
            if admin_role_for_resource:
                res_gamma.roles.append(admin_role_for_resource)

            res_delta = Resource(
                name="Quiet Pod Delta",
                capacity=1,
                equipment=None,
                tags="quiet,small",
                booking_restriction=None,
                status='draft',
                published_at=None,
                allowed_user_ids=None,
            )
            if standard_role_for_resource:
                res_delta.roles.append(standard_role_for_resource)
            # If admin should also have access by default to standard_user resources, add admin_role too.
            # Or rely on a global admin override in permission checking logic.

            res_omega = Resource(
                name="Archived Room Omega",
                capacity=5,
                equipment="Old Projector",
                tags="archived",
                booking_restriction=None,
                status='archived',
                published_at=datetime.utcnow() - timedelta(days=30),
                allowed_user_ids=None,
            )
            # Typically archived resources don't need role assignments unless there's a use case.

            sample_resources_list = [res_alpha, res_beta, res_gamma, res_delta, res_omega]
            db.session.add_all(sample_resources_list)
            db.session.commit()
            app.logger.info(
                f"Successfully added {len(sample_resources_list)} sample resources with roles."
            )
        except Exception as e:
            db.session.rollback()
            app.logger.exception("Error adding sample resources during DB initialization:")


        app.logger.info("Adding sample bookings...")
        resource_alpha = Resource.query.filter_by(name="Conference Room Alpha").first()
        resource_beta = Resource.query.filter_by(name="Meeting Room Beta").first()

        if resource_alpha and resource_beta:
            try:
                sample_bookings = [
                    Booking(
                        resource_id=resource_alpha.id,
                        user_name="user1",
                        title="Team Sync Alpha",
                        start_time=datetime.combine(date.today(), time(9, 0)),
                        end_time=datetime.combine(date.today(), time(10, 0)),
                    ),
                    Booking(
                        resource_id=resource_alpha.id,
                        user_name="user2",
                        title="Client Meeting",
                        start_time=datetime.combine(date.today(), time(11, 0)),
                        end_time=datetime.combine(date.today(), time(12, 30)),
                    ),
                    Booking(
                        resource_id=resource_alpha.id,
                        user_name="user1",
                        title="Project Update Alpha",
                        start_time=datetime.combine(
                            date.today() + timedelta(days=1), time(14, 0)
                        ),
                        end_time=datetime.combine(
                            date.today() + timedelta(days=1), time(15, 0)
                        ),
                    ),
                    Booking(
                        resource_id=resource_beta.id,
                        user_name="user3",
                        title="Quick Chat Beta",
                        start_time=datetime.combine(date.today(), time(10, 0)),
                        end_time=datetime.combine(date.today(), time(10, 30)),
                    ),
                    Booking(
                        resource_id=resource_beta.id,
                        user_name="user1",
                        title="Planning Session Beta",
                        start_time=datetime.combine(date.today(), time(14, 0)),
                        end_time=datetime.combine(date.today(), time(16, 0)),
                    ),
                ]
                db.session.bulk_save_objects(sample_bookings)
                db.session.commit()
                app.logger.info(
                    f"Successfully added {len(sample_bookings)} sample bookings."
                )
            except Exception as e:
                db.session.rollback()
                app.logger.exception(
                    "Error adding sample bookings during DB initialization:"
                )
        else:
            app.logger.warning(
                "Could not find sample resources 'Conference Room Alpha' or 'Meeting Room Beta' to create bookings for. Skipping sample booking addition."
            )

        # Export any created users and roles back to the JSON configuration
        try:
            export_admin_data(db, User, Role)
        except Exception:
            app.logger.exception("Failed to export admin data to configuration:")


        app.logger.info("Database initialization script completed.")
        # Export current admin configuration to JSON
        try:
            export_admin_config(db, User, Role, FloorMap, Resource)
            app.logger.info("Exported admin configuration to JSON.")
        except Exception as e:
            app.logger.exception("Error exporting admin config after initialization:")

        if AZURE_PRIMARY_STORAGE:
            print("Uploading database and media to Azure storage...")
            try:
                upload_database(versioned=False)
                upload_media()
                upload_config()
            except Exception as exc:
                print(f"Failed to upload data to Azure: {exc}")


def main():
    """Main function to run setup checks and tasks."""
    print("Starting project initialization...")

    check_python_version()
    print("-" * 30)
    create_required_directories()
    # Ensure configuration JSON exists
    cfg = load_config()
    save_config(cfg)
    print("-" * 30)

    if os.path.exists(DB_PATH):
        print(f"Existing database found at {DB_PATH}. Verifying structure...")
        if verify_db_schema():
            print("Database structure looks correct. No action needed.")
            return
        else:
            print("Database structure invalid or outdated. Recreating database...")
            try:
                os.remove(DB_PATH)
            except OSError as exc:
                print(f"Unable to remove old database: {exc}")
                sys.exit(1)

    print("Initializing database...")
    try:
        init_db()
        print("Database initialization process completed.")
        try:
            from app import export_admin_config
            export_admin_config()
        except Exception as exc:
            print(f"Failed to export admin config: {exc}")
    except Exception as e:
        print(f"An error occurred during database initialization: {e}")
        print(
            "Please check the output from init_db for more details, or run this script again if issues persist."
        )
        sys.exit(1)  # Exit if DB initialization fails

    print("-" * 30)
    print("Project initialization script completed successfully.")
    print("Remember to activate your virtual environment if you haven't already.")
    print("Next steps (if applicable):")
    print("  - Install dependencies: pip install -r requirements.txt")
    print("  - Run the application (see README.md for details)")


if __name__ == "__main__":
    main()<|MERGE_RESOLUTION|>--- conflicted
+++ resolved
@@ -18,12 +18,8 @@
 from werkzeug.security import generate_password_hash
 from datetime import datetime, date, timedelta, time
 from add_resource_tags_column import add_tags_column
-<<<<<<< HEAD
 from json_config import load_config, save_config, import_admin_data, export_admin_config
-=======
-from json_config import load_config, save_config
-
->>>>>>> a30ee93a
+
 
 AZURE_PRIMARY_STORAGE = bool(os.environ.get("AZURE_PRIMARY_STORAGE"))
 if AZURE_PRIMARY_STORAGE:
@@ -416,7 +412,6 @@
             db.session.rollback()
             app.logger.exception("Error committing deletions during DB initialization:")
 
-<<<<<<< HEAD
         # Populate admin configuration from JSON
         try:
             import_admin_data(db, User, Role, FloorMap, Resource)
@@ -424,15 +419,7 @@
         except Exception as e:
             db.session.rollback()
             app.logger.exception("Error importing admin config during DB initialization:")
-=======
-        app.logger.info("Importing admin data from JSON configuration...")
-        try:
-            import_admin_data(db, User, Role)
-            app.logger.info("Admin users and roles imported from configuration.")
-        except Exception as e:
-            db.session.rollback()
-            app.logger.exception("Error importing admin configuration:")
->>>>>>> a30ee93a
+
 
         admin_user_for_perms = User.query.filter_by(username='admin').first()
         standard_user_for_perms = User.query.filter_by(username='user').first()
