#!/usr/bin/env python3

import sys
import os
import pathlib
from app import (
    app,
    db,
    User,
    Resource,
    Booking,
    Role,
    AuditLog,
    FloorMap,
    resource_roles_table,
    user_roles_table,
)
from werkzeug.security import generate_password_hash
from datetime import datetime, date, timedelta, time
from add_resource_tags_column import add_tags_column
<<<<<<< HEAD
from json_config import load_config, save_config
=======
from json_config import (
    load_config,
    save_config,
    import_admin_data,
    export_admin_data,
)

>>>>>>> ebc4bb64

AZURE_PRIMARY_STORAGE = bool(os.environ.get("AZURE_PRIMARY_STORAGE"))
if AZURE_PRIMARY_STORAGE:
    try:
        from azure_storage import (
            download_database,
            download_media,
            download_config,
            upload_database,
            upload_media,
            upload_config,
        )
    except Exception as exc:  # pragma: no cover - optional
        print(f"Warning: Azure storage unavailable: {exc}")
        AZURE_PRIMARY_STORAGE = False

MIN_PYTHON_VERSION = (3, 7)
DATA_DIR_NAME = "data"
STATIC_DIR_NAME = "static"
FLOOR_MAP_UPLOADS_DIR_NAME = os.path.join(STATIC_DIR_NAME, "floor_map_uploads")
RESOURCE_UPLOADS_DIR_NAME = os.path.join(STATIC_DIR_NAME, "resource_uploads")
DB_PATH = os.path.join(
    os.path.abspath(os.path.dirname(__file__)), DATA_DIR_NAME, "site.db"
)

if AZURE_PRIMARY_STORAGE:
    print("Downloading database from Azure storage...")
    try:
        download_database()
    except Exception as exc:
        print(f"Failed to download database from Azure: {exc}")


def check_python_version():
    """Checks if the current Python version meets the minimum requirement."""
    print("Checking Python version...")
    if sys.version_info < MIN_PYTHON_VERSION:
        print(
            f"Error: Your Python version is {sys.version_info.major}.{sys.version_info.minor}."
            f" This project requires Python {MIN_PYTHON_VERSION[0]}.{MIN_PYTHON_VERSION[1]} or higher."
        )
        sys.exit(1)
    print(
        f"Python version {sys.version_info.major}.{sys.version_info.minor} is sufficient."
    )
    return True


def create_required_directories():
    """Creates the data directory and floor map uploads directory if they don't exist."""
    # Create data directory
    data_dir = pathlib.Path(__file__).resolve().parent / DATA_DIR_NAME
    print(f"Checking for '{DATA_DIR_NAME}' directory...")
    if not data_dir.exists():
        try:
            data_dir.mkdir(parents=True, exist_ok=True)
            print(f"Created '{data_dir}' directory.")
        except OSError as e:
            print(f"Error: Could not create '{data_dir}' directory: {e}")
            sys.exit(1)
    else:
        print(f"'{data_dir}' directory already exists.")

    # Create static directory if it doesn't exist
    static_dir = pathlib.Path(__file__).resolve().parent / STATIC_DIR_NAME
    if not static_dir.exists():
        try:
            static_dir.mkdir(parents=True, exist_ok=True)
            print(f"Created '{static_dir}' directory.")
        except OSError as e:
            print(f"Error: Could not create '{static_dir}' directory: {e}")
            # Decide if this is fatal, for now, we'll let it pass if data_dir was created
            # sys.exit(1)
    else:
        print(f"'{static_dir}' directory already exists (good).")

    # Create floor map uploads directory
    floor_map_uploads_dir = (
        pathlib.Path(__file__).resolve().parent / FLOOR_MAP_UPLOADS_DIR_NAME
    )
    print(f"Checking for '{FLOOR_MAP_UPLOADS_DIR_NAME}' directory...")
    if not floor_map_uploads_dir.exists():
        try:
            floor_map_uploads_dir.mkdir(parents=True, exist_ok=True)
            print(f"Created '{floor_map_uploads_dir}' directory.")
        except OSError as e:
            print(f"Error: Could not create '{floor_map_uploads_dir}' directory: {e}")
            # Decide if this is fatal
            # sys.exit(1)
    else:
        print(f"'{floor_map_uploads_dir}' directory already exists.")

    resource_uploads_dir = (
        pathlib.Path(__file__).resolve().parent / RESOURCE_UPLOADS_DIR_NAME
    )
    print(f"Checking for '{RESOURCE_UPLOADS_DIR_NAME}' directory...")
    if not resource_uploads_dir.exists():
        try:
            resource_uploads_dir.mkdir(parents=True, exist_ok=True)
            print(f"Created '{resource_uploads_dir}' directory.")
        except OSError as e:
            print(f"Error: Could not create '{resource_uploads_dir}' directory: {e}")
    else:
        print(f"'{resource_uploads_dir}' directory already exists.")

    if AZURE_PRIMARY_STORAGE:
        print("Downloading media from Azure storage...")
        try:
            download_media()
            download_config()
        except Exception as exc:
            print(f"Failed to download media from Azure: {exc}")

    return True


def ensure_tags_column():
    """Ensure the 'tags' column exists in the resource table."""
    if not os.path.exists(DB_PATH):
        print("Database file not found, skipping 'tags' column check.")
        return

    try:
        add_tags_column()
    except Exception as exc:
        print(f"Failed to ensure 'tags' column exists: {exc}")


def ensure_resource_image_column():
    """Ensure the 'image_filename' column exists in the resource table."""
    if not os.path.exists(DB_PATH):
        print("Database file not found, skipping 'image_filename' column check.")
        return

    import sqlite3

    try:
        conn = sqlite3.connect(DB_PATH)
        cursor = conn.cursor()
        cursor.execute("PRAGMA table_info(resource)")
        columns = [info[1] for info in cursor.fetchall()]
        if "image_filename" not in columns:
            print("Adding 'image_filename' column to 'resource' table...")
            cursor.execute(
                "ALTER TABLE resource ADD COLUMN image_filename VARCHAR(255)"
            )
            conn.commit()
            print("'image_filename' column added.")
        else:
            print("'image_filename' column already exists. No action taken.")
    except Exception as exc:
        print(f"Failed to ensure 'image_filename' column exists: {exc}")
    finally:
        if "conn" in locals():
            conn.close()


def ensure_floor_map_columns():
    """Ensure the 'location' and 'floor' columns exist in the floor_map table."""
    if not os.path.exists(DB_PATH):
        print("Database file not found, skipping floor_map column checks.")
        return

    import sqlite3

    try:
        conn = sqlite3.connect(DB_PATH)
        cursor = conn.cursor()
        cursor.execute("PRAGMA table_info(floor_map)")
        columns = [info[1] for info in cursor.fetchall()]
        to_commit = False

        if "location" not in columns:
            print("Adding 'location' column to 'floor_map' table...")
            cursor.execute("ALTER TABLE floor_map ADD COLUMN location VARCHAR(100)")
            to_commit = True
        else:
            print("'location' column already exists. No action taken for this column.")

        if "floor" not in columns:
            print("Adding 'floor' column to 'floor_map' table...")
            cursor.execute("ALTER TABLE floor_map ADD COLUMN floor VARCHAR(50)")
            to_commit = True
        else:
            print("'floor' column already exists. No action taken for this column.")

        if to_commit:
            conn.commit()
            print("Floor map column additions committed.")
    except Exception as exc:
        print(f"Failed to ensure floor_map columns exist: {exc}")
    finally:
        if "conn" in locals():
            conn.close()


def ensure_scheduled_status_columns():
    """Ensure the 'scheduled_status' and 'scheduled_status_at' columns exist in the resource table."""
    if not os.path.exists(DB_PATH):
        print("Database file not found, skipping scheduled status column checks.")
        return

    import sqlite3

    try:
        conn = sqlite3.connect(DB_PATH)
        cursor = conn.cursor()
        cursor.execute("PRAGMA table_info(resource)")
        columns = [info[1] for info in cursor.fetchall()]
        to_commit = False

        if "scheduled_status" not in columns:
            print("Adding 'scheduled_status' column to 'resource' table...")
            cursor.execute(
                "ALTER TABLE resource ADD COLUMN scheduled_status VARCHAR(50)"
            )
            to_commit = True
        else:
            print(
                "'scheduled_status' column already exists. No action taken for this column."
            )

        if "scheduled_status_at" not in columns:
            print("Adding 'scheduled_status_at' column to 'resource' table...")
            cursor.execute(
                "ALTER TABLE resource ADD COLUMN scheduled_status_at DATETIME"
            )
            to_commit = True
        else:
            print(
                "'scheduled_status_at' column already exists. No action taken for this column."
            )

        if to_commit:
            conn.commit()
            print("Scheduled status column additions committed.")
    except Exception as exc:
        print(f"Failed to ensure scheduled status columns exist: {exc}")
    finally:
        if "conn" in locals():
            conn.close()


def verify_db_schema():
    """Check if the existing database has the expected tables and columns."""
    if not os.path.exists(DB_PATH):
        return False

    import sqlite3

    expected_schema = {
        "user": {
            "id",
            "username",
            "email",
            "password_hash",
            "is_admin",
            "google_id",
            "google_email",
        },
        "role": {"id", "name", "description", "permissions"},
        "user_roles": {"user_id", "role_id"},
        "floor_map": {"id", "name", "image_filename", "location", "floor"},
        "resource": {
            "id",
            "name",
            "capacity",
            "equipment",
            "tags",
            "booking_restriction",
            "status",
            "published_at",
            "allowed_user_ids",
            "image_filename",
            "is_under_maintenance",
            "maintenance_until",
            "max_recurrence_count",
            "scheduled_status",
            "scheduled_status_at",
            "floor_map_id",
            "map_coordinates",
        },
        "resource_roles": {"resource_id", "role_id"},
        "booking": {
            "id",
            "resource_id",
            "user_name",
            "start_time",
            "end_time",
            "title",
            "checked_in_at",
            "checked_out_at",
            "status",
            "recurrence_rule",
        },
        "waitlist_entry": {"id", "resource_id", "user_id", "timestamp"},
        "audit_log": {"id", "timestamp", "user_id", "username", "action", "details"},
    }

    try:
        conn = sqlite3.connect(DB_PATH)
        cursor = conn.cursor()
        for table, cols in expected_schema.items():
            cursor.execute(f"PRAGMA table_info({table})")
            info = cursor.fetchall()
            if not info:
                print(f"Missing table: {table}")
                return False
            existing = {row[1] for row in info}
            if not cols.issubset(existing):
                missing = cols - existing
                print(f"Table '{table}' missing columns: {', '.join(missing)}")
                return False
        return True
    except Exception as exc:
        print(f"Error verifying database schema: {exc}")
        return False
    finally:
        if "conn" in locals():
            conn.close()


# Moved from app.py
def init_db(force=False):
    with app.app_context():
        app.logger.info("Starting database initialization...")

        app.logger.info("Creating database tables (if they don't exist)...")
        db.create_all()
        app.logger.info("Database tables creation/verification step completed.")

        # Populate from JSON configuration if database is empty
        from json_config import import_admin_config
        import_admin_config()

        if not force:
            existing = any(
                [
                    db.session.query(User.id).first(),
                    db.session.query(Resource.id).first(),
                    db.session.query(Role.id).first(),
                    db.session.query(Booking.id).first(),
                ]
            )
            if existing:
                app.logger.warning(
                    "init_db aborted: existing data detected. "
                    "Pass force=True to reset database."
                )
                return

        app.logger.info("Attempting to delete existing data in corrected order...")
        # Corrected Deletion Order: AuditLog -> Booking -> resource_roles_table -> Resource -> FloorMap -> user_roles_table -> User -> Role
        app.logger.info("Deleting existing AuditLog entries...")
        num_audit_logs_deleted = db.session.query(AuditLog).delete()
        app.logger.info(f"Deleted {num_audit_logs_deleted} AuditLog entries.")

        app.logger.info("Deleting existing Bookings...")
        num_bookings_deleted = db.session.query(Booking).delete()
        app.logger.info(f"Deleted {num_bookings_deleted} Bookings.")

        app.logger.info("Deleting existing Resource-Role associations...")
        db.session.execute(resource_roles_table.delete())  # Clear association table
        app.logger.info("Resource-Role associations deleted.")

        app.logger.info("Deleting existing Resources...")
        num_resources_deleted = db.session.query(Resource).delete()
        app.logger.info(f"Deleted {num_resources_deleted} Resources.")

        app.logger.info("Deleting existing FloorMaps...")
        num_floormaps_deleted = db.session.query(FloorMap).delete()
        app.logger.info(f"Deleted {num_floormaps_deleted} FloorMaps.")

        app.logger.info("Deleting existing User-Role associations...")
        db.session.execute(user_roles_table.delete())  # Clear association table
        app.logger.info("User-Role associations deleted.")

        app.logger.info("Deleting existing Users...")
        num_users_deleted = db.session.query(User).delete()
        app.logger.info(f"Deleted {num_users_deleted} Users.")

        app.logger.info("Deleting existing Roles...")
        num_roles_deleted = db.session.query(Role).delete()
        app.logger.info(f"Deleted {num_roles_deleted} Roles.")

        try:
            db.session.commit()
            app.logger.info("Successfully committed deletions of existing data.")
        except Exception as e:
            db.session.rollback()
            app.logger.exception("Error committing deletions during DB initialization:")

        app.logger.info("Importing admin data from JSON configuration...")
        try:
            import_admin_data(db, User, Role)
            app.logger.info("Admin users and roles imported from configuration.")
        except Exception as e:
            db.session.rollback()
            app.logger.exception("Error importing admin configuration:")

        admin_user_for_perms = User.query.filter_by(username='admin').first()
        standard_user_for_perms = User.query.filter_by(username='user').first()

        admin_user_id_str = str(admin_user_for_perms.id) if admin_user_for_perms else "1"
        standard_user_id_str = str(standard_user_for_perms.id) if standard_user_for_perms else "2"

        # Fetch roles for sample data assignment
        admin_role_for_resource = Role.query.filter_by(name="Administrator").first()
        standard_role_for_resource = Role.query.filter_by(name="StandardUser").first()

        app.logger.info("Adding sample resources...")
        try:
            res_alpha = Resource(
                name="Conference Room Alpha",
                capacity=10,
                equipment="Projector,Whiteboard,Teleconference",
                tags="large,video",
                booking_restriction=None,
                status='published',
                published_at=datetime.utcnow(),
                allowed_user_ids=None,
            )  # No specific user IDs, open to roles
            if standard_role_for_resource:
                res_alpha.roles.append(standard_role_for_resource)
            if admin_role_for_resource:  # Admins can also book
                res_alpha.roles.append(admin_role_for_resource)

            res_beta = Resource(
                name="Meeting Room Beta",
                capacity=6,
                equipment="Teleconference,Whiteboard",
                tags="medium",
                booking_restriction='all_users',
                status='published',
                published_at=datetime.utcnow(),  # 'all_users' might be redundant now
                allowed_user_ids=f"{standard_user_id_str},{admin_user_id_str}",
            )  # Can keep user_ids for specific overrides
            # No specific roles assigned to Beta, relies on allowed_user_ids or booking_restriction logic

            res_gamma = Resource(
                name="Focus Room Gamma",
                capacity=2,
                equipment="Whiteboard",
                tags="quiet",
                booking_restriction='admin_only',
                status='draft',
                published_at=None,  # admin_only might be redundant
                allowed_user_ids=None,
            )
            if admin_role_for_resource:
                res_gamma.roles.append(admin_role_for_resource)

            res_delta = Resource(
                name="Quiet Pod Delta",
                capacity=1,
                equipment=None,
                tags="quiet,small",
                booking_restriction=None,
                status='draft',
                published_at=None,
                allowed_user_ids=None,
            )
            if standard_role_for_resource:
                res_delta.roles.append(standard_role_for_resource)
            # If admin should also have access by default to standard_user resources, add admin_role too.
            # Or rely on a global admin override in permission checking logic.

            res_omega = Resource(
                name="Archived Room Omega",
                capacity=5,
                equipment="Old Projector",
                tags="archived",
                booking_restriction=None,
                status='archived',
                published_at=datetime.utcnow() - timedelta(days=30),
                allowed_user_ids=None,
            )
            # Typically archived resources don't need role assignments unless there's a use case.

            sample_resources_list = [res_alpha, res_beta, res_gamma, res_delta, res_omega]
            db.session.add_all(sample_resources_list)
            db.session.commit()
            app.logger.info(
                f"Successfully added {len(sample_resources_list)} sample resources with roles."
            )
        except Exception as e:
            db.session.rollback()
            app.logger.exception("Error adding sample resources during DB initialization:")


        app.logger.info("Adding sample bookings...")
        resource_alpha = Resource.query.filter_by(name="Conference Room Alpha").first()
        resource_beta = Resource.query.filter_by(name="Meeting Room Beta").first()

        if resource_alpha and resource_beta:
            try:
                sample_bookings = [
                    Booking(
                        resource_id=resource_alpha.id,
                        user_name="user1",
                        title="Team Sync Alpha",
                        start_time=datetime.combine(date.today(), time(9, 0)),
                        end_time=datetime.combine(date.today(), time(10, 0)),
                    ),
                    Booking(
                        resource_id=resource_alpha.id,
                        user_name="user2",
                        title="Client Meeting",
                        start_time=datetime.combine(date.today(), time(11, 0)),
                        end_time=datetime.combine(date.today(), time(12, 30)),
                    ),
                    Booking(
                        resource_id=resource_alpha.id,
                        user_name="user1",
                        title="Project Update Alpha",
                        start_time=datetime.combine(
                            date.today() + timedelta(days=1), time(14, 0)
                        ),
                        end_time=datetime.combine(
                            date.today() + timedelta(days=1), time(15, 0)
                        ),
                    ),
                    Booking(
                        resource_id=resource_beta.id,
                        user_name="user3",
                        title="Quick Chat Beta",
                        start_time=datetime.combine(date.today(), time(10, 0)),
                        end_time=datetime.combine(date.today(), time(10, 30)),
                    ),
                    Booking(
                        resource_id=resource_beta.id,
                        user_name="user1",
                        title="Planning Session Beta",
                        start_time=datetime.combine(date.today(), time(14, 0)),
                        end_time=datetime.combine(date.today(), time(16, 0)),
                    ),
                ]
                db.session.bulk_save_objects(sample_bookings)
                db.session.commit()
                app.logger.info(
                    f"Successfully added {len(sample_bookings)} sample bookings."
                )
            except Exception as e:
                db.session.rollback()
                app.logger.exception(
                    "Error adding sample bookings during DB initialization:"
                )
        else:
            app.logger.warning(
                "Could not find sample resources 'Conference Room Alpha' or 'Meeting Room Beta' to create bookings for. Skipping sample booking addition."
            )

        # Export any created users and roles back to the JSON configuration
        try:
            export_admin_data(db, User, Role)
        except Exception:
            app.logger.exception("Failed to export admin data to configuration:")


        app.logger.info("Database initialization script completed.")

        if AZURE_PRIMARY_STORAGE:
            print("Uploading database and media to Azure storage...")
            try:
                upload_database(versioned=False)
                upload_media()
                upload_config()
            except Exception as exc:
                print(f"Failed to upload data to Azure: {exc}")


def main():
    """Main function to run setup checks and tasks."""
    print("Starting project initialization...")

    check_python_version()
    print("-" * 30)
    create_required_directories()
    # Ensure configuration JSON exists
    cfg = load_config()
    save_config(cfg)
    print("-" * 30)

    if os.path.exists(DB_PATH):
        print(f"Existing database found at {DB_PATH}. Verifying structure...")
        if verify_db_schema():
            print("Database structure looks correct. No action needed.")
            return
        else:
            print("Database structure invalid or outdated. Recreating database...")
            try:
                os.remove(DB_PATH)
            except OSError as exc:
                print(f"Unable to remove old database: {exc}")
                sys.exit(1)

    print("Initializing database...")
    try:
        init_db()
        print("Database initialization process completed.")
        try:
            from app import export_admin_config
            export_admin_config()
        except Exception as exc:
            print(f"Failed to export admin config: {exc}")
    except Exception as e:
        print(f"An error occurred during database initialization: {e}")
        print(
            "Please check the output from init_db for more details, or run this script again if issues persist."
        )
        sys.exit(1)  # Exit if DB initialization fails

    print("-" * 30)
    print("Project initialization script completed successfully.")
    print("Remember to activate your virtual environment if you haven't already.")
    print("Next steps (if applicable):")
    print("  - Install dependencies: pip install -r requirements.txt")
    print("  - Run the application (see README.md for details)")


if __name__ == "__main__":
    main()<|MERGE_RESOLUTION|>--- conflicted
+++ resolved
@@ -18,17 +18,8 @@
 from werkzeug.security import generate_password_hash
 from datetime import datetime, date, timedelta, time
 from add_resource_tags_column import add_tags_column
-<<<<<<< HEAD
 from json_config import load_config, save_config
-=======
-from json_config import (
-    load_config,
-    save_config,
-    import_admin_data,
-    export_admin_data,
-)
-
->>>>>>> ebc4bb64
+
 
 AZURE_PRIMARY_STORAGE = bool(os.environ.get("AZURE_PRIMARY_STORAGE"))
 if AZURE_PRIMARY_STORAGE:
