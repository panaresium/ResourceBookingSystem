--- conflicted
+++ resolved
@@ -202,10 +202,6 @@
         if 'conn' in locals():
             conn.close()
 
-<<<<<<< HEAD
-
-=======
->>>>>>> b1a98fdd
 
 # Moved from app.py
 def init_db(force=False):
