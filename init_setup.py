#!/usr/bin/env python3

import sys
import os
import pathlib
from app import (
    app,
    db,
    User,
    Resource,
    Booking,
    Role,
    AuditLog,
    FloorMap,
    resource_roles_table,
    user_roles_table,
)
from werkzeug.security import generate_password_hash
from datetime import datetime, date, timedelta, time
from add_resource_tags_column import add_tags_column
from json_config import load_config, save_config

AZURE_PRIMARY_STORAGE = bool(os.environ.get("AZURE_PRIMARY_STORAGE"))
if AZURE_PRIMARY_STORAGE:
    try:
        from azure_storage import (
            download_database,
            download_media,
            download_config,
            upload_database,
            upload_media,
            upload_config,
        )
    except Exception as exc:  # pragma: no cover - optional
        print(f"Warning: Azure storage unavailable: {exc}")
        AZURE_PRIMARY_STORAGE = False

MIN_PYTHON_VERSION = (3, 7)
DATA_DIR_NAME = "data"
STATIC_DIR_NAME = "static"
FLOOR_MAP_UPLOADS_DIR_NAME = os.path.join(STATIC_DIR_NAME, "floor_map_uploads")
RESOURCE_UPLOADS_DIR_NAME = os.path.join(STATIC_DIR_NAME, "resource_uploads")
DB_PATH = os.path.join(
    os.path.abspath(os.path.dirname(__file__)), DATA_DIR_NAME, "site.db"
)

if AZURE_PRIMARY_STORAGE:
    print("Downloading database from Azure storage...")
    try:
        download_database()
    except Exception as exc:
        print(f"Failed to download database from Azure: {exc}")


def check_python_version():
    """Checks if the current Python version meets the minimum requirement."""
    print("Checking Python version...")
    if sys.version_info < MIN_PYTHON_VERSION:
        print(
            f"Error: Your Python version is {sys.version_info.major}.{sys.version_info.minor}."
            f" This project requires Python {MIN_PYTHON_VERSION[0]}.{MIN_PYTHON_VERSION[1]} or higher."
        )
        sys.exit(1)
    print(
        f"Python version {sys.version_info.major}.{sys.version_info.minor} is sufficient."
    )
    return True


def create_required_directories():
    """Creates the data directory and floor map uploads directory if they don't exist."""
    # Create data directory
    data_dir = pathlib.Path(__file__).resolve().parent / DATA_DIR_NAME
    print(f"Checking for '{DATA_DIR_NAME}' directory...")
    if not data_dir.exists():
        try:
            data_dir.mkdir(parents=True, exist_ok=True)
            print(f"Created '{data_dir}' directory.")
        except OSError as e:
            print(f"Error: Could not create '{data_dir}' directory: {e}")
            sys.exit(1)
    else:
        print(f"'{data_dir}' directory already exists.")

    # Create static directory if it doesn't exist
    static_dir = pathlib.Path(__file__).resolve().parent / STATIC_DIR_NAME
    if not static_dir.exists():
        try:
            static_dir.mkdir(parents=True, exist_ok=True)
            print(f"Created '{static_dir}' directory.")
        except OSError as e:
            print(f"Error: Could not create '{static_dir}' directory: {e}")
            # Decide if this is fatal, for now, we'll let it pass if data_dir was created
            # sys.exit(1)
    else:
        print(f"'{static_dir}' directory already exists (good).")

    # Create floor map uploads directory
    floor_map_uploads_dir = (
        pathlib.Path(__file__).resolve().parent / FLOOR_MAP_UPLOADS_DIR_NAME
    )
    print(f"Checking for '{FLOOR_MAP_UPLOADS_DIR_NAME}' directory...")
    if not floor_map_uploads_dir.exists():
        try:
            floor_map_uploads_dir.mkdir(parents=True, exist_ok=True)
            print(f"Created '{floor_map_uploads_dir}' directory.")
        except OSError as e:
            print(f"Error: Could not create '{floor_map_uploads_dir}' directory: {e}")
            # Decide if this is fatal
            # sys.exit(1)
    else:
        print(f"'{floor_map_uploads_dir}' directory already exists.")

    resource_uploads_dir = (
        pathlib.Path(__file__).resolve().parent / RESOURCE_UPLOADS_DIR_NAME
    )
    print(f"Checking for '{RESOURCE_UPLOADS_DIR_NAME}' directory...")
    if not resource_uploads_dir.exists():
        try:
            resource_uploads_dir.mkdir(parents=True, exist_ok=True)
            print(f"Created '{resource_uploads_dir}' directory.")
        except OSError as e:
            print(f"Error: Could not create '{resource_uploads_dir}' directory: {e}")
    else:
        print(f"'{resource_uploads_dir}' directory already exists.")

    if AZURE_PRIMARY_STORAGE:
        print("Downloading media from Azure storage...")
        try:
            download_media()
            download_config()
        except Exception as exc:
            print(f"Failed to download media from Azure: {exc}")

    return True


def ensure_tags_column():
    """Ensure the 'tags' column exists in the resource table."""
    if not os.path.exists(DB_PATH):
        print("Database file not found, skipping 'tags' column check.")
        return

    try:
        add_tags_column()
    except Exception as exc:
        print(f"Failed to ensure 'tags' column exists: {exc}")


def ensure_resource_image_column():
    """Ensure the 'image_filename' column exists in the resource table."""
    if not os.path.exists(DB_PATH):
        print("Database file not found, skipping 'image_filename' column check.")
        return

    import sqlite3

    try:
        conn = sqlite3.connect(DB_PATH)
        cursor = conn.cursor()
        cursor.execute("PRAGMA table_info(resource)")
        columns = [info[1] for info in cursor.fetchall()]
        if "image_filename" not in columns:
            print("Adding 'image_filename' column to 'resource' table...")
            cursor.execute(
                "ALTER TABLE resource ADD COLUMN image_filename VARCHAR(255)"
            )
            conn.commit()
            print("'image_filename' column added.")
        else:
            print("'image_filename' column already exists. No action taken.")
    except Exception as exc:
        print(f"Failed to ensure 'image_filename' column exists: {exc}")
    finally:
        if "conn" in locals():
            conn.close()


def ensure_floor_map_columns():
    """Ensure the 'location' and 'floor' columns exist in the floor_map table."""
    if not os.path.exists(DB_PATH):
        print("Database file not found, skipping floor_map column checks.")
        return

    import sqlite3

    try:
        conn = sqlite3.connect(DB_PATH)
        cursor = conn.cursor()
        cursor.execute("PRAGMA table_info(floor_map)")
        columns = [info[1] for info in cursor.fetchall()]
        to_commit = False

        if "location" not in columns:
            print("Adding 'location' column to 'floor_map' table...")
            cursor.execute("ALTER TABLE floor_map ADD COLUMN location VARCHAR(100)")
            to_commit = True
        else:
            print("'location' column already exists. No action taken for this column.")

        if "floor" not in columns:
            print("Adding 'floor' column to 'floor_map' table...")
            cursor.execute("ALTER TABLE floor_map ADD COLUMN floor VARCHAR(50)")
            to_commit = True
        else:
            print("'floor' column already exists. No action taken for this column.")

        if to_commit:
            conn.commit()
            print("Floor map column additions committed.")
    except Exception as exc:
        print(f"Failed to ensure floor_map columns exist: {exc}")
    finally:
        if "conn" in locals():
            conn.close()


def ensure_scheduled_status_columns():
    """Ensure the 'scheduled_status' and 'scheduled_status_at' columns exist in the resource table."""
    if not os.path.exists(DB_PATH):
        print("Database file not found, skipping scheduled status column checks.")
        return

    import sqlite3

    try:
        conn = sqlite3.connect(DB_PATH)
        cursor = conn.cursor()
        cursor.execute("PRAGMA table_info(resource)")
        columns = [info[1] for info in cursor.fetchall()]
        to_commit = False

        if "scheduled_status" not in columns:
            print("Adding 'scheduled_status' column to 'resource' table...")
            cursor.execute(
                "ALTER TABLE resource ADD COLUMN scheduled_status VARCHAR(50)"
            )
            to_commit = True
        else:
            print(
                "'scheduled_status' column already exists. No action taken for this column."
            )

        if "scheduled_status_at" not in columns:
            print("Adding 'scheduled_status_at' column to 'resource' table...")
            cursor.execute(
                "ALTER TABLE resource ADD COLUMN scheduled_status_at DATETIME"
            )
            to_commit = True
        else:
            print(
                "'scheduled_status_at' column already exists. No action taken for this column."
            )

        if to_commit:
            conn.commit()
            print("Scheduled status column additions committed.")
    except Exception as exc:
        print(f"Failed to ensure scheduled status columns exist: {exc}")
    finally:
        if "conn" in locals():
            conn.close()


def verify_db_schema():
    """Check if the existing database has the expected tables and columns."""
    if not os.path.exists(DB_PATH):
        return False

    import sqlite3

    expected_schema = {
        "user": {
            "id",
            "username",
            "email",
            "password_hash",
            "is_admin",
            "google_id",
            "google_email",
        },
        "role": {"id", "name", "description", "permissions"},
        "user_roles": {"user_id", "role_id"},
        "floor_map": {"id", "name", "image_filename", "location", "floor"},
        "resource": {
            "id",
            "name",
            "capacity",
            "equipment",
            "tags",
            "booking_restriction",
            "status",
            "published_at",
            "allowed_user_ids",
            "image_filename",
            "is_under_maintenance",
            "maintenance_until",
            "max_recurrence_count",
            "scheduled_status",
            "scheduled_status_at",
            "floor_map_id",
            "map_coordinates",
        },
        "resource_roles": {"resource_id", "role_id"},
        "booking": {
            "id",
            "resource_id",
            "user_name",
            "start_time",
            "end_time",
            "title",
            "checked_in_at",
            "checked_out_at",
            "status",
            "recurrence_rule",
        },
        "waitlist_entry": {"id", "resource_id", "user_id", "timestamp"},
        "audit_log": {"id", "timestamp", "user_id", "username", "action", "details"},
    }

    try:
        conn = sqlite3.connect(DB_PATH)
        cursor = conn.cursor()
        for table, cols in expected_schema.items():
            cursor.execute(f"PRAGMA table_info({table})")
            info = cursor.fetchall()
            if not info:
                print(f"Missing table: {table}")
                return False
            existing = {row[1] for row in info}
            if not cols.issubset(existing):
                missing = cols - existing
                print(f"Table '{table}' missing columns: {', '.join(missing)}")
                return False
        return True
    except Exception as exc:
        print(f"Error verifying database schema: {exc}")
        return False
    finally:
        if "conn" in locals():
            conn.close()


# Moved from app.py
def init_db(force=False):
    with app.app_context():
        app.logger.info("Starting database initialization...")

        app.logger.info("Creating database tables (if they don't exist)...")
        db.create_all()
        app.logger.info("Database tables creation/verification step completed.")

        if not force:
            existing = any(
                [
                    db.session.query(User.id).first(),
                    db.session.query(Resource.id).first(),
                    db.session.query(Role.id).first(),
                    db.session.query(Booking.id).first(),
                ]
            )
            if existing:
                app.logger.warning(
                    "init_db aborted: existing data detected. "
                    "Pass force=True to reset database."
                )
                return

        app.logger.info("Attempting to delete existing data in corrected order...")
        # Corrected Deletion Order: AuditLog -> Booking -> resource_roles_table -> Resource -> FloorMap -> user_roles_table -> User -> Role
        app.logger.info("Deleting existing AuditLog entries...")
        num_audit_logs_deleted = db.session.query(AuditLog).delete()
        app.logger.info(f"Deleted {num_audit_logs_deleted} AuditLog entries.")

        app.logger.info("Deleting existing Bookings...")
        num_bookings_deleted = db.session.query(Booking).delete()
        app.logger.info(f"Deleted {num_bookings_deleted} Bookings.")

        app.logger.info("Deleting existing Resource-Role associations...")
        db.session.execute(resource_roles_table.delete())  # Clear association table
        app.logger.info("Resource-Role associations deleted.")

        app.logger.info("Deleting existing Resources...")
        num_resources_deleted = db.session.query(Resource).delete()
        app.logger.info(f"Deleted {num_resources_deleted} Resources.")

        app.logger.info("Deleting existing FloorMaps...")
        num_floormaps_deleted = db.session.query(FloorMap).delete()
        app.logger.info(f"Deleted {num_floormaps_deleted} FloorMaps.")

        app.logger.info("Deleting existing User-Role associations...")
        db.session.execute(user_roles_table.delete())  # Clear association table
        app.logger.info("User-Role associations deleted.")

        app.logger.info("Deleting existing Users...")
        num_users_deleted = db.session.query(User).delete()
        app.logger.info(f"Deleted {num_users_deleted} Users.")

        app.logger.info("Deleting existing Roles...")
        num_roles_deleted = db.session.query(Role).delete()
        app.logger.info(f"Deleted {num_roles_deleted} Roles.")

        try:
            db.session.commit()
            app.logger.info("Successfully committed deletions of existing data.")
        except Exception as e:
            db.session.rollback()
            app.logger.exception("Error committing deletions during DB initialization:")

        app.logger.info("Loading admin configuration from JSON...")
        try:
            from json_config import load_config, import_admin_config

            cfg = load_config()
            import_admin_config(db.session, cfg)
            app.logger.info("Admin configuration imported from JSON file.")
        except Exception as e:
            db.session.rollback()
            app.logger.exception("Error importing admin configuration from JSON:")

        app.logger.info("Adding sample bookings...")
        resource_alpha = Resource.query.filter_by(name="Conference Room Alpha").first()
        resource_beta = Resource.query.filter_by(name="Meeting Room Beta").first()

        if resource_alpha and resource_beta:
            try:
                sample_bookings = [
                    Booking(
                        resource_id=resource_alpha.id,
                        user_name="user1",
                        title="Team Sync Alpha",
                        start_time=datetime.combine(date.today(), time(9, 0)),
                        end_time=datetime.combine(date.today(), time(10, 0)),
                    ),
                    Booking(
                        resource_id=resource_alpha.id,
                        user_name="user2",
                        title="Client Meeting",
                        start_time=datetime.combine(date.today(), time(11, 0)),
                        end_time=datetime.combine(date.today(), time(12, 30)),
                    ),
                    Booking(
                        resource_id=resource_alpha.id,
                        user_name="user1",
                        title="Project Update Alpha",
                        start_time=datetime.combine(
                            date.today() + timedelta(days=1), time(14, 0)
                        ),
                        end_time=datetime.combine(
                            date.today() + timedelta(days=1), time(15, 0)
                        ),
                    ),
                    Booking(
                        resource_id=resource_beta.id,
                        user_name="user3",
                        title="Quick Chat Beta",
                        start_time=datetime.combine(date.today(), time(10, 0)),
                        end_time=datetime.combine(date.today(), time(10, 30)),
                    ),
                    Booking(
                        resource_id=resource_beta.id,
                        user_name="user1",
                        title="Planning Session Beta",
                        start_time=datetime.combine(date.today(), time(14, 0)),
                        end_time=datetime.combine(date.today(), time(16, 0)),
                    ),
                ]
                db.session.bulk_save_objects(sample_bookings)
                db.session.commit()
                app.logger.info(
                    f"Successfully added {len(sample_bookings)} sample bookings."
                )
            except Exception as e:
                db.session.rollback()
                app.logger.exception(
                    "Error adding sample bookings during DB initialization:"
                )
        else:
            app.logger.warning(
                "Could not find sample resources 'Conference Room Alpha' or 'Meeting Room Beta' to create bookings for. Skipping sample booking addition."
            )

        from json_config import export_admin_config

        export_admin_config(db.session)
        app.logger.info("Database initialization script completed.")

        if AZURE_PRIMARY_STORAGE:
            print("Uploading database and media to Azure storage...")
            try:
                upload_database(versioned=False)
                upload_media()
<<<<<<< HEAD
=======
                try:
                    from app import export_admin_config
                    export_admin_config()
                except Exception as exc:
                    print(f"Failed to export admin config: {exc}")

>>>>>>> 90b599a4
                upload_config()
            except Exception as exc:
                print(f"Failed to upload data to Azure: {exc}")


def main():
    """Main function to run setup checks and tasks."""
    print("Starting project initialization...")

    check_python_version()
    print("-" * 30)
    create_required_directories()
    # Ensure configuration JSON exists
    cfg = load_config()
    save_config(cfg)
    print("-" * 30)

    if os.path.exists(DB_PATH):
        print(f"Existing database found at {DB_PATH}. Verifying structure...")
        if verify_db_schema():
            print("Database structure looks correct. No action needed.")
            return
        else:
            print("Database structure invalid or outdated. Recreating database...")
            try:
                os.remove(DB_PATH)
            except OSError as exc:
                print(f"Unable to remove old database: {exc}")
                sys.exit(1)

    print("Initializing database...")
    try:
        init_db()
        print("Database initialization process completed.")
        try:
            from app import export_admin_config
            export_admin_config()
        except Exception as exc:
            print(f"Failed to export admin config: {exc}")
    except Exception as e:
        print(f"An error occurred during database initialization: {e}")
        print(
            "Please check the output from init_db for more details, or run this script again if issues persist."
        )
        sys.exit(1)  # Exit if DB initialization fails

    print("-" * 30)
    print("Project initialization script completed successfully.")
    print("Remember to activate your virtual environment if you haven't already.")
    print("Next steps (if applicable):")
    print("  - Install dependencies: pip install -r requirements.txt")
    print("  - Run the application (see README.md for details)")


if __name__ == "__main__":
    main()<|MERGE_RESOLUTION|>--- conflicted
+++ resolved
@@ -490,15 +490,6 @@
             try:
                 upload_database(versioned=False)
                 upload_media()
-<<<<<<< HEAD
-=======
-                try:
-                    from app import export_admin_config
-                    export_admin_config()
-                except Exception as exc:
-                    print(f"Failed to export admin config: {exc}")
-
->>>>>>> 90b599a4
                 upload_config()
             except Exception as exc:
                 print(f"Failed to upload data to Azure: {exc}")
