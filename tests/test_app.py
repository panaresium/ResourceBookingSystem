import unittest
import json

from datetime import datetime, time, date, timedelta

<<<<<<< HEAD
from app import app, db, User, Resource, Booking, WaitlistEntry, FloorMap, email_log, teams_log
=======
from app import app, db, User, Resource, Booking, WaitlistEntry, FloorMap, email_log, slack_log
>>>>>>> e94d3196

# from flask_login import current_user # Not directly used for assertions here

class AppTests(unittest.TestCase):

    def setUp(self):
        """Set up test variables."""
        app.config['TESTING'] = True
        app.config['WTF_CSRF_ENABLED'] = False  # Disable CSRF for tests
        app.config['LOGIN_DISABLED'] = False # Ensure login is enabled for tests

        self.app_context = app.app_context()
        self.app_context.push() # Push app context for db operations
<<<<<<< HEAD
        
=======

>>>>>>> e94d3196
        db.drop_all()
        db.create_all()

        email_log.clear()
<<<<<<< HEAD
        teams_log.clear()
=======
        slack_log.clear()
>>>>>>> e94d3196

        # Create a test user
        user = User.query.filter_by(username='testuser').first()
        if not user:
            user = User(username='testuser', email='test@example.com', is_admin=False)
            user.set_password('password') # Standard password for test user
            db.session.add(user)
            db.session.commit()

        # Create a floor map and some resources for testing
        import uuid
        unique_name = f"Test Map {uuid.uuid4()}"
        unique_file = f"{uuid.uuid4()}.png"
        floor_map = FloorMap(name=unique_name, image_filename=unique_file)

        db.session.add(floor_map)
        db.session.commit()

        res1 = Resource(
            name='Room A',
            capacity=10,
            equipment='Projector,Whiteboard',
            tags='large',
            floor_map_id=floor_map.id,
            map_coordinates=json.dumps({'type': 'rect', 'x': 10, 'y': 20, 'w': 30, 'h': 30}),
            status='published'
        )
        res2 = Resource(
            name='Room B',
            capacity=4,
            equipment='Whiteboard',
            tags='small',
            floor_map_id=floor_map.id,
            map_coordinates=json.dumps({'type': 'rect', 'x': 50, 'y': 20, 'w': 30, 'h': 30}),
            status='published'
        )
        db.session.add_all([res1, res2])
        db.session.commit()

        # Store for use in tests
        self.floor_map = floor_map
        self.resource1 = res1
        self.resource2 = res2
        
        self.client = app.test_client() # Use this single client instance for all requests

    def tearDown(self):
        """Tear down test variables."""
        db.session.remove()
        db.drop_all()
        self.app_context.pop()

    def login(self, username, password):
        """Helper function to log in a user via API and check success."""
        response = self.client.post('/api/auth/login',
                                    data=json.dumps(dict(username=username, password=password)),
                                    content_type='application/json',
                                    follow_redirects=True)
        return response

    def logout(self):
        """Helper function to log out a user via API."""
        return self.client.post('/api/auth/logout', follow_redirects=True)

    def test_my_bookings_page_rendering(self):
        """Test rendering of the my_bookings page after login."""
        # Log in the test user
        login_response = self.login('testuser', 'password')
        self.assertEqual(login_response.status_code, 200)
        login_data = login_response.get_json()
        self.assertTrue(login_data.get('success'), "Login should be successful")

        # Verify authentication status
        auth_status_response = self.client.get('/api/auth/status')
        self.assertEqual(auth_status_response.status_code, 200)
        auth_status_data = auth_status_response.get_json()
        self.assertTrue(auth_status_data.get('logged_in'), "User should be logged in after login")
        self.assertEqual(auth_status_data.get('user').get('username'), 'testuser')

        # Make a GET request to /my_bookings
        response = self.client.get('/my_bookings')
        self.assertEqual(response.status_code, 200, "My Bookings page should load successfully.")
        
        response_data_str = response.data.decode('utf-8')
        self.assertIn("<h2>My Bookings</h2>", response_data_str) # Adjusted to actual output (translation might not run in tests by default)
        self.assertIn("<footer>", response_data_str) 
        self.assertIn("id=\"my-bookings-list\"", response_data_str)
        self.assertIn("Smart Resource Booking", response_data_str) # From base.html title

    def test_logout_functionality(self):
        """Test user logout functionality via API."""
        # Log in a test user
        login_response = self.login('testuser', 'password')
        self.assertEqual(login_response.status_code, 200)
        self.assertTrue(login_response.get_json().get('success'), "Login failed during setup for logout test")

        # Verify user is authenticated before logout
        auth_status_before_logout = self.client.get('/api/auth/status').get_json()
        self.assertTrue(auth_status_before_logout.get('logged_in'), "User should be logged in before logout")

        # Make a POST request to /api/auth/logout
        response_logout = self.logout()
        self.assertEqual(response_logout.status_code, 200)
        json_response_logout = response_logout.get_json()
        self.assertTrue(json_response_logout.get('success'))
        self.assertEqual(json_response_logout.get('message'), 'Logout successful.')

        # Verify user is no longer authenticated
        auth_status_after_logout = self.client.get('/api/auth/status').get_json()
        self.assertFalse(auth_status_after_logout.get('logged_in'), "User should be logged out")
        self.assertIsNone(auth_status_after_logout.get('user'), "User data should be None after logout")

        # Check /my_bookings (should redirect to login)
        response_my_bookings = self.client.get('/my_bookings', follow_redirects=False)
        self.assertEqual(response_my_bookings.status_code, 302, "Accessing /my_bookings after logout should redirect.")
        self.assertTrue('/login' in response_my_bookings.location, "Should redirect to login page.")
        
        # Check /profile (should redirect to login)
        response_profile = self.client.get('/profile', follow_redirects=False)
        self.assertEqual(response_profile.status_code, 302)
        self.assertTrue('/login' in response_profile.location)

    def test_new_booking_requires_login(self):
        """Ensure new booking page requires authentication."""
        # Without logging in, should redirect to login
        response = self.client.get('/new_booking', follow_redirects=False)
        self.assertEqual(response.status_code, 302)
        self.assertIn('/login', response.location)

        # After login, should access successfully
        login_response = self.login('testuser', 'password')
        self.assertEqual(login_response.status_code, 200)
        self.assertTrue(login_response.get_json().get('success'))

        auth_status = self.client.get('/api/auth/status').get_json()
        self.assertTrue(auth_status.get('logged_in'))

        response_logged_in = self.client.get('/new_booking')
        self.assertEqual(response_logged_in.status_code, 200)
        self.assertIn('<h1', response_logged_in.data.decode('utf-8'))

    def test_conflicting_booking_adds_waitlist(self):
        resource = Resource(name='Room1', status='published')
        db.session.add(resource)
        db.session.commit()

        start = datetime.combine(date.today(), time(9, 0))
        end = datetime.combine(date.today(), time(10, 0))
        existing = Booking(resource_id=resource.id, user_name='testuser', start_time=start, end_time=end, title='Existing')
        db.session.add(existing)
        db.session.commit()

        other = User(username='other', email='other@example.com', is_admin=False)
        other.set_password('password')
        db.session.add(other)
        db.session.commit()

        self.login('other', 'password')

        payload = {
            'resource_id': resource.id,
            'date_str': date.today().strftime('%Y-%m-%d'),
            'start_time_str': '09:00',
            'end_time_str': '10:00',
            'title': 'Conflict',
            'user_name': 'other'
        }
        resp = self.client.post('/api/bookings', data=json.dumps(payload), content_type='application/json')
        self.assertEqual(resp.status_code, 409)
        entries = WaitlistEntry.query.filter_by(resource_id=resource.id).all()
        self.assertEqual(len(entries), 1)
        self.assertEqual(entries[0].user_id, other.id)

    def test_booking_blocked_when_resource_under_maintenance(self):
        resource = Resource(name='MaintRoom', status='published', is_under_maintenance=True,
                            maintenance_until=datetime.utcnow() + timedelta(days=1))
        db.session.add(resource)
        db.session.commit()

        self.login('testuser', 'password')
        payload = {
            'resource_id': resource.id,
            'date_str': date.today().strftime('%Y-%m-%d'),
            'start_time_str': '09:00',
            'end_time_str': '10:00',
            'title': 'test',
            'user_name': 'testuser'
        }
        resp = self.client.post('/api/bookings', data=json.dumps(payload), content_type='application/json')
        self.assertEqual(resp.status_code, 403)
        self.assertIn('maintenance', resp.get_json().get('error', '').lower())
        self.assertEqual(Booking.query.count(), 0)

    def test_cancellation_notifies_waitlisted_user(self):
        resource = Resource(name='Room1', status='published')
        db.session.add(resource)
        db.session.commit()

        start = datetime.combine(date.today(), time(9, 0))
        end = datetime.combine(date.today(), time(10, 0))
        booking = Booking(resource_id=resource.id, user_name='testuser', start_time=start, end_time=end, title='Existing')
        db.session.add(booking)
        db.session.commit()

        other = User(username='other', email='other@example.com', is_admin=False)
        other.set_password('password')
        db.session.add(other)
        db.session.commit()

        entry = WaitlistEntry(resource_id=resource.id, user_id=other.id)
        db.session.add(entry)
        db.session.commit()

        self.login('testuser', 'password')
        resp = self.client.delete(f'/api/bookings/{booking.id}')
        self.assertEqual(resp.status_code, 200)
        self.assertEqual(WaitlistEntry.query.count(), 0)
        self.assertEqual(len(email_log), 1)
        self.assertEqual(email_log[0]['to'], other.email)
        self.assertEqual(len(teams_log), 2)
        self.assertTrue(any(entry['to'] == other.email for entry in teams_log))

    def test_analytics_dashboard_permissions(self):
        """Ensure analytics dashboard permissions are enforced."""
        # Unauthenticated request should redirect to login
        resp = self.client.get('/admin/analytics/', follow_redirects=False)
        self.assertEqual(resp.status_code, 302)
        self.assertIn('/login', resp.location)

        # Login as normal user without permissions
        self.login('testuser', 'password')
        resp_no_perm = self.client.get('/admin/analytics/', follow_redirects=False)
        self.assertEqual(resp_no_perm.status_code, 403)
        self.logout()

        # Create admin user with full permissions
        admin = User(username='adminuser', email='admin2@example.com', is_admin=True)
        admin.set_password('password')
        db.session.add(admin)
        db.session.commit()

        # Login as admin and access dashboard
        self.login('adminuser', 'password')
        resp_admin = self.client.get('/admin/analytics/', follow_redirects=False)
        self.assertEqual(resp_admin.status_code, 200)
        self.assertIn(b'Resource Usage Analytics', resp_admin.data)

    def test_analytics_bookings_data_endpoint(self):
        """Validate JSON structure returned by bookings data endpoint."""
        # Create admin user and login
        admin = User(username='adminuser', email='admin2@example.com', is_admin=True)
        admin.set_password('password')
        db.session.add(admin)
        db.session.commit()
        self.login('adminuser', 'password')

        # Create a booking for analytics data
        start = datetime.utcnow()
        end = start + timedelta(hours=1)
        booking = Booking(resource_id=self.resource1.id, user_name='adminuser', start_time=start, end_time=end, title='Analytics Test')
        db.session.add(booking)
        db.session.commit()

        resp = self.client.get('/admin/analytics/data/bookings')
        self.assertEqual(resp.status_code, 200)
        data = resp.get_json()
        self.assertIn(self.resource1.name, data)
        self.assertIsInstance(data[self.resource1.name], list)
        first_entry = data[self.resource1.name][0]
        self.assertIsInstance(first_entry, dict)
        self.assertIn('date', first_entry)
        self.assertIn('count', first_entry)


    def test_calendar_page_and_api(self):
        """Calendar page requires login and returns events."""
        # Not logged in -> redirect
        resp = self.client.get('/calendar', follow_redirects=False)
        self.assertEqual(resp.status_code, 302)
        self.assertIn('/login', resp.location)

        self.login('testuser', 'password')

        start = datetime.utcnow()
        end = start + timedelta(hours=1)
        booking = Booking(resource_id=self.resource1.id, user_name='testuser', start_time=start, end_time=end, title='CalTest')
        db.session.add(booking)
        db.session.commit()

        resp_page = self.client.get('/calendar')
        self.assertEqual(resp_page.status_code, 200)

        resp_events = self.client.get('/api/bookings/calendar')
        self.assertEqual(resp_events.status_code, 200)
        events = resp_events.get_json()
        self.assertEqual(len(events), 1)
        self.assertEqual(events[0]['id'], booking.id)

    def test_update_booking_time_via_api(self):
        """Moving a booking updates its time."""
        self.login('testuser', 'password')
        start = datetime.utcnow()
        end = start + timedelta(hours=1)
        booking = Booking(resource_id=self.resource1.id, user_name='testuser', start_time=start, end_time=end, title='MoveMe')
        db.session.add(booking)
        db.session.commit()

        new_start = start + timedelta(hours=2)
        new_end = end + timedelta(hours=2)
        payload = {'start_time': new_start.isoformat(), 'end_time': new_end.isoformat()}
        resp = self.client.put(f'/api/bookings/{booking.id}', data=json.dumps(payload), content_type='application/json')
        self.assertEqual(resp.status_code, 200)
        updated = Booking.query.get(booking.id)
        self.assertEqual(updated.start_time, new_start)
        self.assertEqual(updated.end_time, new_end)

    def test_map_details_includes_location_floor(self):
        """Map details endpoint returns location and floor info."""
        resp = self.client.get(f'/api/map_details/{self.floor_map.id}')
        self.assertEqual(resp.status_code, 200)
        data = resp.get_json()
        self.assertIn('map_details', data)
        details = data['map_details']
        self.assertEqual(details['location'], 'HQ')
        self.assertEqual(details['floor'], '1')


        self.login('testuser', 'password')
        payload = {
            'resource_id': res.id,
            'date_str': date.today().strftime('%Y-%m-%d'),
            'start_time_str': '10:00',
            'end_time_str': '11:00',
            'title': 'Needs Approval',
            'user_name': 'testuser'
        }
        resp_create = self.client.post('/api/bookings', data=json.dumps(payload), content_type='application/json')
        self.assertEqual(resp_create.status_code, 201)
        booking_id = resp_create.get_json()['id']
        booking = Booking.query.get(booking_id)
        self.assertEqual(booking.status, 'pending')
        self.logout()

        admin = User(username='adminapprove', email='adminapprove@example.com', is_admin=True)
        admin.set_password('password')
        db.session.add(admin)
        db.session.commit()
        self.login('adminapprove', 'password')

        resp_pending = self.client.get('/admin/bookings/pending')
        self.assertEqual(resp_pending.status_code, 200)
        self.assertEqual(len(resp_pending.get_json()), 1)

        resp_approve = self.client.post(f'/admin/bookings/{booking_id}/approve')
        self.assertEqual(resp_approve.status_code, 200)
        booking = Booking.query.get(booking_id)
        self.assertEqual(booking.status, 'approved')
        self.assertEqual(len(email_log), 1)
        self.assertEqual(email_log[0]['to'], 'test@example.com')
        self.assertEqual(len(slack_log), 1)

if __name__ == '__main__':
    unittest.main()<|MERGE_RESOLUTION|>--- conflicted
+++ resolved
@@ -3,11 +3,8 @@
 
 from datetime import datetime, time, date, timedelta
 
-<<<<<<< HEAD
 from app import app, db, User, Resource, Booking, WaitlistEntry, FloorMap, email_log, teams_log
-=======
-from app import app, db, User, Resource, Booking, WaitlistEntry, FloorMap, email_log, slack_log
->>>>>>> e94d3196
+
 
 # from flask_login import current_user # Not directly used for assertions here
 
@@ -21,20 +18,13 @@
 
         self.app_context = app.app_context()
         self.app_context.push() # Push app context for db operations
-<<<<<<< HEAD
-        
-=======
-
->>>>>>> e94d3196
+
         db.drop_all()
         db.create_all()
 
         email_log.clear()
-<<<<<<< HEAD
         teams_log.clear()
-=======
-        slack_log.clear()
->>>>>>> e94d3196
+
 
         # Create a test user
         user = User.query.filter_by(username='testuser').first()
