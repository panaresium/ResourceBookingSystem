--- conflicted
+++ resolved
@@ -18,11 +18,7 @@
         
         self.app_context = app.app_context()
         self.app_context.push() # Push app context for db operations
-<<<<<<< HEAD
-
-=======
-        
->>>>>>> 0d425b2f
+
         db.drop_all()
         db.create_all()
 
@@ -318,7 +314,6 @@
         self.assertEqual(updated.start_time, new_start)
         self.assertEqual(updated.end_time, new_end)
 
-<<<<<<< HEAD
     def test_pending_booking_approval_flow(self):
         res = Resource(name='Approval Room', status='published', requires_approval=True)
         db.session.add(res)
@@ -357,28 +352,6 @@
         self.assertEqual(len(email_log), 1)
         self.assertEqual(email_log[0]['to'], 'test@example.com')
         self.assertEqual(len(slack_log), 1)
-=======
-    def test_resource_filters(self):
-        """/api/resources respects capacity, equipment and tags filters."""
-        resp = self.client.get('/api/resources?capacity=5')
-        self.assertEqual(resp.status_code, 200)
-        data = resp.get_json()
-        self.assertEqual(len(data), 1)
-        self.assertEqual(data[0]['name'], 'Room A')
-
-        resp = self.client.get('/api/resources?equipment=projector')
-        data = resp.get_json()
-        self.assertEqual(len(data), 1)
-        self.assertEqual(data[0]['name'], 'Room A')
-
-        resp = self.client.get('/api/resources?tags=small')
-        data = resp.get_json()
-        self.assertEqual(len(data), 1)
-        self.assertEqual(data[0]['name'], 'Room B')
->>>>>>> 0d425b2f
-
-
-
 
 if __name__ == '__main__':
     unittest.main()