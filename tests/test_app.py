--- conflicted
+++ resolved
@@ -6,10 +6,6 @@
 from datetime import datetime, time, date, timedelta
 
 from app import app, db, User, Resource, Booking, WaitlistEntry, FloorMap, AuditLog, email_log, teams_log, slack_log
-<<<<<<< HEAD
-=======
-
->>>>>>> b1a98fdd
 
 # from flask_login import current_user # Not directly used for assertions here
 
