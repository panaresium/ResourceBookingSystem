--- conflicted
+++ resolved
@@ -6,12 +6,6 @@
     <h1>{{ _('Welcome to Smart Resource Booking') }}</h1>
     <p>{{ _('Your smart solution for managing and booking resources efficiently.') }}</p>
     <section id="upcoming-bookings">
-<<<<<<< HEAD
-        <h2>{{ _('Available Resources (Now)') }}</h2>
-        <div id="available-resources-now-list"></div>
-    </section>
-    
-=======
         <h2>{{ _('Upcoming Bookings') }}</h2>
         <div id="upcoming-bookings-list">
             {% if upcoming_bookings and upcoming_bookings|length > 0 %}
@@ -30,7 +24,7 @@
             {% endif %}
         </div>
     </section>
->>>>>>> 04d83f35
+
 {% endblock %}
 
 {% block footer_extra %}{% endblock %}