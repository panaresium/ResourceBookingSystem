--- conflicted
+++ resolved
@@ -32,7 +32,7 @@
                 <a href="{{ url_for('serve_admin_maps') }}">{{ _('Admin Maps') }}</a>
             </li>
 
-<<<<<<< HEAD
+
             {# Additional admin links - shown by JS if admin #}
             <li id="user-management-nav-link" style="display: none;">
                 <a href="{{ url_for('serve_user_management_page') }}">{{ _('User Management') }}</a>
@@ -40,12 +40,7 @@
             <li id="log-nav-link" style="display: none;">
                 <a href="{{ url_for('serve_audit_log_page') }}">{{ _('Audit Logs') }}</a>
             </li>
-=======
-            {# Container for User Management link - shown by JS if admin #}
-            <li id="user-management-nav-link" style="display:none;">
-                <a href="{{ url_for('serve_user_management_page') }}">{{ _('User Management') }}</a>
-            </li>
->>>>>>> c652b2d4
+
 
             {# Container for user-specific welcome message - populated by JS when logged in #}
             <li id="welcome-message-container" style="display: none; margin-right: 10px; color: white; align-self: center;"></li>
