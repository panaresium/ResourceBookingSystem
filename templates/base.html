<!doctype html>
<html lang="{{ g.get('locale', 'en') }}">
<head>
    <meta charset="utf-8">
    <meta name="csrf-token" content="{{ csrf_token() }}">
    <meta name="viewport" content="width=device-width, initial-scale=1, shrink-to-fit=no">
    <title>{% block title %}{{ _('Smart Resource Booking') }}{% endblock %}</title>
    <link rel="stylesheet" href="{{ url_for('static', filename='style.css') }}">
    {% block head_extra %}{% endblock %}
</head>
<body class="{{ 'no-sidebar' if not (current_user and current_user.is_authenticated and current_user.is_admin) else '' }}">
    <header class="app-header">
        <div class="header-content">
            <a href="{{ url_for('serve_index') }}"><span class="menu-icon" aria-hidden="true">🏠</span><span class="menu-text">{{ _('Home') }}</span></a>
            <a href="{{ url_for('serve_resources') }}"><span class="menu-icon" aria-hidden="true">📁</span><span class="menu-text">{{ _('View Resources') }}</span></a>
            <a href="{{ url_for('serve_calendar') }}"><span class="menu-icon" aria-hidden="true">📅</span><span class="menu-text">{{ _('Calendar') }}</span></a>
            <div id="my-bookings-nav-link" style="display: none;">
                 <a href="{{ url_for('serve_my_bookings_page') }}"><span class="menu-icon" aria-hidden="true">📖</span><span class="menu-text">{{ _('My Bookings') }}</span></a>
            </div>
            <div id="welcome-message-container" style="display: none; margin-right: 10px; color: white; align-self: center;"></div>
            <div id="auth-link-container" style="display: none; margin-left:auto;">
                <a href="{{ url_for('serve_login') }}"><span class="menu-icon" aria-hidden="true">🔑</span><span class="menu-text">{{ _('Login') }}</span></a>
            </div>
            <div id="user-dropdown-container" style="display: none; position: relative; margin-left:auto;">
                <button id="user-dropdown-button" aria-haspopup="true" aria-expanded="false" style="background: none; border: none; color: white; font-size: 1em; cursor: pointer; padding: 10px; font-weight: bold; display:flex; align-items:center;">
                    <span class="user-icon" style="font-size:1.2em;">&#x1F464;</span><span class="dropdown-arrow"> &#9662;</span>
                </button>
                <div class="dropdown-menu" id="user-dropdown-menu" style="display: none; position: absolute; top: 100%; left: 0; background-color: #333; border: 1px solid #555; min-width: 160px; z-index: 1000; list-style-type: none; padding: 0; margin: 0; box-shadow: 0 2px 5px rgba(0,0,0,0.2);">
                    <a class="dropdown-item" href="{{ url_for('serve_profile_page') }}" style="display: block; padding: 10px 15px; text-decoration: none; color: white;">{{ _('Profile') }}</a>
                    <a class="dropdown-item" href="{{ url_for('logout_and_redirect') }}" id="logout-link-dropdown" style="display: block; padding: 10px 15px; text-decoration: none; color: white;">{{ _('Logout') }}</a>
                </div>
            </div>
        </div>
    </header>
    {% if current_user and current_user.is_authenticated and current_user.is_admin %}
    <nav id="sidebar" class="collapsed">
        <button id="sidebar-toggle" aria-label="{{ _('Toggle menu') }}">&#9776;</button>
        <ul>
<<<<<<< HEAD
            <li><a href="{{ url_for('serve_index') }}"><span class="menu-icon" aria-hidden="true">🏠</span><span class="menu-text">{{ _('Home') }}</span></a></li>
            <li><a href="{{ url_for('serve_resources') }}"><span class="menu-icon" aria-hidden="true">📁</span><span class="menu-text">{{ _('View Resources') }}</span></a></li>
            <li><a href="{{ url_for('serve_calendar') }}"><span class="menu-icon" aria-hidden="true">📅</span><span class="menu-text">{{ _('Calendar') }}</span></a></li>
            
            {# General links visible to all - JavaScript will manage the display of login/logout and user info #}

            {# Container for 'My Bookings' - shown by JS when logged in #}
            <li>
                 <a href="{{ url_for('serve_my_bookings_page') }}"><span class="menu-icon" aria-hidden="true">📖</span><span class="menu-text">{{ _('My Bookings') }}</span></a>
            </li>
            
            {# Container for Admin Maps link - shown by JS if admin #}
=======
>>>>>>> 0019aff4
        <li id="admin-menu-item" style="display:none;">
            <details id="admin-section">
                <summary><span class="menu-icon" aria-hidden="true">⚙️</span><span class="menu-text">{{ _('Admin') }}</span></summary>
                <ul class="admin-menu">
                <li id="admin-maps-nav-link" style="display: none;">
                    <a href="{{ url_for('serve_admin_maps') }}">{{ _('Admin Maps') }}</a>
                </li>
                <li id="resource-management-nav-link" style="display: none;">
                    <a href="{{ url_for('serve_resource_management_page') }}">{{ _('Resource Management') }}</a>
                </li>
                <li id="user-management-nav-link" style="display: none;">
                    <a href="{{ url_for('serve_user_management_page') }}">{{ _('User Management') }}</a>
                </li>
                <li id="log-nav-link" style="display: none;">
                    <a href="{{ url_for('serve_audit_log_page') }}">{{ _('Audit Logs') }}</a>
                </li>
                <li id="analytics-nav-link" style="display: none;">
                    <a href="{{ url_for('analytics.analytics_dashboard') }}">{{ _('Analytics') }}</a>
                </li>
                <li id="admin-bookings-nav-link" style="display: none;">
                    <a href="{{ url_for('serve_admin_bookings_page') }}">{{ _('Admin Bookings') }}</a>
                </li>
                <li id="manual-backup-nav-link" style="display:none;">
                    <button class="button" id="manual-backup-btn" type="button">{{ _('Manual Sync') }}</button>
                </li>
                </ul>
            </details>
        </li>
        </ul>
    </nav>
    {% endif %}
    <div id="manual-backup-status" class="status-message" style="display:none; margin: 10px;"></div>
    <div id="main-content">
    <main>
        {% with messages = get_flashed_messages(with_categories=true) %}
            {% if messages %}
                <ul class="flashes">
                {% for category, message in messages %}
                    <li class="{{ category }}">{{ message }}</li>
                {% endfor %}
                </ul>
            {% endif %}
        {% endwith %}
        {% block content %}{% endblock %}
    </main>
    <footer>
        <div class="footer-accessibility-controls">
            <button id="theme-toggle" type="button"><span class="menu-icon" aria-hidden="true">🌓</span><span class="menu-text">{{ _('Toggle Theme') }}</span></button>
            <button id="toggle-high-contrast" type="button"><span class="menu-icon" aria-hidden="true">◐</span><span class="menu-text">{{ _('Toggle Contrast') }}</span></button>
            <button id="increase-font-size" type="button"><span class="menu-icon" aria-hidden="true">Aa+</span><span class="menu-text">{{ _('Increase Font') }}</span></button>
            <button id="decrease-font-size" type="button"><span class="menu-icon" aria-hidden="true">Aa-</span><span class="menu-text">{{ _('Decrease Font') }}</span></button>
            <button id="reset-font-size" type="button"><span class="menu-icon" aria-hidden="true">Aa</span><span class="menu-text">{{ _('Reset Font') }}</span></button>
        </div>
        <p>{{ _('&copy; 2024 Smart Resource Booking') }}</p>
        <form id="language-form" method="get" style="margin-top:5px;">
            <label for="language-selector">{{ _('Language:') }}</label>
            <select name="lang" id="language-selector" onchange="this.form.submit()">
                {% for code in available_languages %}
                <option value="{{ code }}" {% if g.get('locale') == code %}selected{% endif %}>{{ code }}</option>
                {% endfor %}
            </select>
        </form>
        {% block footer_extra %}{% endblock %}
    </footer>
    </div>

    {% block scripts %}
    <!-- <script src="/socket.io/socket.io.js"></script> -->
    <script src="{{ url_for('static', filename='js/script.js') }}" defer></script>
    {% endblock %}
</body>
</html><|MERGE_RESOLUTION|>--- conflicted
+++ resolved
@@ -36,7 +36,7 @@
     <nav id="sidebar" class="collapsed">
         <button id="sidebar-toggle" aria-label="{{ _('Toggle menu') }}">&#9776;</button>
         <ul>
-<<<<<<< HEAD
+
             <li><a href="{{ url_for('serve_index') }}"><span class="menu-icon" aria-hidden="true">🏠</span><span class="menu-text">{{ _('Home') }}</span></a></li>
             <li><a href="{{ url_for('serve_resources') }}"><span class="menu-icon" aria-hidden="true">📁</span><span class="menu-text">{{ _('View Resources') }}</span></a></li>
             <li><a href="{{ url_for('serve_calendar') }}"><span class="menu-icon" aria-hidden="true">📅</span><span class="menu-text">{{ _('Calendar') }}</span></a></li>
@@ -49,8 +49,7 @@
             </li>
             
             {# Container for Admin Maps link - shown by JS if admin #}
-=======
->>>>>>> 0019aff4
+
         <li id="admin-menu-item" style="display:none;">
             <details id="admin-section">
                 <summary><span class="menu-icon" aria-hidden="true">⚙️</span><span class="menu-text">{{ _('Admin') }}</span></summary>
