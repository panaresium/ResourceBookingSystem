--- conflicted
+++ resolved
@@ -289,18 +289,12 @@
     booking_restriction = db.Column(db.String(50), nullable=True)
     status = db.Column(db.String(50), nullable=False, default='draft')
     published_at = db.Column(db.DateTime, nullable=True)
-<<<<<<< HEAD
+
     allowed_user_ids = db.Column(db.Text, nullable=True)
 
     image_filename = db.Column(db.String(255), nullable=True)  # <-- Add this line
 
-=======
-    allowed_user_ids = db.Column(db.Text, nullable=True)  # Comma-separated string of User IDs
-    image_filename = db.Column(db.String(255), nullable=True)
-    # REMOVED: allowed_roles = db.Column(db.String(255), nullable=True) 
-    
-    # New fields for floor map integration
->>>>>>> 5904255f
+
     floor_map_id = db.Column(db.Integer, db.ForeignKey('floor_map.id'), nullable=True)
     map_coordinates = db.Column(db.Text, nullable=True) # To store JSON like {'type':'rect', 'x':10, 'y':20, 'w':50, 'h':30}
     
