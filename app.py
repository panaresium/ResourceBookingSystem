from flask import Flask, jsonify, render_template, request, url_for, redirect, session # Added redirect and session
from flask_sqlalchemy import SQLAlchemy
from sqlalchemy import func # Add this
from datetime import datetime, date, timedelta, time # Ensure all are here
import os
import json # For serializing coordinates
from werkzeug.utils import secure_filename
from werkzeug.security import generate_password_hash, check_password_hash # For User model and init_db
from flask_login import LoginManager, UserMixin, login_user, logout_user, login_required, current_user
from authlib.integrations.flask_client import OAuth # Added for Google Sign-In

from google_auth_oauthlib.flow import Flow
from google.oauth2 import id_token
from google.auth.transport import requests as google_requests
import pathlib # For finding the client_secret.json file path

# Base directory of the app - project root
basedir = os.path.abspath(os.path.dirname(__file__))
DATA_DIR = os.path.join(basedir, 'data')
UPLOAD_FOLDER = os.path.join(basedir, 'static', 'floor_map_uploads')
ALLOWED_EXTENSIONS = {'png', 'jpg', 'jpeg'}

# Ensure the data directory exists (it should be created by init_setup.py)
if not os.path.exists(DATA_DIR):
    os.makedirs(DATA_DIR)

app = Flask(__name__, template_folder='templates', static_folder='static')
app.config['UPLOAD_FOLDER'] = UPLOAD_FOLDER
app.config['SECRET_KEY'] = 'dev_secret_key_123!@#' # CHANGE THIS in production!

# Google OAuth Configuration - Recommended to use environment variables
app.config['GOOGLE_CLIENT_ID'] = os.environ.get('GOOGLE_CLIENT_ID', 'YOUR_GOOGLE_CLIENT_ID_PLACEHOLDER')
app.config['GOOGLE_CLIENT_SECRET'] = os.environ.get('GOOGLE_CLIENT_SECRET', 'YOUR_GOOGLE_CLIENT_SECRET_PLACEHOLDER')
app.config['GOOGLE_DISCOVERY_URL'] = "https://accounts.google.com/.well-known/openid-configuration"

# Ensure upload folder exists
if not os.path.exists(app.config['UPLOAD_FOLDER']):
    os.makedirs(app.config['UPLOAD_FOLDER'])
app.config['SQLALCHEMY_DATABASE_URI'] = 'sqlite:///' + os.path.join(DATA_DIR, 'site.db')
app.config['SQLALCHEMY_TRACK_MODIFICATIONS'] = False # silence the warning

# Google OAuth Configuration - Placeholders
app.config['GOOGLE_CLIENT_ID'] = 'YOUR_GOOGLE_CLIENT_ID_HERE'
app.config['GOOGLE_CLIENT_SECRET'] = 'YOUR_GOOGLE_CLIENT_SECRET_HERE'

# OAuth 2.0 setup
# Note: client_secret.json is not used directly by google-auth-oauthlib Flow if client_id and client_secret are set in config.
# However, if you were to use it, this is how you might define its path:
# CLIENT_SECRET_FILE = os.path.join(pathlib.Path(__file__).parent, 'client_secret.json') 

# Ensure this URL is exactly as registered in your Google Cloud Console Authorized redirect URIs
REDIRECT_URI = 'http://127.0.0.1:5000/login/google/callback' # Or https if using https

# OAuth Scopes, request email and profile
SCOPES = ['openid', 'https://www.googleapis.com/auth/userinfo.email', 'https://www.googleapis.com/auth/userinfo.profile']

def get_google_flow():
    return Flow.from_client_config(
        client_config={'web': {
            'client_id': app.config['GOOGLE_CLIENT_ID'],
            'client_secret': app.config['GOOGLE_CLIENT_SECRET'],
            'auth_uri': 'https://accounts.google.com/o/oauth2/auth',
            'token_uri': 'https://oauth2.googleapis.com/token',
            'redirect_uris': [REDIRECT_URI], # Must match exactly what's in Google Cloud Console
            'javascript_origins': ['http://127.0.0.1:5000'] # Or your app's origin
        }},
        scopes=SCOPES,
        redirect_uri=REDIRECT_URI
    )

db = SQLAlchemy(app)

# Authlib OAuth 2.0 Client Setup
oauth = OAuth(app)
oauth.register(
    name='google',
    client_id=app.config['GOOGLE_CLIENT_ID'],
    client_secret=app.config['GOOGLE_CLIENT_SECRET'],
    server_metadata_url=app.config['GOOGLE_DISCOVERY_URL'],
    client_kwargs={
        'scope': 'openid email profile'
    }
)

# Flask-Login setup
login_manager = LoginManager()
login_manager.init_app(app)
login_manager.login_view = 'serve_login' 
login_manager.login_message_category = 'info' 
login_manager.login_message = 'Please log in to access this page.' 

@login_manager.user_loader
def load_user(user_id):
    return User.query.get(int(user_id))

class User(db.Model, UserMixin): 
    id = db.Column(db.Integer, primary_key=True)
    username = db.Column(db.String(80), unique=True, nullable=False)
    email = db.Column(db.String(120), unique=True, nullable=False) # Optional for now, but good practice
    password_hash = db.Column(db.String(256), nullable=False) # Increased length for potentially longer hashes
    is_admin = db.Column(db.Boolean, default=False, nullable=False)
    google_id = db.Column(db.String(200), nullable=True, unique=True)
    google_email = db.Column(db.String(200), nullable=True)

    def __repr__(self):
        return f'<User {self.username} (Admin: {self.is_admin})>'

    def set_password(self, password):
        """Hashes the password and stores it."""
        self.password_hash = generate_password_hash(password, method='pbkdf2:sha256')

    def check_password(self, password):
        """Checks if the provided password matches the stored hash."""
        return check_password_hash(self.password_hash, password)

class FloorMap(db.Model):
    id = db.Column(db.Integer, primary_key=True)
    name = db.Column(db.String(100), nullable=False)
    image_filename = db.Column(db.String(255), nullable=False, unique=True) # Store unique filename

    def __repr__(self):
        return f"<FloorMap {self.name} ({self.image_filename})>"

class Resource(db.Model): # UserMixin is correctly on User model, not Resource
    id = db.Column(db.Integer, primary_key=True)
    name = db.Column(db.String(100), unique=True, nullable=False)
    capacity = db.Column(db.Integer, nullable=True) # Optional capacity
    equipment = db.Column(db.String(200), nullable=True) 
    booking_restriction = db.Column(db.String(50), nullable=True) # e.g., 'admin_only', 'all_users'
    status = db.Column(db.String(50), nullable=False, default='draft') # Values: 'draft', 'published', 'archived'
    published_at = db.Column(db.DateTime, nullable=True)
    allowed_user_ids = db.Column(db.Text, nullable=True)  # Comma-separated string of User IDs
    allowed_roles = db.Column(db.String(255), nullable=True) # Comma-separated string of role names (e.g., 'admin', 'standard_user')
    
    # New fields for floor map integration
    floor_map_id = db.Column(db.Integer, db.ForeignKey('floor_map.id'), nullable=True)
    map_coordinates = db.Column(db.Text, nullable=True) # To store JSON like {'type':'rect', 'x':10, 'y':20, 'w':50, 'h':30}
    
    # Relationships
    bookings = db.relationship('Booking', backref='resource_booked', lazy=True, cascade="all, delete-orphan")
    floor_map = db.relationship('FloorMap', backref=db.backref('resources', lazy='dynamic')) # Optional but useful

    def __repr__(self):
        return f"<Resource {self.name}>"

class Booking(db.Model):
    id = db.Column(db.Integer, primary_key=True)
    resource_id = db.Column(db.Integer, db.ForeignKey('resource.id'), nullable=False)
    user_name = db.Column(db.String(100), nullable=True)  # Placeholder for user
    start_time = db.Column(db.DateTime, nullable=False)
    end_time = db.Column(db.DateTime, nullable=False)
    title = db.Column(db.String(100), nullable=True)

    def __repr__(self):
        return f"<Booking {self.title or self.id} for Resource {self.resource_id} from {self.start_time.strftime('%Y-%m-%d %H:%M')} to {self.end_time.strftime('%Y-%m-%d %H:%M')}>"

@app.route("/")
def serve_index():
    return render_template("index.html")

@app.route("/new_booking")
def serve_new_booking():
    return render_template("new_booking.html")

@app.route("/resources")
def serve_resources():
    return render_template("resources.html")

@app.route("/login")
def serve_login():
    return render_template("login.html")

@app.route('/admin/maps')
@login_required # Ensures user is logged in
def serve_admin_maps():
    if not current_user.is_admin:
        # flash("You do not have permission to access this page.", "danger") # If using flash messages
        return redirect(url_for('serve_index')) # Or some other non-admin page, or a 403 page
    return render_template("admin_maps.html")

@app.route('/map_view/<int:map_id>')
def serve_map_view(map_id):
    # You could fetch map name here to pass to template title, but JS will fetch full details
    return render_template("map_view.html", map_id_from_flask=map_id)

<<<<<<< HEAD
@app.route('/login/google')
def login_google():
    if current_user.is_authenticated:
        return redirect(url_for('serve_index'))
    
    flow = get_google_flow()
    authorization_url, state = flow.authorization_url(
        access_type='offline',
        include_granted_scopes='true'
    )
    # Store the state in the session to verify in the callback
    session['oauth_state'] = state 
    return redirect(authorization_url)

@app.route('/login/google/callback')
def login_google_callback():
    state = session.pop('oauth_state', None)
    # It's important to verify the state to prevent CSRF attacks.
    # The flow.fetch_token method below implicitly handles state validation if the state
    # was passed to authorization_url and is present in the callback request.
    # For explicit state check (optional, as flow.fetch_token handles it):
    # if state is None or state != request.args.get('state'):
    #     # flash('Invalid state parameter. Please try logging in again.', 'danger')
    #     print("Invalid state parameter from Google callback.")
    #     return redirect(url_for('serve_login'))


    flow = get_google_flow()
    try:
        # Use the authorization server's response to fetch the OAuth 2.0 tokens.
        flow.fetch_token(authorization_response=request.url)
    except Exception as e: # Catches errors like MismatchingStateError
        print(f"Error fetching token: {e}")
        # flash(f"Authentication failed: {e}. Please try again.", "danger")
        return redirect(url_for('serve_login')) # Or an error page

    if not flow.credentials:
        # flash("Failed to retrieve credentials from Google. Please try again.", "danger")
        return redirect(url_for('serve_login'))


    # Extract the ID token from credentials
    id_token_jwt = flow.credentials.id_token

    try:
        # Verify the ID token and extract user info
        # The audience ('aud') parameter must match your Google Client ID
        id_info = id_token.verify_oauth2_token(
            id_token_jwt, google_requests.Request(), app.config['GOOGLE_CLIENT_ID']
        )

        google_user_id = id_info.get('sub')
        google_user_email = id_info.get('email')

        if not google_user_id or not google_user_email:
            # flash("Could not retrieve Google ID or email. Please ensure your Google account has an email.", "danger")
            return redirect(url_for('serve_login'))

        # Check if user exists by google_id
        user = User.query.filter_by(google_id=google_user_id).first()

        if user: # User found by google_id
            if user.is_admin:
                login_user(user)
                # flash(f'Welcome back, {user.username}!', 'success')
                return redirect(url_for('serve_index')) # Or admin dashboard
            else:
                # flash('Your Google account is linked, but it is not associated with an admin user.', 'danger')
                return redirect(url_for('serve_login')) 

        # If no user by google_id, check if an existing admin user has this email
        # This is to link an existing admin account (username/password) to Google Sign-In
        admin_with_email = User.query.filter_by(email=google_user_email, is_admin=True).first()

        if admin_with_email:
            # Check if this Google ID is already linked to another account (should be rare if google_id is unique)
            existing_google_id_user = User.query.filter_by(google_id=google_user_id).first()
            if existing_google_id_user and existing_google_id_user.id != admin_with_email.id:
                # flash('This Google account is already linked to a different user. Please contact support.', 'danger')
                return redirect(url_for('serve_login'))

            admin_with_email.google_id = google_user_id
            admin_with_email.google_email = google_user_email # Update google_email field
            try:
                db.session.commit()
                login_user(admin_with_email)
                # flash('Successfully linked your Google account to your admin profile.', 'success')
                return redirect(url_for('serve_index')) # Or admin dashboard
            except Exception as e:
                db.session.rollback()
                print(f"Database error linking Google ID: {e}")
                # flash('Error linking Google account. Please try again.', 'danger')
                return redirect(url_for('serve_login'))
        else:
            # No user found by google_id and no existing admin user found with this Google email
            # flash('This Google account is not associated with an existing admin user. Please log in with your admin username and password first if you wish to link accounts, or contact support.', 'warning')
            return redirect(url_for('serve_login'))

    except ValueError as e:
        # Invalid token
        print(f"Invalid token: {e}")
        # flash("Authentication failed due to an invalid token. Please try again.", "danger")
        return redirect(url_for('serve_login'))
    except Exception as e:
        print(f"An error occurred during Google login callback: {e}")
        # flash("An unexpected error occurred during Google login. Please try again.", "danger")
=======
@app.route('/profile')
@login_required
def serve_profile_page():
    # Assuming User model has 'username' and 'email' attributes
    # current_user from Flask-Login provides the logged-in user object
    return render_template('profile.html', 
                           username=current_user.username, 
                           email=current_user.email)


@app.route('/login/google')
def login_google():
    # Redirect to Google's OAuth consent screen
    # The redirect_uri must match one of the URIs configured in Google API Console
    redirect_uri = url_for('authorize_google', _external=True)
    return oauth.google.authorize_redirect(redirect_uri)

@app.route('/login/google/authorized') # This is the redirect URI
def authorize_google():
    try:
        token = oauth.google.authorize_access_token()
    except Exception as e:
        # Log the error or flash a message
        print(f"Error authorizing Google access token: {e}") # For debugging
        # flash('Google login failed or was cancelled.', 'danger')
        return redirect(url_for('serve_login'))

    if not token:
        # flash('Google login failed: No token received.', 'danger')
        return redirect(url_for('serve_login'))

    # Get user info from Google
    userinfo_response = oauth.google.get('openid/userinfo') # Standard OpenID Connect endpoint
    try:
        userinfo_response.raise_for_status() # Raise an exception for HTTP errors (4xx or 5xx)
        userinfo = userinfo_response.json()
    except Exception as e:
        print(f"Error fetching userinfo from Google: {e}") # For debugging
        # flash('Failed to fetch user information from Google.', 'danger')
        return redirect(url_for('serve_login'))
        
    google_email = userinfo.get('email')

    if not google_email:
        # flash('Could not retrieve email from Google. Please ensure your Google account has a verified email.', 'danger')
        return redirect(url_for('serve_login'))

    # --- Admin Linking Logic ---
    user = User.query.filter_by(email=google_email).first()

    if user and user.is_admin:
        login_user(user) # Log in the existing admin user
        # flash(f'Successfully logged in as {user.username} via Google.', 'success')
        # The updateAuthLink in JS will handle welcome message, so redirect is enough
        return redirect(url_for('serve_index')) # Redirect to homepage or admin dashboard
    else:
        # flash('Google account not associated with an admin user, or user is not an admin.', 'warning')
        # For debugging, you might want to print a more specific message server-side
        if user and not user.is_admin:
            print(f"User {google_email} found but is not an admin.")
        else:
            print(f"No user found with email {google_email}.")
>>>>>>> e81ca5e5
        return redirect(url_for('serve_login'))

# Function to initialize the database
def init_db():
    with app.app_context(): # Create an application context
        print("Initializing the database...")
        
        # Delete existing data in reverse order of creation (bookings depend on resources)
        # or more simply, respecting foreign key constraints
        print("Deleting existing bookings...")
        num_bookings_deleted = db.session.query(Booking).delete()
        print(f"Deleted {num_bookings_deleted} bookings.")

        print("Deleting existing resources...")
        num_resources_deleted = db.session.query(Resource).delete()
        print(f"Deleted {num_resources_deleted} resources.")
        
        print("Deleting existing users...") # New
        num_users_deleted = db.session.query(User).delete()     # New
        print(f"Deleted {num_users_deleted} users.")
            
        print("Deleting existing floor maps...") # Moved FloorMap deletion after Resource
        num_floormaps_deleted = db.session.query(FloorMap).delete()
        print(f"Deleted {num_floormaps_deleted} floor maps.")
        
        db.session.commit() # Commit deletions
        print("Existing data deleted.")

        print("Creating database tables...")
        db.create_all() # Ensure tables are created (safe to call multiple times)
        print("Database tables created/verified.")
        
        # Add sample FloorMaps (if you decide to have defaults, otherwise admin uploads)
        # ... (no sample FloorMaps for now) ...

        # Add sample Users
        print("Adding default users...")
        try:
            default_users = [
                User(username='admin', email='admin@example.com', 
                     password_hash=generate_password_hash('admin', method='pbkdf2:sha256'), 
                     is_admin=True),
                User(username='user', email='user@example.com', 
                     password_hash=generate_password_hash('userpass', method='pbkdf2:sha256'), 
                     is_admin=False)
            ]
            db.session.bulk_save_objects(default_users)
            db.session.commit()
            print(f"{len(default_users)} default users added (admin/adminpass, user/userpass).")
        except Exception as e:
            db.session.rollback()
            print(f"Error adding default users: {e}")


        # Add sample resources (after users/floormaps if they had FKs to them)
        
        # Fetch default user IDs for more robust sample data
        admin_user_for_perms = User.query.filter_by(username='admin').first()
        standard_user_for_perms = User.query.filter_by(username='user').first()
        
        admin_user_id_str = str(admin_user_for_perms.id) if admin_user_for_perms else "1" # Fallback to "1"
        standard_user_id_str = str(standard_user_for_perms.id) if standard_user_for_perms else "2" # Fallback to "2"

        print("Adding sample resources with granular permissions...") # Updated log message
        try: 
            sample_resources = [
                Resource(name="Conference Room Alpha", capacity=10, equipment="Projector,Whiteboard,Teleconference", 
                         booking_restriction=None, status='published', published_at=datetime.utcnow(),
                         allowed_user_ids=None, allowed_roles=None), # No specific granular restriction
                Resource(name="Meeting Room Beta", capacity=6, equipment="Teleconference,Whiteboard", 
                         booking_restriction='all_users', status='published', published_at=datetime.utcnow(),
                         allowed_user_ids=f"{standard_user_id_str},{admin_user_id_str}", allowed_roles=None), # Restricted to specific users
                Resource(name="Focus Room Gamma", capacity=2, equipment="Whiteboard", 
                         booking_restriction='admin_only', status='draft', published_at=None,
                         allowed_user_ids=None, allowed_roles='admin'), # Redundant with admin_only but shows field usage
                Resource(name="Quiet Pod Delta", capacity=1, equipment=None, 
                         booking_restriction=None, status='draft', published_at=None,
                         allowed_user_ids=None, allowed_roles='standard_user,admin'), # All roles can book this draft
                Resource(name="Archived Room Omega", capacity=5, equipment="Old Projector",
                         booking_restriction=None, status='archived', published_at=datetime.utcnow() - timedelta(days=30),
                         allowed_user_ids=None, allowed_roles=None)
            ]
            db.session.bulk_save_objects(sample_resources)
            db.session.commit()
            print(f"{len(sample_resources)} sample resources added with granular permissions.")
        except Exception as e:
            db.session.rollback()
            print(f"Error adding sample resources with granular permissions: {e}")

        # Add sample bookings (after resources)
        print("Adding sample bookings...")
        resource_alpha = Resource.query.filter_by(name="Conference Room Alpha").first()
        resource_beta = Resource.query.filter_by(name="Meeting Room Beta").first()

        if resource_alpha and resource_beta:
            today = date.today()
            sample_bookings = [
                Booking(resource_id=resource_alpha.id, user_name="user1", title="Team Sync Alpha", 
                        start_time=datetime.combine(today, time(9, 0)), 
                        end_time=datetime.combine(today, time(10, 0))),
                Booking(resource_id=resource_alpha.id, user_name="user2", title="Client Meeting", 
                        start_time=datetime.combine(today, time(11, 0)), 
                        end_time=datetime.combine(today, time(12, 30))),
                Booking(resource_id=resource_alpha.id, user_name="user1", title="Project Update Alpha", 
                        start_time=datetime.combine(today + timedelta(days=1), time(14, 0)), 
                        end_time=datetime.combine(today + timedelta(days=1), time(15, 0))),
                Booking(resource_id=resource_beta.id, user_name="user3", title="Quick Chat Beta", 
                        start_time=datetime.combine(today, time(10, 0)), 
                        end_time=datetime.combine(today, time(10, 30))),
                Booking(resource_id=resource_beta.id, user_name="user1", title="Planning Session Beta", 
                        start_time=datetime.combine(today, time(14, 0)), 
                        end_time=datetime.combine(today, time(16, 0))),
            ]
            db.session.bulk_save_objects(sample_bookings)
            db.session.commit()
            print(f"{len(sample_bookings)} sample bookings added.")
        else:
            print("Could not find sample resources to create bookings for after attempting to add them. Skipping sample booking addition.")
        # else:
        #    print("Bookings table was not empty after deletions, this is unexpected. Skipping sample booking addition.")
        
        print("Database initialization script completed successfully.")

@app.route("/api/resources", methods=['GET'])
def get_resources():
    try:
        # Filter resources by status
        resources_query = Resource.query.filter_by(status='published').all() # MODIFIED HERE
            
        resources_list = []
        for resource in resources_query: # Use the filtered query
            resources_list.append({
                'id': resource.id,
                'name': resource.name,
                'capacity': resource.capacity,
            'equipment': resource.equipment,
            'floor_map_id': resource.floor_map_id,
            'map_coordinates': resource.map_coordinates,
            'booking_restriction': resource.booking_restriction,
            'status': resource.status, 
            'published_at': resource.published_at.isoformat() if resource.published_at else None,
            'allowed_user_ids': resource.allowed_user_ids, # Added
            'allowed_roles': resource.allowed_roles       # Added
            # 'floor_map_name': resource.floor_map.name if resource.floor_map else None # Example if joining
            })
        return jsonify(resources_list), 200
    except Exception as e:
        # Log the error e for debugging
        print(f"Error fetching resources: {e}") # simple print for now
        return jsonify({'error': 'Failed to fetch resources'}), 500

@app.route('/api/resources/<int:resource_id>/availability', methods=['GET'])
def get_resource_availability(resource_id):
    # Get the date from query parameters, default to today if not provided
    date_str = request.args.get('date')
    
    target_date_obj = None
    if date_str:
        try:
            target_date_obj = datetime.strptime(date_str, '%Y-%m-%d').date()
        except ValueError:
            return jsonify({'error': 'Invalid date format. Please use YYYY-MM-DD.'}), 400
    else:
        target_date_obj = date.today()

    try:
        # First, check if the resource exists
        resource = Resource.query.get(resource_id)
        if not resource:
            return jsonify({'error': 'Resource not found'}), 404

        # Query for bookings for the given resource_id and date
        # We need to compare the date part of Booking.start_time with target_date_obj
        bookings_on_date = Booking.query.filter(
            Booking.resource_id == resource_id,
            func.date(Booking.start_time) == target_date_obj
        ).all()

        booked_slots = []
        for booking in bookings_on_date:
            booked_slots.append({
                'title': booking.title, # Optional: include title
                'user_name': booking.user_name, # Optional: include user
                'start_time': booking.start_time.strftime('%H:%M:%S'),
                'end_time': booking.end_time.strftime('%H:%M:%S')
            })
        
        return jsonify(booked_slots), 200

    except Exception as e:
        # Log the error e for debugging
        print(f"Error fetching availability for resource {resource_id} on {target_date_obj}: {e}") # simple print
        return jsonify({'error': 'Failed to fetch resource availability'}), 500

# Helper function to check allowed file extensions
def allowed_file(filename):
    return '.' in filename and \
           filename.rsplit('.', 1)[1].lower() in ALLOWED_EXTENSIONS

@app.route('/api/admin/maps', methods=['POST'])
@login_required
def upload_floor_map():
    if not current_user.is_admin:
        return jsonify({'error': 'Admin access required.'}), 403 # Forbidden

    if 'map_image' not in request.files:
        return jsonify({'error': 'No map_image file part in the request'}), 400
    
    file = request.files['map_image']
    map_name = request.form.get('map_name')

    if not map_name:
        return jsonify({'error': 'map_name is required'}), 400
    
    if file.filename == '':
        return jsonify({'error': 'No selected file'}), 400

    if file and allowed_file(file.filename):
        filename = secure_filename(file.filename)
        
        if FloorMap.query.filter_by(image_filename=filename).first() or \
           FloorMap.query.filter_by(name=map_name).first():
            return jsonify({'error': 'A map with this name or image filename already exists.'}), 409

        try:
            file_path = os.path.join(app.config['UPLOAD_FOLDER'], filename)
            file.save(file_path)

            new_map = FloorMap(name=map_name, image_filename=filename)
            db.session.add(new_map)
            db.session.commit()

            return jsonify({
                'id': new_map.id,
                'name': new_map.name,
                'image_filename': new_map.image_filename,
                'image_url': url_for('static', filename=f'floor_map_uploads/{new_map.image_filename}')
            }), 201
        except Exception as e:
            db.session.rollback()
            # if os.path.exists(file_path): os.remove(file_path) # Potentially delete saved file
            print(f"Error uploading floor map: {e}")
            return jsonify({'error': f'Failed to upload map: {str(e)}'}), 500 # Return string of e
    else:
        return jsonify({'error': 'File type not allowed.'}), 400

@app.route('/api/admin/maps', methods=['GET'])
@login_required
def get_floor_maps():
    if not current_user.is_admin:
        return jsonify({'error': 'Admin access required.'}), 403
    try:
        maps = FloorMap.query.all()
        maps_list = []
        for m in maps:
            maps_list.append({
                'id': m.id,
                'name': m.name,
                'image_filename': m.image_filename,
                'image_url': url_for('static', filename=f'floor_map_uploads/{m.image_filename}')
            })
        return jsonify(maps_list), 200
    except Exception as e:
        print(f"Error fetching floor maps: {e}")
        return jsonify({'error': 'Failed to fetch maps'}), 500

@app.route('/api/admin/resources/<int:resource_id>/map_info', methods=['PUT'])
@login_required 
def update_resource_map_info(resource_id):
    if not current_user.is_admin: 
        return jsonify({'error': 'Admin access required.'}), 403

    data = request.get_json()
    if not data:
        return jsonify({'error': 'Invalid input. JSON data expected.'}), 400

    resource = Resource.query.get(resource_id)
    if not resource:
        return jsonify({'error': 'Resource not found.'}), 404

    # Process booking_restriction
    if 'booking_restriction' in data:
        booking_restriction_data = data.get('booking_restriction')
        allowed_restrictions = ['admin_only', 'all_users', None, ""] # "" will be treated as None
        if booking_restriction_data not in allowed_restrictions: 
            return jsonify({'error': f'Invalid booking_restriction value. Allowed: {allowed_restrictions}. Received: {booking_restriction_data}'}), 400
        resource.booking_restriction = booking_restriction_data if booking_restriction_data != "" else None

    # Process allowed_user_ids
    if 'allowed_user_ids' in data:
        user_ids_list = data.get('allowed_user_ids')
        if user_ids_list is None:
            resource.allowed_user_ids = None
        elif isinstance(user_ids_list, list) and all(isinstance(uid, int) for uid in user_ids_list):
            resource.allowed_user_ids = ",".join(map(str, sorted(list(set(user_ids_list))))) if user_ids_list else None
        else:
            return jsonify({'error': 'Invalid allowed_user_ids format. Expected a list of integers or null.'}), 400

    # Process allowed_roles
    if 'allowed_roles' in data:
        roles_list = data.get('allowed_roles')
        if roles_list is None:
            resource.allowed_roles = None
        elif isinstance(roles_list, list) and all(isinstance(role, str) for role in roles_list):
            valid_roles = [role.strip().lower() for role in roles_list if role.strip()]
            resource.allowed_roles = ",".join(sorted(list(set(valid_roles)))) if valid_roles else None
        else:
            return jsonify({'error': 'Invalid allowed_roles format. Expected a list of strings or null.'}), 400

    # Logic for map and coordinates
    if 'floor_map_id' in data: 
        floor_map_id_data = data.get('floor_map_id')
        coordinates_data = data.get('coordinates')

        if floor_map_id_data is not None: 
            floor_map = FloorMap.query.get(floor_map_id_data)
            if not floor_map:
                return jsonify({'error': 'Floor map not found.'}), 404
            resource.floor_map_id = floor_map_id_data

            if not coordinates_data or not isinstance(coordinates_data, dict):
                return jsonify({'error': 'Missing or invalid coordinates data when floor_map_id is provided.'}), 400
            
            if coordinates_data.get('type') == 'rect':
                required_coords = ['x', 'y', 'width', 'height']
                for k in required_coords:
                    if k not in coordinates_data or not isinstance(coordinates_data[k], (int, float)):
                        return jsonify({'error': f'Missing or invalid coordinate: {k}'}), 400
                resource.map_coordinates = json.dumps(coordinates_data)
            else:
                return jsonify({'error': "Invalid coordinates type. Only 'rect' is supported."}), 400
        else: 
            resource.floor_map_id = None
            resource.map_coordinates = None
    
    try:
        db.session.commit()

        updated_resource_data = {
            'id': resource.id,
            'name': resource.name,
            'floor_map_id': resource.floor_map_id,
            'map_coordinates': json.loads(resource.map_coordinates) if resource.map_coordinates else None,
            'booking_restriction': resource.booking_restriction,
            'status': resource.status,
            'published_at': resource.published_at.isoformat() if resource.published_at else None,
            'allowed_user_ids': resource.allowed_user_ids, # Added
            'allowed_roles': resource.allowed_roles,       # Added
            'capacity': resource.capacity, 
            'equipment': resource.equipment
        }
        return jsonify(updated_resource_data), 200
        
    except Exception as e:
        db.session.rollback()
        print(f"Error updating resource map/permission info: {e}")
        return jsonify({'error': 'Failed to update resource due to a server error.'}), 500

@app.route('/api/admin/resources/<int:resource_id>/publish', methods=['POST'])
@login_required
def publish_resource(resource_id):
    if not current_user.is_admin:
        return jsonify({'error': 'Admin access required.'}), 403

    resource = Resource.query.get(resource_id)
    if not resource:
        return jsonify({'error': 'Resource not found.'}), 404

    if resource.status == 'published':
        return jsonify({'message': 'Resource is already published.', 
                        'resource': { # Return current state
                            'id': resource.id, 'name': resource.name, 
                            'status': resource.status, 
                            'published_at': resource.published_at.isoformat() if resource.published_at else None
                        }}), 200 # OK, but no change needed
    
    if resource.status != 'draft':
        return jsonify({'error': f'Resource cannot be published directly from status: {resource.status}. Must be a draft.'}), 400

    try:
        resource.status = 'published'
        resource.published_at = datetime.utcnow()
        db.session.commit()

        # Prepare response data for the updated resource
        updated_resource_data = {
            'id': resource.id,
            'name': resource.name,
            'status': resource.status,
            'published_at': resource.published_at.isoformat() if resource.published_at else None,
            'booking_restriction': resource.booking_restriction, # Include other key fields
            'capacity': resource.capacity,
            'equipment': resource.equipment,
            'floor_map_id': resource.floor_map_id,
            'map_coordinates': json.loads(resource.map_coordinates) if resource.map_coordinates else None
        }
        return jsonify({'message': 'Resource published successfully.', 'resource': updated_resource_data}), 200
        
    except Exception as e:
        db.session.rollback()
        print(f"Error publishing resource {resource_id}: {e}") # Server-side log
        return jsonify({'error': 'Failed to publish resource due to a server error.'}), 500

@app.route('/api/admin/users', methods=['GET'])
@login_required
def get_all_users():
    if not current_user.is_admin:
        return jsonify({'error': 'Admin access required.'}), 403

    try:
        users = User.query.all()
        users_list = []
        for user in users:
            users_list.append({
                'id': user.id,
                'username': user.username,
                'email': user.email, 
                'is_admin': user.is_admin
            })
        return jsonify(users_list), 200
    except Exception as e:
        print(f"Error fetching all users: {e}") # Server-side log
        return jsonify({'error': 'Failed to fetch users due to a server error.'}), 500

@app.route('/api/admin/resources/<int:resource_id>/map_info', methods=['DELETE'])
@login_required
def delete_resource_map_info(resource_id):
    if not current_user.is_admin:
        return jsonify({'error': 'Admin access required.'}), 403

    resource = Resource.query.get(resource_id)
    if not resource:
        return jsonify({'error': 'Resource not found.'}), 404

    if resource.floor_map_id is None and resource.map_coordinates is None:
        return jsonify({'message': 'Resource is not currently mapped.'}), 200 

    try:
        resource.floor_map_id = None
        resource.map_coordinates = None
        db.session.commit()
        return jsonify({'message': f'Map information for resource ID {resource_id} has been deleted.'}), 200
    except Exception as e:
        db.session.rollback()
        print(f"Error deleting map info for resource {resource_id}: {e}") # Server-side log
        return jsonify({'error': 'Failed to delete map information due to a server error.'}), 500

@app.route('/api/map_details/<int:map_id>', methods=['GET'])
def get_map_details(map_id):
    date_str = request.args.get('date')
    target_date_obj = None

    if date_str:
        try:
            target_date_obj = datetime.strptime(date_str, '%Y-%m-%d').date()
        except ValueError:
            return jsonify({'error': 'Invalid date format. Please use YYYY-MM-DD.'}), 400
    else:
        target_date_obj = date.today()

    try:
        floor_map = FloorMap.query.get(map_id)
        if not floor_map:
            return jsonify({'error': 'Floor map not found.'}), 404

        map_details_response = {
            'id': floor_map.id,
            'name': floor_map.name,
            'image_url': url_for('static', filename=f'floor_map_uploads/{floor_map.image_filename}')
        }

        # Fetch resources associated with this map that have coordinates AND are published
        mapped_resources_query = Resource.query.filter(
            Resource.floor_map_id == map_id,
            Resource.map_coordinates.isnot(None),
            Resource.status == 'published' # MODIFIED HERE
        ).all()

        mapped_resources_list = []
        for resource in mapped_resources_query:
            # Fetch bookings for this resource on the target date
            bookings_on_date = Booking.query.filter(
                Booking.resource_id == resource.id,
                func.date(Booking.start_time) == target_date_obj
            ).all()

            bookings_info = []
            for booking in bookings_on_date:
                bookings_info.append({
                    'title': booking.title,
                    'user_name': booking.user_name,
                    'start_time': booking.start_time.strftime('%H:%M:%S'),
                    'end_time': booking.end_time.strftime('%H:%M:%S')
                })
            
            resource_info = {
                'id': resource.id,
                'name': resource.name,
                'capacity': resource.capacity, # Optional: include other details
                'equipment': resource.equipment, # Optional
                'map_coordinates': json.loads(resource.map_coordinates) if resource.map_coordinates else None, # Deserialize
            'booking_restriction': resource.booking_restriction, 
            'status': resource.status, 
            'published_at': resource.published_at.isoformat() if resource.published_at else None, 
            'allowed_user_ids': resource.allowed_user_ids, # Added
            'allowed_roles': resource.allowed_roles,       # Added
                'bookings_on_date': bookings_info
            }
            mapped_resources_list.append(resource_info)
        
        return jsonify({
            'map_details': map_details_response,
            'mapped_resources': mapped_resources_list
        }), 200

    except Exception as e:
        print(f"Error fetching map details for map_id {map_id}: {e}") # Log for server admin
        return jsonify({'error': 'Failed to fetch map details due to a server error.'}), 500

@app.route('/api/auth/login', methods=['POST'])
def api_login():
    data = request.get_json()
    if not data:
        return jsonify({'error': 'Invalid input. JSON data expected.'}), 400

    username = data.get('username')
    password = data.get('password')

    if not username or not password:
        return jsonify({'error': 'Username and password are required.'}), 400

    user = User.query.filter_by(username=username).first()

    if user and user.check_password(password):
        # Log the user in using Flask-Login's login_user function
        login_user(user) # Flask-Login handles setting the session cookie
        
        # Prepare user data for the response (do not send password_hash)
        user_data = {
            'id': user.id,
            'username': user.username,
            'email': user.email,
            'is_admin': user.is_admin
        }
        return jsonify({'success': True, 'message': 'Login successful.', 'user': user_data}), 200
    else:
        # Invalid credentials
        return jsonify({'error': 'Invalid username or password.'}), 401 # Unauthorized

@app.route('/api/auth/logout', methods=['POST'])
@login_required # Ensures only logged-in users can access this endpoint
def api_logout():
    try:
        logout_user() # Flask-Login handles clearing the session
        return jsonify({'success': True, 'message': 'Logout successful.'}), 200
    except Exception as e:
        # This is a general catch, logout_user() itself rarely fails if session handling is ok
        print(f"Error during logout: {e}")
        return jsonify({'error': 'Logout failed due to a server error.'}), 500

@app.route('/api/auth/status', methods=['GET'])
def api_auth_status():
    if current_user.is_authenticated:
        # User is logged in, provide user details
        user_data = {
            'id': current_user.id,
            'username': current_user.username,
            'email': current_user.email,
            'is_admin': current_user.is_admin
        }
        return jsonify({'logged_in': True, 'user': user_data}), 200
    else:
        # User is not logged in
        return jsonify({'logged_in': False}), 200

@app.route('/api/bookings', methods=['POST'])
@login_required # Ensures user is logged in before attempting to book anything
def create_booking():
    data = request.get_json()

    if not data:
        return jsonify({'error': 'Invalid input. JSON data expected.'}), 400

    # Extract data from request
    resource_id = data.get('resource_id')
    date_str = data.get('date_str')            # Expected 'YYYY-MM-DD'
    start_time_str = data.get('start_time_str')  # Expected 'HH:MM'
    end_time_str = data.get('end_time_str')    # Expected 'HH:MM'
    title = data.get('title')
    # user_name from payload is used for the booking record's user_name field.
    # For permission checking, current_user (from Flask-Login) is used.
    user_name_for_record = data.get('user_name') 

    # Basic validation for presence of required fields
    required_fields = {'resource_id': resource_id, 'date_str': date_str, 
                       'start_time_str': start_time_str, 'end_time_str': end_time_str}
    for field, value in required_fields.items():
        if value is None: 
            return jsonify({'error': f'Missing required field: {field}'}), 400
    
    # Note: The user_name_for_record can be different from current_user.username
    # For this mock, we allow it, but in a real app, you might want to enforce
    # that user_name_for_record is current_user.username or handle it based on roles.
    if not user_name_for_record: # Still require some user identifier for the booking record
        return jsonify({'error': 'user_name for the booking record is required.'}), 400


    # Check if resource exists
    resource = Resource.query.get(resource_id)
    if not resource:
        return jsonify({'error': 'Resource not found.'}), 404

    # Permission Enforcement Logic
    can_book = False
    if resource.booking_restriction == 'admin_only':
        if current_user.is_admin:
            can_book = True
        else:
            return jsonify({'error': 'Admin access required to book this resource.'}), 403
    else:
        # Not 'admin_only', so check granular permissions if they exist.
        # If no granular permissions, any authenticated user can book (due to @login_required).
        
        current_user_role = 'admin' if current_user.is_admin else 'standard_user'

        has_user_id_restriction = resource.allowed_user_ids and resource.allowed_user_ids.strip()
        has_role_restriction = resource.allowed_roles and resource.allowed_roles.strip()

        if not has_user_id_restriction and not has_role_restriction:
            # No specific user or role restrictions, and not admin_only, so any authenticated user can book.
            can_book = True
        else:
            # Granular restrictions exist. User must satisfy AT LEAST ONE.
            if has_user_id_restriction:
                allowed_ids = {int(uid.strip()) for uid in resource.allowed_user_ids.split(',') if uid.strip()}
                if current_user.id in allowed_ids:
                    can_book = True
            
            if not can_book and has_role_restriction: # Only check roles if not already permitted by user ID
                allowed_roles_list = {role.strip().lower() for role in resource.allowed_roles.split(',') if role.strip()}
                if current_user_role in allowed_roles_list:
                    can_book = True
            
            if not can_book: # If after checking specific users and roles, still no permission
                return jsonify({'error': 'You are not authorized to book this specific resource based on user/role restrictions.'}), 403

    if not can_book: # Should have been caught by returns above, but as a final check.
            return jsonify({'error': 'Booking permission denied.'}), 403

    # Convert date and time strings to datetime objects
    try:
        booking_date = datetime.strptime(date_str, '%Y-%m-%d').date()
        start_h, start_m = map(int, start_time_str.split(':'))
        end_h, end_m = map(int, end_time_str.split(':'))

        new_booking_start_time = datetime.combine(booking_date, time(start_h, start_m))
        new_booking_end_time = datetime.combine(booking_date, time(end_h, end_m))

        if new_booking_end_time <= new_booking_start_time:
            return jsonify({'error': 'End time must be after start time.'}), 400

    except ValueError:
        return jsonify({'error': 'Invalid date or time format.'}), 400
    
    # Conflict Check: Ensure the slot is still available
    # An existing booking overlaps if:
    # (existing.start_time < new_booking.end_time) AND (existing.end_time > new_booking.start_time)
    conflicting_booking = Booking.query.filter(
        Booking.resource_id == resource_id,
        Booking.start_time < new_booking_end_time,
        Booking.end_time > new_booking_start_time
    ).first()

    if conflicting_booking:
        return jsonify({'error': 'This time slot is no longer available.'}), 409 # Conflict

    # If all checks pass, create and save the new booking
    try:
        new_booking = Booking(
            resource_id=resource_id,
            start_time=new_booking_start_time,
            end_time=new_booking_end_time,
            title=title,
            user_name=user_name_for_record # Using the extracted user_name from payload for the record
        )
        db.session.add(new_booking)
        db.session.commit()

        # Prepare response data for the created booking
        created_booking_data = {
            'id': new_booking.id,
            'resource_id': new_booking.resource_id,
            'title': new_booking.title,
            'user_name': new_booking.user_name,
            'start_time': new_booking.start_time.strftime('%Y-%m-%d %H:%M:%S'),
            'end_time': new_booking.end_time.strftime('%Y-%m-%d %H:%M:%S')
        }
        return jsonify(created_booking_data), 201 # Created
        
    except Exception as e:
        db.session.rollback() # Rollback in case of error during commit
        print(f"Error creating booking: {e}") # Log for server admin
        return jsonify({'error': 'Failed to create booking due to a server error.'}), 500

if __name__ == "__main__":
    # To initialize the DB, you can uncomment the next line and run 'python app.py' once.
    # Then comment it out again to prevent re-initialization on every run.
    # init_db() # Call this directly only for the very first setup
    
    app.run(debug=True)<|MERGE_RESOLUTION|>--- conflicted
+++ resolved
@@ -183,7 +183,6 @@
     # You could fetch map name here to pass to template title, but JS will fetch full details
     return render_template("map_view.html", map_id_from_flask=map_id)
 
-<<<<<<< HEAD
 @app.route('/login/google')
 def login_google():
     if current_user.is_authenticated:
@@ -290,71 +289,6 @@
     except Exception as e:
         print(f"An error occurred during Google login callback: {e}")
         # flash("An unexpected error occurred during Google login. Please try again.", "danger")
-=======
-@app.route('/profile')
-@login_required
-def serve_profile_page():
-    # Assuming User model has 'username' and 'email' attributes
-    # current_user from Flask-Login provides the logged-in user object
-    return render_template('profile.html', 
-                           username=current_user.username, 
-                           email=current_user.email)
-
-
-@app.route('/login/google')
-def login_google():
-    # Redirect to Google's OAuth consent screen
-    # The redirect_uri must match one of the URIs configured in Google API Console
-    redirect_uri = url_for('authorize_google', _external=True)
-    return oauth.google.authorize_redirect(redirect_uri)
-
-@app.route('/login/google/authorized') # This is the redirect URI
-def authorize_google():
-    try:
-        token = oauth.google.authorize_access_token()
-    except Exception as e:
-        # Log the error or flash a message
-        print(f"Error authorizing Google access token: {e}") # For debugging
-        # flash('Google login failed or was cancelled.', 'danger')
-        return redirect(url_for('serve_login'))
-
-    if not token:
-        # flash('Google login failed: No token received.', 'danger')
-        return redirect(url_for('serve_login'))
-
-    # Get user info from Google
-    userinfo_response = oauth.google.get('openid/userinfo') # Standard OpenID Connect endpoint
-    try:
-        userinfo_response.raise_for_status() # Raise an exception for HTTP errors (4xx or 5xx)
-        userinfo = userinfo_response.json()
-    except Exception as e:
-        print(f"Error fetching userinfo from Google: {e}") # For debugging
-        # flash('Failed to fetch user information from Google.', 'danger')
-        return redirect(url_for('serve_login'))
-        
-    google_email = userinfo.get('email')
-
-    if not google_email:
-        # flash('Could not retrieve email from Google. Please ensure your Google account has a verified email.', 'danger')
-        return redirect(url_for('serve_login'))
-
-    # --- Admin Linking Logic ---
-    user = User.query.filter_by(email=google_email).first()
-
-    if user and user.is_admin:
-        login_user(user) # Log in the existing admin user
-        # flash(f'Successfully logged in as {user.username} via Google.', 'success')
-        # The updateAuthLink in JS will handle welcome message, so redirect is enough
-        return redirect(url_for('serve_index')) # Redirect to homepage or admin dashboard
-    else:
-        # flash('Google account not associated with an admin user, or user is not an admin.', 'warning')
-        # For debugging, you might want to print a more specific message server-side
-        if user and not user.is_admin:
-            print(f"User {google_email} found but is not an admin.")
-        else:
-            print(f"No user found with email {google_email}.")
->>>>>>> e81ca5e5
-        return redirect(url_for('serve_login'))
 
 # Function to initialize the database
 def init_db():
