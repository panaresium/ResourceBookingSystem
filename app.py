--- conflicted
+++ resolved
@@ -140,13 +140,10 @@
 
 db = SQLAlchemy(app)
 
-<<<<<<< HEAD
+
 # Blueprint for analytics routes
 analytics_bp = Blueprint('analytics', __name__, url_prefix='/admin/analytics')
-=======
-# Initialize Flask-Mail
-mail = Mail(app)
->>>>>>> 5dfb86b5
+
 
 # Authlib OAuth 2.0 Client Setup
 oauth = OAuth(app)
