from flask import Flask, jsonify, render_template, request, url_for, redirect, session, Blueprint, has_request_context # Added Blueprint and has_request_context
from flask_sqlalchemy import SQLAlchemy
from sqlalchemy import func, text  # Add this and for WAL pragma setup
from datetime import datetime, date, timedelta, time, timezone # Ensure all are here
import os
import json # For serializing coordinates
from werkzeug.utils import secure_filename
from werkzeug.security import generate_password_hash, check_password_hash # For User model and init_db
from flask_login import LoginManager, UserMixin, login_user, logout_user, login_required, current_user
from authlib.integrations.flask_client import OAuth # Added for Google Sign-In

from google_auth_oauthlib.flow import Flow
from google.oauth2 import id_token
from google.auth.transport import requests as google_requests
import requests
import pathlib # For finding the client_secret.json file path
import logging # Added for logging
from functools import wraps # For permission_required decorator
from flask import abort # For permission_required decorator
from flask import g  # For storing current locale
from flask_wtf.csrf import CSRFProtect # For CSRF protection
from flask_socketio import SocketIO


try:
    from azure_backup import save_floor_map_to_share, backup_if_changed, restore_from_share
except Exception:
    save_floor_map_to_share = None
    backup_if_changed = None
    restore_from_share = None

# Attempt to import APScheduler; provide a basic fallback if unavailable
try:
    from apscheduler.schedulers.background import BackgroundScheduler
    apscheduler_available = True
except ImportError:  # pragma: no cover - fallback if APScheduler isn't installed
    apscheduler_available = False

    class BackgroundScheduler:  # Minimal fallback implementation
        def __init__(self, *args, **kwargs):
            self.jobs = []

        def add_job(self, func, trigger=None, minutes=0, **kwargs):
            self.jobs.append((func, minutes))

        def start(self):
            import threading, time

            def run_job(job_func, interval):
                while True:
                    time.sleep(interval * 60)
                    try:
                        job_func()
                    except Exception:
                        logging.exception("Error in fallback scheduler job")

            for func, minutes in self.jobs:
                t = threading.Thread(target=run_job, args=(func, minutes), daemon=True)
                t.start()


# Attempt to import Flask-Mail; provide a fallback if unavailable
try:
    from flask_mail import Mail, Message
    mail_available = True
except ImportError:  # pragma: no cover - fallback for environments without Flask-Mail
    mail_available = False

    class Mail:
        def __init__(self, *args, **kwargs):
            pass

        def init_app(self, app):
            pass

        def send(self, message):
            # No-op if Flask-Mail isn't installed
            pass

    class Message:
        def __init__(self, subject='', recipients=None, body=''):
            self.subject = subject
            self.recipients = recipients or []
            self.body = body

# Base directory of the app - project root
basedir = os.path.abspath(os.path.dirname(__file__))
DATA_DIR = os.path.join(basedir, 'data')
UPLOAD_FOLDER = os.path.join(basedir, 'static', 'floor_map_uploads')
RESOURCE_UPLOAD_FOLDER = os.path.join(basedir, 'static', 'resource_uploads')
ALLOWED_EXTENSIONS = {'png', 'jpg', 'jpeg'}

# Ensure the data directory exists (it should be created by init_setup.py)
if not os.path.exists(DATA_DIR):
    os.makedirs(DATA_DIR)

app = Flask(__name__, template_folder='templates', static_folder='static')
socketio = SocketIO(app)

# --- Simple JSON-based translation system ---
class SimpleTranslator:
    def __init__(self, translations_dir='locales', default_locale='en'):
        self.translations_dir = os.path.join(basedir, translations_dir)
        self.default_locale = default_locale
        self.translations = {}
        self._load_translations()

    def _load_translations(self):
        if not os.path.isdir(self.translations_dir):
            return
        for fname in os.listdir(self.translations_dir):
            if fname.endswith('.json'):
                code = fname.rsplit('.', 1)[0]
                path = os.path.join(self.translations_dir, fname)
                with open(path, 'r', encoding='utf-8') as f:
                    try:
                        self.translations[code] = json.load(f)
                    except Exception:
                        self.translations[code] = {}

    def gettext(self, text, lang=None):
        lang = lang or self.default_locale
        return self.translations.get(lang, {}).get(text, text)

translator = SimpleTranslator()

def _(text):
    lang = get_locale() if has_request_context() else translator.default_locale
    return translator.gettext(text, lang)

app.jinja_env.globals['_'] = _

# Define locale selector function first
def get_locale():
    # Try to get language from query parameter first
    lang_query = request.args.get('lang')
    if lang_query and lang_query in app.config.get('LANGUAGES', ['en']): # app needs to be in scope or passed
        return lang_query
    
    # Attempt to get language from user's session (if stored there)
    # user_lang = session.get('language') 
    # if user_lang and user_lang in app.config.get('LANGUAGES', ['en']):
    #    return user_lang

    # Fallback to Accept-Languages header
    # Ensure 'app' is accessible here if app.config is used, or pass 'app' if necessary.
    # For now, assume 'app' is in scope as it was in the original.
    return request.accept_languages.best_match(app.config.get('LANGUAGES', ['en']))

# Set locale on `g` and provide languages to templates
@app.before_request
def set_locale():
    g.locale = get_locale()

@app.context_processor
def inject_languages():
    return {'available_languages': app.config.get('LANGUAGES', ['en'])}

# Configurations
app.config['UPLOAD_FOLDER'] = UPLOAD_FOLDER
app.config['RESOURCE_UPLOAD_FOLDER'] = RESOURCE_UPLOAD_FOLDER
app.config['SECRET_KEY'] = os.environ.get('SECRET_KEY', 'dev_secret_key_123!@#') # Ensure SECRET_KEY is set from env or default

# Initialize CSRF Protection - AFTER app.config['SECRET_KEY'] is set
csrf = CSRFProtect(app)

# Localization configuration
app.config['LANGUAGES'] = ['en', 'es', 'th']

# Google OAuth Configuration - Recommended to use environment variables
app.config['GOOGLE_CLIENT_ID'] = os.environ.get('GOOGLE_CLIENT_ID', 'YOUR_GOOGLE_CLIENT_ID_PLACEHOLDER')
app.config['GOOGLE_CLIENT_SECRET'] = os.environ.get('GOOGLE_CLIENT_SECRET', 'YOUR_GOOGLE_CLIENT_SECRET_PLACEHOLDER')
app.config['GOOGLE_DISCOVERY_URL'] = "https://accounts.google.com/.well-known/openid-configuration"

# Ensure upload folder exists
if not os.path.exists(app.config['UPLOAD_FOLDER']):
    os.makedirs(app.config['UPLOAD_FOLDER'])
if not os.path.exists(app.config['RESOURCE_UPLOAD_FOLDER']):
    os.makedirs(app.config['RESOURCE_UPLOAD_FOLDER'])
if restore_from_share:
    try:
        restore_from_share()
    except Exception:
        app.logger.exception('Failed to restore data from Azure File Share')
app.config['SQLALCHEMY_DATABASE_URI'] = os.environ.get(
    'AZURE_SQL_CONNECTION_STRING',
    os.environ.get('DATABASE_URL', 'sqlite:///' + os.path.join(DATA_DIR, 'site.db'))
)

app.config['SQLALCHEMY_TRACK_MODIFICATIONS'] = False # silence the warning

# Flask-Mail configuration (defaults can be overridden with environment variables)
app.config['MAIL_SERVER'] = os.environ.get('MAIL_SERVER', 'localhost')
app.config['MAIL_PORT'] = int(os.environ.get('MAIL_PORT', 25))
app.config['MAIL_USERNAME'] = os.environ.get('MAIL_USERNAME', '')
app.config['MAIL_PASSWORD'] = os.environ.get('MAIL_PASSWORD', '')
app.config['MAIL_USE_TLS'] = os.environ.get('MAIL_USE_TLS', 'false').lower() in ['true', '1', 'yes']
app.config['MAIL_USE_SSL'] = os.environ.get('MAIL_USE_SSL', 'false').lower() in ['true', '1', 'yes']
app.config['MAIL_DEFAULT_SENDER'] = os.environ.get('MAIL_DEFAULT_SENDER', app.config['MAIL_USERNAME'] or 'noreply@example.com')

# Booking check-in configuration
app.config['CHECK_IN_GRACE_MINUTES'] = int(os.environ.get('CHECK_IN_GRACE_MINUTES', '15'))
app.config['AUTO_CANCEL_CHECK_INTERVAL_MINUTES'] = int(os.environ.get('AUTO_CANCEL_CHECK_INTERVAL_MINUTES', '5'))
app.config['AZURE_BACKUP_INTERVAL_MINUTES'] = int(os.environ.get('AZURE_BACKUP_INTERVAL_MINUTES', '60'))

# Basic Logging Configuration
logging.basicConfig(level=logging.INFO, format='%(asctime)s %(levelname)s: %(message)s [in %(pathname)s:%(lineno)d]')
# For Flask's built-in logger, you might configure it further if needed,
# but basicConfig provides a good default if running app.py directly.
# app.logger.setLevel(logging.INFO) # Example if using Flask's logger predominantly

# OAuth 2.0 setup
# Note: client_secret.json is not used directly by google-auth-oauthlib Flow if client_id and client_secret are set in config.
# However, if you were to use it, this is how you might define its path:
# CLIENT_SECRET_FILE = os.path.join(pathlib.Path(__file__).parent, 'client_secret.json') 

# Ensure this URL is exactly as registered in your Google Cloud Console Authorized redirect URIs
REDIRECT_URI = 'http://127.0.0.1:5000/login/google/callback' # Or https if using https

# OAuth Scopes, request email and profile
SCOPES = ['openid', 'https://www.googleapis.com/auth/userinfo.email', 'https://www.googleapis.com/auth/userinfo.profile']

def get_google_flow():
    return Flow.from_client_config(
        client_config={'web': {
            'client_id': app.config['GOOGLE_CLIENT_ID'],
            'client_secret': app.config['GOOGLE_CLIENT_SECRET'],
            'auth_uri': 'https://accounts.google.com/o/oauth2/auth',
            'token_uri': 'https://oauth2.googleapis.com/token',
            'redirect_uris': [REDIRECT_URI], # Must match exactly what's in Google Cloud Console
            'javascript_origins': ['http://127.0.0.1:5000'] # Or your app's origin
        }},
        scopes=SCOPES,
        redirect_uri=REDIRECT_URI
    )

db = SQLAlchemy(app)


# Configure SQLite pragmas (e.g., WAL mode) on the first request
_sqlite_configured = False


def configure_sqlite_pragmas():
    """Apply WAL-related pragmas for SQLite databases once."""
    global _sqlite_configured
    if _sqlite_configured:
        return
    _sqlite_configured = True
    if app.config['SQLALCHEMY_DATABASE_URI'].startswith('sqlite'):
        try:
            engine = db.engine
            if hasattr(engine, "execute"):
                engine.execute(text("PRAGMA journal_mode=WAL"))
                engine.execute(text("PRAGMA synchronous=NORMAL"))
                engine.execute(text("PRAGMA busy_timeout=30000"))
            else:
                with engine.connect() as conn:
                    conn.execute(text("PRAGMA journal_mode=WAL"))
                    conn.execute(text("PRAGMA synchronous=NORMAL"))
                    conn.execute(text("PRAGMA busy_timeout=30000"))
            app.logger.info(
                "SQLite database configured for WAL mode and related settings"
            )
        except Exception:
            app.logger.exception("Failed to configure SQLite pragmas")


@app.before_request
def _ensure_sqlite_configured():
    configure_sqlite_pragmas()


# Blueprint for analytics routes
analytics_bp = Blueprint('analytics', __name__, url_prefix='/admin/analytics')


# Authlib OAuth 2.0 Client Setup
oauth = OAuth(app)
oauth.register(
    name='google',
    client_id=app.config['GOOGLE_CLIENT_ID'],
    client_secret=app.config['GOOGLE_CLIENT_SECRET'],
    server_metadata_url=app.config['GOOGLE_DISCOVERY_URL'],
    client_kwargs={
        'scope': 'openid email profile'
    }
)

# Flask-Login setup
login_manager = LoginManager()
login_manager.init_app(app)
login_manager.login_view = 'serve_login'
login_manager.login_message_category = 'info'
# Example of wrapping a message that Flask-Login might use.
# Note: This specific message is often configured directly in Flask-Login,
# but if it were a custom message, this is how you'd wrap it.
login_manager.login_message = 'Please log in to access this page.'

@login_manager.unauthorized_handler
def unauthorized_callback():
    if request.path.startswith('/api/'):
        return jsonify({'error': 'Unauthorized'}), 401
    return redirect(url_for('serve_login', next=request.url))

@login_manager.user_loader
def load_user(user_id):
    return User.query.get(int(user_id))

# Association table for User and Role (Many-to-Many)
user_roles_table = db.Table('user_roles',
    db.Column('user_id', db.Integer, db.ForeignKey('user.id'), primary_key=True),
    db.Column('role_id', db.Integer, db.ForeignKey('role.id'), primary_key=True)
)

class Role(db.Model):
    id = db.Column(db.Integer, primary_key=True)
    name = db.Column(db.String(80), unique=True, nullable=False)
    description = db.Column(db.String(255), nullable=True)
    permissions = db.Column(db.Text, nullable=True)  # e.g., comma-separated: "edit_resource,delete_user"

    def __repr__(self):
        return f'<Role {self.name}>'

class User(db.Model, UserMixin): 
    id = db.Column(db.Integer, primary_key=True)
    username = db.Column(db.String(80), unique=True, nullable=False)
    email = db.Column(db.String(120), unique=True, nullable=False) # Optional for now, but good practice
    password_hash = db.Column(db.String(256), nullable=False) # Increased length for potentially longer hashes
    is_admin = db.Column(db.Boolean, default=False, nullable=False) # Kept for now
    google_id = db.Column(db.String(200), nullable=True, unique=True)
    google_email = db.Column(db.String(200), nullable=True)
    
    roles = db.relationship('Role', secondary=user_roles_table,
                            backref=db.backref('users', lazy='dynamic'))

    def __repr__(self):
        return f'<User {self.username} (Admin: {self.is_admin})>'

    def set_password(self, password):
        """Hashes the password and stores it."""
        self.password_hash = generate_password_hash(password, method='pbkdf2:sha256')

    def check_password(self, password):
        """Checks if the provided password matches the stored hash."""
        return check_password_hash(self.password_hash, password)

    def has_permission(self, permission):
        if self.is_admin: # Super admin (legacy) has all permissions
            return True
        # Check for 'all_permissions' in any role
        if any('all_permissions' in role.permissions.split(',') for role in self.roles if role.permissions):
            return True
        # Check for the specific permission string
        for role in self.roles:
            if role.permissions and permission in role.permissions.split(','):
                return True
        return False

class FloorMap(db.Model):
    id = db.Column(db.Integer, primary_key=True)
    name = db.Column(db.String(100), nullable=False)
    image_filename = db.Column(db.String(255), nullable=False, unique=True) # Store unique filename
    location = db.Column(db.String(100), nullable=True)
    floor = db.Column(db.String(50), nullable=True)

    def __repr__(self):
        loc_floor = f"{self.location or 'N/A'} - Floor {self.floor}" if self.location or self.floor else ""
        return f"<FloorMap {self.name} ({loc_floor})>"

# Association table for Resource and Role (Many-to-Many for resource-specific role permissions)
resource_roles_table = db.Table('resource_roles',
    db.Column('resource_id', db.Integer, db.ForeignKey('resource.id'), primary_key=True),
    db.Column('role_id', db.Integer, db.ForeignKey('role.id'), primary_key=True)
)

class Resource(db.Model):
    id = db.Column(db.Integer, primary_key=True)
    name = db.Column(db.String(100), unique=True, nullable=False)
    capacity = db.Column(db.Integer, nullable=True)
    equipment = db.Column(db.String(200), nullable=True)
    tags = db.Column(db.String(200), nullable=True)
    booking_restriction = db.Column(db.String(50), nullable=True)
    status = db.Column(db.String(50), nullable=False, default='draft')
    published_at = db.Column(db.DateTime, nullable=True)

    allowed_user_ids = db.Column(db.Text, nullable=True)

    image_filename = db.Column(db.String(255), nullable=True)  # <-- Add this line

    is_under_maintenance = db.Column(db.Boolean, nullable=False, default=False)
    maintenance_until = db.Column(db.DateTime, nullable=True)

    # Maximum number of occurrences allowed when creating recurring bookings.
    max_recurrence_count = db.Column(db.Integer, nullable=True)

    # Scheduled status change fields
    scheduled_status = db.Column(db.String(50), nullable=True)
    scheduled_status_at = db.Column(db.DateTime, nullable=True)

    floor_map_id = db.Column(db.Integer, db.ForeignKey('floor_map.id'), nullable=True)
    map_coordinates = db.Column(db.Text, nullable=True) # To store JSON like {'type':'rect', 'x':10, 'y':20, 'width':50, 'height':30}
    
    # Relationships
    bookings = db.relationship('Booking', backref='resource_booked', lazy=True, cascade="all, delete-orphan")
    floor_map = db.relationship('FloorMap', backref=db.backref('resources', lazy='dynamic')) # Optional but useful
    
    # RBAC: Many-to-many relationship for roles that can book/access this resource
    roles = db.relationship('Role', secondary=resource_roles_table,
                            backref=db.backref('allowed_resources', lazy='dynamic'))

    def __repr__(self):
        return f"<Resource {self.name}>"

class Booking(db.Model):
    id = db.Column(db.Integer, primary_key=True)
    resource_id = db.Column(db.Integer, db.ForeignKey('resource.id'), nullable=False)
    user_name = db.Column(db.String(100), nullable=True)  # Placeholder for user
    start_time = db.Column(db.DateTime, nullable=False)
    end_time = db.Column(db.DateTime, nullable=False)
    title = db.Column(db.String(100), nullable=True)
    checked_in_at = db.Column(db.DateTime, nullable=True)
    checked_out_at = db.Column(db.DateTime, nullable=True)
    status = db.Column(db.String(20), nullable=False, default='approved')
    recurrence_rule = db.Column(db.String(200), nullable=True)

    def __repr__(self):
        return f"<Booking {self.title or self.id} for Resource {self.resource_id} from {self.start_time.strftime('%Y-%m-%d %H:%M')} to {self.end_time.strftime('%Y-%m-%d %H:%M')}>"

class WaitlistEntry(db.Model):
    id = db.Column(db.Integer, primary_key=True)
    resource_id = db.Column(db.Integer, db.ForeignKey('resource.id'), nullable=False)
    user_id = db.Column(db.Integer, db.ForeignKey('user.id'), nullable=False)
    timestamp = db.Column(db.DateTime, nullable=False, default=datetime.utcnow)

    resource = db.relationship('Resource')
    user = db.relationship('User')

    def __repr__(self):
        return f"<WaitlistEntry resource={self.resource_id} user={self.user_id}>"

class AuditLog(db.Model):
    id = db.Column(db.Integer, primary_key=True)
    timestamp = db.Column(db.DateTime, nullable=False, default=datetime.utcnow)
    user_id = db.Column(db.Integer, db.ForeignKey('user.id'), nullable=True) # User performing action
    username = db.Column(db.String(80), nullable=True) # Denormalized for easy display
    action = db.Column(db.String(100), nullable=False) # e.g., "LOGIN", "CREATE_USER"
    details = db.Column(db.Text, nullable=True) # e.g., "User admin logged in"

    user = db.relationship('User') # Optional, for easier access to user object if needed

    def __repr__(self):
        return f'<AuditLog {self.timestamp} - {self.username or "System"} - {self.action}>'

# --- Audit Log Helper ---
def add_audit_log(action: str, details: str, user_id: int = None, username: str = None):
    """Adds an entry to the audit log."""
    try:
        log_user_id = user_id
        log_username = username

        if current_user and current_user.is_authenticated:
            if log_user_id is None:
                log_user_id = current_user.id
            if log_username is None:
                log_username = current_user.username
        
        # If user_id is provided but username is not, try to fetch username
        if log_user_id is not None and log_username is None:
            user = User.query.get(log_user_id)
            if user:
                log_username = user.username
            else: # Fallback if user not found for some reason
                log_username = f"User ID {log_user_id}"
        
        # If no user context at all (e.g. system action, or pre-login)
        if log_user_id is None and log_username is None:
            log_username = "System" # Or None, depending on preference

        log_entry = AuditLog(
            user_id=log_user_id,
            username=log_username,
            action=action,
            details=details
        )
        db.session.add(log_entry)
        db.session.commit()
    except Exception as e:
        app.logger.error(f"Error adding audit log: {e}", exc_info=True)
        db.session.rollback() # Rollback in case of error during audit logging itself

# --- Resource Helper ---
def resource_to_dict(resource: Resource) -> dict:
    return {
        'id': resource.id,
        'name': resource.name,
        'capacity': resource.capacity,
        'equipment': resource.equipment,
        'status': resource.status,
        'tags': resource.tags,
        'booking_restriction': resource.booking_restriction,
        'image_url': url_for('static', filename=f'resource_uploads/{resource.image_filename}') if resource.image_filename else None,
        'published_at': resource.published_at.replace(tzinfo=timezone.utc).isoformat() if resource.published_at else None,
        'allowed_user_ids': resource.allowed_user_ids,
        'roles': [{'id': r.id, 'name': r.name} for r in resource.roles],
        'floor_map_id': resource.floor_map_id,
        'map_coordinates': json.loads(resource.map_coordinates) if resource.map_coordinates else None,
        'is_under_maintenance': resource.is_under_maintenance,
        'maintenance_until': resource.maintenance_until.replace(tzinfo=timezone.utc).isoformat() if resource.maintenance_until else None,
        'max_recurrence_count': resource.max_recurrence_count,
        'scheduled_status': resource.scheduled_status,
        'scheduled_status_at': resource.scheduled_status_at.replace(tzinfo=timezone.utc).isoformat() if resource.scheduled_status_at else None
    }
# --- Simple Email Notification System ---
email_log = []
slack_log = []

teams_log = []

def send_email(to_address: str, subject: str, body: str):
    """Log an outgoing email (placeholder for real email delivery)."""
    email_entry = {
        'to': to_address,
        'subject': subject,
        'body': body,
        'timestamp': datetime.utcnow().isoformat(),
    }
    email_log.append(email_entry)
    app.logger.info(f"Email queued to {to_address}: {subject}")

def send_slack_notification(text: str):
    """Record a slack notification in the log (placeholder)."""
    slack_log.append({'message': text, 'timestamp': datetime.utcnow().isoformat()})

def send_teams_notification(to_email: str, title: str, text: str):
    """Send a simple Teams notification via webhook if configured."""
    log_entry = {
        'to': to_email,
        'title': title,
        'text': text,
        'timestamp': datetime.utcnow().isoformat(),
    }
    teams_log.append(log_entry)
    webhook = os.environ.get('TEAMS_WEBHOOK_URL')
    if webhook and to_email:
        try:
            payload = {'title': title, 'text': f"{to_email}: {text}"}
            requests.post(webhook, json=payload, timeout=5)
        except Exception:
            app.logger.exception(f"Failed to send Teams notification to {to_email}")

def parse_simple_rrule(rule_str: str):
    """Parse a minimal RRULE string supporting FREQ and COUNT."""
    if not rule_str:
        return None, 1
    parts = {}
    for part in rule_str.split(';'):
        if '=' in part:
            k, v = part.split('=', 1)
            parts[k.upper()] = v
    freq = parts.get('FREQ', '').upper()
    try:
        count = int(parts.get('COUNT', '1')) if parts.get('COUNT') else 1
    except (ValueError, TypeError):
        app.logger.warning(f"Invalid COUNT value in RRULE '{rule_str}'")
        return None, 1
    if freq not in {'DAILY', 'WEEKLY'}:
        return None, 1
    return freq, max(1, count)

@app.route("/")
@login_required
def serve_index():
    return render_template("index.html")

@app.route("/new_booking")
@login_required
def serve_new_booking():
    return render_template("new_booking.html")

@app.route("/resources")
def serve_resources():
    return render_template("resources.html")

@app.route("/login")
def serve_login():
    return render_template("login.html")

# Simple route to log out via a browser request and redirect to the public
# resources page. This complements the JSON API logout endpoint and provides
# a straightforward way to clear the session when JavaScript-based navigation
# fails to redirect properly.
@app.route('/logout')
def logout_and_redirect():
    user_identifier = current_user.username if current_user.is_authenticated else "Anonymous"
    user_id_for_log = current_user.id if current_user.is_authenticated else None
    try:
        logout_user()
        app.logger.info(f"User '{user_identifier}' logged out via /logout.")
        add_audit_log(action="LOGOUT_SUCCESS",
                     details=f"User '{user_identifier}' logged out.",
                     user_id=user_id_for_log,
                     username=user_identifier)
    except Exception as e:
        app.logger.exception(f"Error during logout for user {user_identifier}:")
        add_audit_log(action="LOGOUT_FAILED",
                     details=f"Logout attempt failed for user '{user_identifier}'. Error: {str(e)}",
                     user_id=user_id_for_log,
                     username=user_identifier)
    return redirect(url_for('serve_resources'))

@app.route("/profile")
@login_required
def serve_profile_page():
    """Serves the user's profile page."""
    # current_user is available thanks to Flask-Login
    app.logger.info(f"User {current_user.username} accessed their profile page.")
    return render_template("profile.html", 
                           username=current_user.username, 
                           email=current_user.email)

@app.route("/profile/edit")
@login_required
def serve_edit_profile_page():
    """Render form for editing profile."""
    app.logger.info(f"User {current_user.username} accessed edit profile page.")
    return render_template("edit_profile.html", email=current_user.email)

@app.route("/my_bookings")
@login_required
def serve_my_bookings_page():
    """Serves the 'My Bookings' page."""
    app.logger.info(f"User {current_user.username} accessed My Bookings page.")
    return render_template("my_bookings.html")

@app.route("/calendar")
@login_required
def serve_calendar():
    """Serves the calendar view."""
    app.logger.info(f"User {current_user.username} accessed Calendar page.")
    return render_template("calendar.html")

# --- Permission Decorator ---
def permission_required(permission):
    def decorator(f):
        @wraps(f)
        def decorated_function(*args, **kwargs):
            if not current_user.is_authenticated:
                # Or redirect to login: return redirect(url_for('serve_login', next=request.url))
                return abort(401) 
            if not current_user.has_permission(permission):
                app.logger.warning(f"User {current_user.username} lacks permission '{permission}' for {f.__name__}")
                return abort(403) # Forbidden
            return f(*args, **kwargs)
        return decorated_function
    return decorator

@app.route('/admin/users_manage')
@login_required
@permission_required('manage_users')
def serve_user_management_page():
    # if not current_user.is_admin: # Replaced by decorator
    #     app.logger.warning(f"Non-admin user {current_user.username} attempted to access User Management page.")
    #     return redirect(url_for('serve_index'))
    app.logger.info(f"Admin user {current_user.username} accessed User Management page.")
    return render_template("user_management.html")

@app.route('/admin/logs')
@login_required
@permission_required('view_audit_logs')
def serve_audit_log_page():
    # if not current_user.is_admin: # Replaced by decorator
    #     app.logger.warning(f"Non-admin user {current_user.username} attempted to access Audit Log page.")
    #     return redirect(url_for('serve_index'))
    app.logger.info(f"Admin user {current_user.username} accessed Audit Log page.")
    return render_template("log_view.html")

@app.route('/admin/maps')
@login_required
@permission_required('manage_floor_maps') # Or 'manage_resources' depending on primary function
def serve_admin_maps():
    # if not current_user.is_admin: # Replaced by decorator
    #     return redirect(url_for('serve_index'))
    return render_template("admin_maps.html")

@app.route('/admin/resources_manage')
@login_required
@permission_required('manage_resources')
def serve_resource_management_page():
    app.logger.info(f"Admin user {current_user.username} accessed Resource Management page.")
    return render_template("resource_management.html")

# --- Analytics Routes ---
@analytics_bp.route('/')
@login_required
@permission_required('view_analytics')
def analytics_dashboard():
    app.logger.info(f"User {current_user.username} accessed analytics dashboard.")
    return render_template('analytics.html')


@analytics_bp.route('/data/bookings')
@login_required
@permission_required('view_analytics')
def analytics_bookings_data():
    last_30_days = datetime.utcnow() - timedelta(days=30)
    results = (
        db.session.query(Resource.name, func.date(Booking.start_time), func.count(Booking.id))
        .join(Resource)
        .filter(Booking.start_time >= last_30_days)
        .group_by(Resource.name, func.date(Booking.start_time))
        .all()
    )

    data = {}
    for resource_name, day, count in results:
        day_str = day.isoformat() if hasattr(day, 'isoformat') else str(day)
        data.setdefault(resource_name, []).append({'date': day_str, 'count': count})
    return jsonify(data)

@app.route('/map_view/<int:map_id>')
def serve_map_view(map_id):
    # You could fetch map name here to pass to template title, but JS will fetch full details
    return render_template("map_view.html", map_id_from_flask=map_id)

@app.route('/login/google')
def login_google():
    if current_user.is_authenticated:
        return redirect(url_for('serve_index'))
    
    flow = get_google_flow()
    authorization_url, state = flow.authorization_url(
        access_type='offline',
        include_granted_scopes='true'
    )
    # Store the state in the session to verify in the callback
    session['oauth_state'] = state 
    return redirect(authorization_url)

@app.route('/login/google/callback')
def login_google_callback():
    state = session.pop('oauth_state', None)
    # It's important to verify the state to prevent CSRF attacks.
    # For explicit state check:
    if state is None or state != request.args.get('state'):
        app.logger.error("Invalid OAuth state parameter during Google callback. Potential CSRF.")
        # Flash messages are not part of this app's error handling strategy
        # If flash messages were used, they would be like: flash(_('Invalid OAuth state.'), 'error')
        return redirect(url_for('serve_login'))

    flow = get_google_flow()
    try:
        flow.fetch_token(authorization_response=request.url)
    except Exception as e: # Catches errors like MismatchingStateError (already covered by above state check) or others
        app.logger.error(f"Error fetching OAuth token from Google: {e}", exc_info=True)
        # flash(_("Authentication failed: Could not fetch token. Please try again."), "danger")
        return redirect(url_for('serve_login')) 

    if not flow.credentials:
        app.logger.error("Failed to retrieve credentials from Google after token fetch.")
        # flash(_("Failed to retrieve credentials from Google. Please try again."), "danger")
        return redirect(url_for('serve_login'))

    # Extract the ID token from credentials
    id_token_jwt = flow.credentials.id_token

    try:
        # Verify the ID token and extract user info
        # The audience ('aud') parameter must match your Google Client ID
        id_info = id_token.verify_oauth2_token(
            id_token_jwt, google_requests.Request(), app.config['GOOGLE_CLIENT_ID']
        )

        google_user_id = id_info.get('sub')
        google_user_email = id_info.get('email')

        if not google_user_id or not google_user_email:
            app.logger.error(f"Google ID token verification successful, but 'sub' or 'email' missing. Email: {google_user_email}, Sub: {google_user_id}")
            # flash(_("Could not retrieve Google ID or email. Please ensure your Google account has an email and permissions are granted."), "danger")
            return redirect(url_for('serve_login'))

        # Check if user exists by google_id
        user = User.query.filter_by(google_id=google_user_id).first()

        if user: # User found by google_id
            if user.is_admin: # Only allow admin users for this application
                login_user(user)
                app.logger.info(f"Admin user {user.username} (Google ID: {google_user_id}) logged in via Google.")
                # flash(_('Welcome back, %(username)s!', username=user.username), 'success')
                return redirect(url_for('serve_index')) 
            else:
                app.logger.warning(f"Non-admin user {user.username} (Google ID: {google_user_id}) attempted Google login. Denied.")
                # flash(_('Your Google account is linked, but it is not associated with an admin user for this application.'), 'danger')
                return redirect(url_for('serve_login')) 

        # If no user by google_id, check if an existing admin user has this email
        # This is to link an existing admin account (username/password) to Google Sign-In
        admin_with_email = User.query.filter_by(email=google_user_email, is_admin=True).first()

        if admin_with_email:
            # Check if this Google ID is already linked to another account (should be rare if google_id is unique)
            existing_google_id_user = User.query.filter_by(google_id=google_user_id).first() # This should be the same as `user` if found
            if existing_google_id_user and existing_google_id_user.id != admin_with_email.id:
                app.logger.error(f"Google ID {google_user_id} (email: {google_user_email}) is already linked to user {existing_google_id_user.username}, but trying to link to {admin_with_email.username}.")
                # flash(_('This Google account is already linked to a different user. Please contact support.'), 'danger')
                return redirect(url_for('serve_login'))

            admin_with_email.google_id = google_user_id
            admin_with_email.google_email = google_user_email 
            try:
                db.session.commit()
                login_user(admin_with_email)
                app.logger.info(f"Admin user {admin_with_email.username} successfully linked their Google account (ID: {google_user_id}).")
                return redirect(url_for('serve_index')) 
            except Exception as e:
                db.session.rollback()
                app.logger.exception(f"Database error linking Google ID {google_user_id} to user {admin_with_email.username}:")
                return redirect(url_for('serve_login'))
        else:
            app.logger.warning(f"Google account (Email: {google_user_email}, ID: {google_user_id}) not associated with any existing admin user. Login denied for this application.")
            return redirect(url_for('serve_login'))

    except ValueError as e: # Specifically for id_token.verify_oauth2_token
        app.logger.error(f"Invalid Google ID token during Google login: {e}", exc_info=True)
        return redirect(url_for('serve_login'))
    except Exception as e: # Catch any other unexpected errors
        app.logger.exception("An unexpected error occurred during Google login callback:")
        return redirect(url_for('serve_login')) 


@app.route("/api/resources", methods=['GET'])
def get_resources():
    try:
        query = Resource.query.filter_by(status='published')

        capacity = request.args.get('capacity', type=int)
        if capacity is not None:
            query = query.filter(Resource.capacity >= capacity)

        equipment = request.args.get('equipment')
        if equipment:
            for item in [e.strip().lower() for e in equipment.split(',') if e.strip()]:
                query = query.filter(Resource.equipment.ilike(f'%{item}%'))

        tags = request.args.get('tags')
        if tags:
            for tag in [t.strip().lower() for t in tags.split(',') if t.strip()]:
                query = query.filter(Resource.tags.ilike(f'%{tag}%'))

        resources_query = query.all()
            
        resources_list = []
        for resource in resources_query:
            resources_list.append({
                'id': resource.id,
                'name': resource.name,
                'capacity': resource.capacity,
                'equipment': resource.equipment,
                'tags': resource.tags,
                'image_url': url_for('static', filename=f'resource_uploads/{resource.image_filename}') if resource.image_filename else None,
                'floor_map_id': resource.floor_map_id,
                'map_coordinates': json.loads(resource.map_coordinates) if resource.map_coordinates else None,
                'booking_restriction': resource.booking_restriction,
                'status': resource.status,
                'published_at': resource.published_at.isoformat() if resource.published_at else None,
                'allowed_user_ids': resource.allowed_user_ids,
                'roles': [{'id': role.id, 'name': role.name} for role in resource.roles],
                'is_under_maintenance': resource.is_under_maintenance,
                'maintenance_until': resource.maintenance_until.isoformat() if resource.maintenance_until else None
            })
        app.logger.info("Successfully fetched published resources.")
        return jsonify(resources_list), 200
    except Exception as e:
        app.logger.exception("Error fetching resources:")
        return jsonify({'error': 'Failed to fetch resources due to a server error.'}), 500

@app.route('/api/resources/<int:resource_id>/availability', methods=['GET'])
def get_resource_availability(resource_id):
    # Get the date from query parameters, default to today if not provided
    date_str = request.args.get('date')
    
    target_date_obj = None
    if date_str:
        try:
            target_date_obj = datetime.strptime(date_str, '%Y-%m-%d').date()
        except ValueError:
            app.logger.warning(f"Invalid date format provided: {date_str}")
            return jsonify({'error': 'Invalid date format. Please use YYYY-MM-DD.'}), 400
    else:
        target_date_obj = date.today()

    try:
        resource = Resource.query.get(resource_id)
        if not resource:
            app.logger.warning(f"Resource availability check for non-existent resource ID: {resource_id}")
            return jsonify({'error': 'Resource not found.'}), 404

        if resource.is_under_maintenance and (resource.maintenance_until is None or target_date_obj <= resource.maintenance_until.date()):
            until_str = resource.maintenance_until.isoformat() if resource.maintenance_until else 'until further notice'
            return jsonify({'error': f'Resource under maintenance until {until_str}.'}), 403

        bookings_on_date = Booking.query.filter(
            Booking.resource_id == resource_id,
            func.date(Booking.start_time) == target_date_obj
        ).all()

        booked_slots = []
        for booking in bookings_on_date:
            grace = app.config.get('CHECK_IN_GRACE_MINUTES', 15)
            now = datetime.utcnow()
            can_check_in = (
                booking.checked_in_at is None and
                booking.start_time - timedelta(minutes=grace) <= now <= booking.start_time + timedelta(minutes=grace)
            )
            booked_slots.append({
                'title': booking.title,
                'user_name': booking.user_name,
                'start_time': booking.start_time.strftime('%H:%M:%S'),
                'end_time': booking.end_time.strftime('%H:%M:%S'),
                'booking_id': booking.id,
                'checked_in_at': booking.checked_in_at.isoformat() if booking.checked_in_at else None,
                'checked_out_at': booking.checked_out_at.isoformat() if booking.checked_out_at else None,
                'can_check_in': can_check_in
            })
        
        return jsonify(booked_slots), 200

    except Exception as e:
        app.logger.exception(f"Error fetching availability for resource {resource_id} on {target_date_obj}:")
        return jsonify({'error': 'Failed to fetch resource availability due to a server error.'}), 500


@app.route('/api/maps', methods=['GET'])
def get_public_floor_maps():
    try:
        maps = FloorMap.query.all()
        maps_list = []
        for m in maps:
            maps_list.append({
                'id': m.id,
                'name': m.name,
                'image_filename': m.image_filename, # Keep for consistency, though frontend might not use it directly for this feature
                'location': m.location,
                'floor': m.floor,
                'image_url': url_for('static', filename=f'floor_map_uploads/{m.image_filename}')
            })
        # app.logger.info("Successfully fetched all floor maps for public API.") # Optional logging
        return jsonify(maps_list), 200
    except Exception as e:
        app.logger.exception("Error fetching public floor maps:")
        return jsonify({'error': 'Failed to fetch maps due to a server error.'}), 500

# Helper function to check allowed file extensions
def allowed_file(filename):
    return '.' in filename and \
           filename.rsplit('.', 1)[1].lower() in ALLOWED_EXTENSIONS

@app.route('/api/admin/maps', methods=['POST'])
@login_required
def upload_floor_map():
    if not current_user.has_permission('manage_floor_maps'):
        add_audit_log(action="UPLOAD_MAP_DENIED", details=f"User {current_user.username} lacks permission 'manage_floor_maps'.")
        return jsonify({'error': 'Permission denied to manage floor maps.'}), 403

    if 'map_image' not in request.files:
        app.logger.warning("Map image missing in upload request.")
        return jsonify({'error': 'No map_image file part in the request.'}), 400
    
    file = request.files['map_image']
    map_name = request.form.get('map_name')
    location = request.form.get('location')
    floor = request.form.get('floor')

    if not map_name:
        app.logger.warning("Map name missing in upload request.")
        return jsonify({'error': 'map_name is required.'}), 400
    
    if file.filename == '':
        app.logger.warning("No file selected for map upload.")
        return jsonify({'error': 'No selected file.'}), 400

    if file and allowed_file(file.filename):
        filename = secure_filename(file.filename)
        
        # Check for existing map with same name or filename to prevent duplicates
        existing_map_by_filename = FloorMap.query.filter_by(image_filename=filename).first()
        existing_map_by_name = FloorMap.query.filter_by(name=map_name).first()
        
        if existing_map_by_filename:
            app.logger.warning(f"Attempt to upload map with duplicate filename: {filename}")
            return jsonify({'error': 'A map with this image filename already exists.'}), 409 # Conflict
        if existing_map_by_name:
            app.logger.warning(f"Attempt to upload map with duplicate name: {map_name}")
            return jsonify({'error': 'A map with this name already exists.'}), 409 # Conflict

        file_path = None # Initialize file_path to ensure it's defined for potential cleanup
        try:
            file_path = os.path.join(app.config['UPLOAD_FOLDER'], filename)
            file.save(file_path)
            if save_floor_map_to_share:
                try:
                    save_floor_map_to_share(file_path, filename)
                except Exception:
                    app.logger.exception('Failed to upload floor map to Azure File Share')

            new_map = FloorMap(name=map_name, image_filename=filename,
                               location=location, floor=floor)
            db.session.add(new_map)
            db.session.commit()
            app.logger.info(f"Floor map '{map_name}' uploaded successfully by {current_user.username}.")
            add_audit_log(action="CREATE_MAP_SUCCESS", details=f"Floor map '{map_name}' (ID: {new_map.id}) uploaded successfully.")
            return jsonify({
                'id': new_map.id,
                'name': new_map.name,
                'image_filename': new_map.image_filename,
                'location': new_map.location,
                'floor': new_map.floor,
                'image_url': url_for('static', filename=f'floor_map_uploads/{new_map.image_filename}')
            }), 201
        except Exception as e:
            db.session.rollback()
            if file_path and os.path.exists(file_path): # Attempt to clean up saved file on error
                 os.remove(file_path)
                 app.logger.info(f"Cleaned up partially uploaded file: {file_path}")
            app.logger.exception(f"Error uploading floor map '{map_name}':")
            # Audit log for failed map upload attempt
            add_audit_log(action="CREATE_MAP_FAILED", details=f"Failed to upload floor map '{map_name}'. Error: {str(e)}", username=current_user.username if current_user.is_authenticated else "Unknown")
            return jsonify({'error': f'Failed to upload map due to a server error.'}), 500
    else:
        app.logger.warning(f"File type not allowed for map upload: {file.filename}")
        return jsonify({'error': 'File type not allowed. Allowed types are: png, jpg, jpeg.'}), 400

@app.route('/api/admin/maps', methods=['GET'])
@login_required
def get_floor_maps():
    if not current_user.has_permission('manage_floor_maps'):
        return jsonify({'error': 'Permission denied to manage floor maps.'}), 403
    try:
        maps = FloorMap.query.all()
        maps_list = []
        for m in maps:
            maps_list.append({
                'id': m.id,
                'name': m.name,
                'image_filename': m.image_filename,
                'location': m.location,
                'floor': m.floor,
                'image_url': url_for('static', filename=f'floor_map_uploads/{m.image_filename}')
            })
        app.logger.info("Successfully fetched all floor maps for admin.")
        return jsonify(maps_list), 200
    except Exception as e:
        app.logger.exception("Error fetching floor maps:")
        return jsonify({'error': 'Failed to fetch maps due to a server error.'}), 500

@app.route('/api/admin/resources/<int:resource_id>/map_info', methods=['PUT'])
@login_required 
def update_resource_map_info(resource_id):
    if not current_user.has_permission('manage_resources'):
        add_audit_log(action="UPDATE_RESOURCE_MAP_INFO_DENIED", details=f"User {current_user.username} lacks permission 'manage_resources'.")
        return jsonify({'error': 'Permission denied to manage resources.'}), 403

    data = request.get_json()
    if not data:
        app.logger.warning(f"Invalid input for update_resource_map_info for resource {resource_id}: No JSON data.")
        return jsonify({'error': 'Invalid input. JSON data expected.'}), 400

    resource = Resource.query.get(resource_id)
    if not resource:
        app.logger.warning(f"Attempt to update map info for non-existent resource ID: {resource_id}")
        return jsonify({'error': 'Resource not found.'}), 404

    # Process booking_restriction
    if 'booking_restriction' in data:
        booking_restriction_data = data.get('booking_restriction')
        allowed_restrictions = ['admin_only', 'all_users', None, ""] 
        if booking_restriction_data not in allowed_restrictions:
            app.logger.warning(f"Invalid booking_restriction value '{booking_restriction_data}' for resource {resource_id}.")
            return jsonify({'error': f'Invalid booking_restriction value. Allowed: {allowed_restrictions}. Received: {booking_restriction_data}'}), 400
        resource.booking_restriction = booking_restriction_data if booking_restriction_data != "" else None

    # Process allowed_user_ids
    if 'allowed_user_ids' in data: # This key must be present to modify allowed_user_ids
        user_ids_str_list = data.get('allowed_user_ids') # Expecting a string of comma-separated IDs or null
        if user_ids_str_list is None or user_ids_str_list.strip() == "":
            resource.allowed_user_ids = None
        elif isinstance(user_ids_str_list, str):
            try: # Validate that all are integers
                processed_ids = sorted(list(set(int(uid.strip()) for uid in user_ids_str_list.split(',') if uid.strip())))
                resource.allowed_user_ids = ",".join(map(str, processed_ids)) if processed_ids else None
            except ValueError:
                app.logger.warning(f"Invalid user ID in allowed_user_ids for resource {resource_id}: {user_ids_str_list}")
                return jsonify({'error': 'Invalid allowed_user_ids format. Expected a comma-separated string of integers or null.'}), 400
        else: # Should be string or null
            app.logger.warning(f"Incorrect type for allowed_user_ids for resource {resource_id}: {type(user_ids_str_list)}")
            return jsonify({'error': 'allowed_user_ids must be a string or null.'}), 400


    # Process role_ids for RBAC
    if 'role_ids' in data:
        role_ids = data.get('role_ids')
        if role_ids is None: # Explicitly setting to no roles
            resource.roles = []
        elif isinstance(role_ids, list):
            new_roles = []
            for r_id in role_ids:
                if not isinstance(r_id, int):
                    return jsonify({'error': f'Invalid role ID type: {r_id}. Must be integer.'}), 400
                role = Role.query.get(r_id)
                if not role:
                    return jsonify({'error': f'Role with ID {r_id} not found.'}), 400
                new_roles.append(role)
            resource.roles = new_roles
        else:
            return jsonify({'error': 'role_ids must be a list of integers or null.'}), 400

    # Logic for map and coordinates
    # Only update map info if 'floor_map_id' is explicitly in the payload
    if 'floor_map_id' in data: 
        floor_map_id_data = data.get('floor_map_id')
        coordinates_data = data.get('coordinates') # This should be present if floor_map_id is not null

        if floor_map_id_data is not None: 
            floor_map = FloorMap.query.get(floor_map_id_data)
            if not floor_map:
                app.logger.warning(f"Floor map ID {floor_map_id_data} not found for resource {resource_id}.")
                return jsonify({'error': 'Floor map not found.'}), 404
            resource.floor_map_id = floor_map_id_data

            if not coordinates_data or not isinstance(coordinates_data, dict):
                app.logger.warning(f"Missing or invalid coordinates for resource {resource_id} when floor_map_id is {floor_map_id_data}.")
                return jsonify({'error': 'Missing or invalid coordinates data when floor_map_id is provided.'}), 400
            
            if coordinates_data.get('type') == 'rect':
                required_coords = ['x', 'y', 'width', 'height']
                if not all(k in coordinates_data and isinstance(coordinates_data[k], (int, float)) for k in required_coords):
                    app.logger.warning(f"Invalid rect coordinates for resource {resource_id}: {coordinates_data}")
                    return jsonify({'error': 'Rect coordinates require numeric x, y, width, height.'}), 400
                resource.map_coordinates = json.dumps(coordinates_data)
            else:
                app.logger.warning(f"Invalid coordinates type for resource {resource_id}: {coordinates_data.get('type')}")
                return jsonify({'error': "Invalid coordinates type. Only 'rect' is supported."}), 400
        else: # floor_map_id is explicitly set to null (or empty string handled by frontend)
            resource.floor_map_id = None
            resource.map_coordinates = None
    
    try:
        db.session.commit()
        app.logger.info(f"Successfully updated map/permission info for resource ID {resource.id} by user {current_user.username}.")
        updated_resource_data = {
            'id': resource.id, 'name': resource.name,
            'floor_map_id': resource.floor_map_id,
            'map_coordinates': json.loads(resource.map_coordinates) if resource.map_coordinates else None,
            'booking_restriction': resource.booking_restriction, 'status': resource.status,
            'published_at': resource.published_at.isoformat() if resource.published_at else None,
            'allowed_user_ids': resource.allowed_user_ids, 
            'roles': [{'id': role.id, 'name': role.name} for role in resource.roles],
            'capacity': resource.capacity, 'equipment': resource.equipment
        }
        add_audit_log(action="UPDATE_RESOURCE_MAP_INFO_SUCCESS", details=f"Map/permission info for resource ID {resource.id} ('{resource.name}') updated.")
        return jsonify(updated_resource_data), 200
        
    except Exception as e:
        db.session.rollback()
        add_audit_log(action="UPDATE_RESOURCE_MAP_INFO_FAILED", details=f"Failed to update map/permission info for resource ID {resource_id}. Error: {str(e)}")
        app.logger.exception(f"Error committing update_resource_map_info for resource {resource_id}:")
        return jsonify({'error': 'Failed to update resource due to a server error.'}), 500

@app.route('/api/admin/resources/<int:resource_id>/publish', methods=['POST'])
@login_required
def publish_resource(resource_id):
    if not current_user.has_permission('manage_resources'):
        add_audit_log(action="PUBLISH_RESOURCE_DENIED", details=f"User {current_user.username} lacks permission 'manage_resources'.")
        return jsonify({'error': 'Permission denied to manage resources.'}), 403

    resource = Resource.query.get(resource_id)
    if not resource:
        app.logger.warning(f"Attempt to publish non-existent resource ID: {resource_id}")
        return jsonify({'error': 'Resource not found.'}), 404

    if resource.status == 'published':
        app.logger.info(f"Resource {resource_id} is already published. No action taken.")
        return jsonify({'message': 'Resource is already published.', 
                        'resource': {
                            'id': resource.id, 'name': resource.name, 'status': resource.status, 
                            'published_at': resource.published_at.isoformat() if resource.published_at else None
                        }}), 200
    
    if resource.status != 'draft':
        app.logger.warning(f"Attempt to publish resource {resource_id} from invalid status: {resource.status}")
        return jsonify({'error': f'Resource cannot be published from status: {resource.status}. Must be a draft.'}), 400

    try:
        resource.status = 'published'
        resource.published_at = datetime.utcnow()
        db.session.commit()
        app.logger.info(f"Resource {resource_id} ('{resource.name}') published successfully by {current_user.username}.")
        updated_resource_data = {
            'id': resource.id, 'name': resource.name, 'status': resource.status,
            'published_at': resource.published_at.isoformat() if resource.published_at else None,
            'booking_restriction': resource.booking_restriction, 'capacity': resource.capacity,
            'equipment': resource.equipment, 'floor_map_id': resource.floor_map_id,
            'map_coordinates': json.loads(resource.map_coordinates) if resource.map_coordinates else None
        }
        add_audit_log(action="PUBLISH_RESOURCE_SUCCESS", details=f"Resource {resource_id} ('{resource.name}') published successfully.")
        return jsonify({'message': 'Resource published successfully.', 'resource': updated_resource_data}), 200
        
    except Exception as e:
        db.session.rollback()
        add_audit_log(action="PUBLISH_RESOURCE_FAILED", details=f"Failed to publish resource {resource_id}. Error: {str(e)}")
        app.logger.exception(f"Error publishing resource {resource_id}:")
        return jsonify({'error': 'Failed to publish resource due to a server error.'}), 500

@app.route('/api/admin/resources/<int:resource_id>', methods=['PUT'])
@login_required
def update_resource_details(resource_id):
    if not current_user.has_permission('manage_resources'):
        add_audit_log(action="UPDATE_RESOURCE_DETAILS_DENIED", details=f"User {current_user.username} lacks permission 'manage_resources'.")
        return jsonify({'error': 'Permission denied to manage resources.'}), 403

    resource = Resource.query.get(resource_id)
    if not resource:
        app.logger.warning(f"Attempt to update non-existent resource ID: {resource_id}")
        return jsonify({'error': 'Resource not found.'}), 404

    data = request.get_json()
    if not data:
        app.logger.warning(f"Update attempt for resource {resource_id} with no JSON data.")
        return jsonify({'error': 'Invalid input. JSON data expected.'}), 400

    # Fields that can be updated via this endpoint
    allowed_fields = [
        'name', 'capacity', 'equipment', 'status',
        'booking_restriction', 'allowed_user_ids',
        'is_under_maintenance', 'maintenance_until',
        'max_recurrence_count', 'scheduled_status', 'scheduled_status_at',
        'tags'
    ]
    
    # Validate status if provided
    if 'status' in data:
        new_status = data.get('status')
        valid_statuses = ['draft', 'published', 'archived']
        if new_status not in valid_statuses:
            app.logger.warning(f"Invalid status value '{new_status}' for resource {resource_id}.")
            return jsonify({'error': f"Invalid status value. Allowed values are: {', '.join(valid_statuses)}."}), 400
        
        # Handle published_at logic
        if new_status == 'published' and resource.status != 'published': # Changed to published
            if resource.published_at is None:
                resource.published_at = datetime.utcnow()
        # If status changes away from 'published', current requirements are to leave published_at as is.
        resource.status = new_status

    for field in allowed_fields:
        if field in data and field != 'status': # Status is handled separately
            if field == 'capacity':
                try:
                    value = data[field]
                    if value is not None: # Allow setting capacity to null
                        value = int(value)
                    setattr(resource, field, value)
                except (ValueError, TypeError):
                    app.logger.warning(f"Invalid capacity value '{data[field]}' for resource {resource_id}.")
                    return jsonify({'error': f"Invalid value for capacity. Must be an integer or null."}), 400
            elif field == 'booking_restriction':
                booking_restriction_data = data.get('booking_restriction')
                allowed_restrictions = ['admin_only', 'all_users', None, ""] 
                if booking_restriction_data not in allowed_restrictions:
                    app.logger.warning(f"Invalid booking_restriction value '{booking_restriction_data}' for resource {resource_id}.")
                    return jsonify({'error': f'Invalid booking_restriction value. Allowed: {allowed_restrictions}. Received: {booking_restriction_data}'}), 400
                resource.booking_restriction = booking_restriction_data if booking_restriction_data != "" else None
            elif field == 'allowed_user_ids':
                user_ids_str_list = data.get('allowed_user_ids')
                if user_ids_str_list is None or user_ids_str_list.strip() == "":
                    resource.allowed_user_ids = None
                elif isinstance(user_ids_str_list, str):
                    try:
                        processed_ids = sorted(list(set(int(uid.strip()) for uid in user_ids_str_list.split(',') if uid.strip())))
                        resource.allowed_user_ids = ",".join(map(str, processed_ids)) if processed_ids else None
                    except ValueError:
                        app.logger.warning(f"Invalid user ID in allowed_user_ids for resource {resource_id}: {user_ids_str_list}")
                        return jsonify({'error': 'Invalid allowed_user_ids format. Expected a comma-separated string of integers or null.'}), 400
                else:
                    app.logger.warning(f"Incorrect type for allowed_user_ids for resource {resource_id}: {type(user_ids_str_list)}")
                    return jsonify({'error': 'allowed_user_ids must be a string or null.'}), 400
            elif field == 'is_under_maintenance':
                resource.is_under_maintenance = bool(data.get('is_under_maintenance'))
            elif field == 'maintenance_until':
                maint_val = data.get('maintenance_until')
                if maint_val:
                    try:
                        resource.maintenance_until = datetime.fromisoformat(maint_val)
                    except ValueError:
                        return jsonify({'error': 'Invalid maintenance_until format. Use ISO datetime.'}), 400
                else:
                    resource.maintenance_until = None
            elif field == 'max_recurrence_count':
                value = data.get('max_recurrence_count')
                if value is not None and value != '':
                    try:
                        resource.max_recurrence_count = int(value)
                    except ValueError:
                        return jsonify({'error': 'max_recurrence_count must be an integer or null.'}), 400
                else:
                    resource.max_recurrence_count = None
            elif field == 'scheduled_status':
                value = data.get('scheduled_status')
                # Allowed: 'draft', 'published', 'archived', or None (empty string from form becomes None)
                valid_scheduled_statuses = ['draft', 'published', 'archived']
                if value is None or value == "":
                    resource.scheduled_status = None
                elif value not in valid_scheduled_statuses:
                    return jsonify({'error': f"Invalid scheduled_status value '{value}'. Allowed: {valid_scheduled_statuses} or empty/null."}), 400
                else:
                    resource.scheduled_status = value
            elif field == 'scheduled_status_at':
                value = data.get('scheduled_status_at')
                if value is None or value == "":
                    resource.scheduled_status_at = None
                else:
                    try:
                        if not isinstance(value, str): # Basic type check
                             raise ValueError("Input must be a string for datetime conversion")
                        resource.scheduled_status_at = datetime.fromisoformat(value)
                    except ValueError:
                        return jsonify({'error': 'Invalid scheduled_status_at format. Use ISO datetime string (YYYY-MM-DDTHH:MM:SS) or empty/null.'}), 400
            elif field == 'tags':
                resource.tags = data.get('tags')
            else: # For 'name', 'equipment'
                setattr(resource, field, data[field])

    # Handle role_ids separately
    if 'role_ids' in data:
        role_ids = data.get('role_ids')
        if role_ids is None: # Explicitly setting to no roles
            resource.roles = []
        elif isinstance(role_ids, list):
            new_roles = []
            for r_id in role_ids:
                if not isinstance(r_id, int):
                    return jsonify({'error': f'Invalid role ID type: {r_id}. Must be integer.'}), 400
                role = Role.query.get(r_id)
                if not role:
                    return jsonify({'error': f'Role with ID {r_id} not found.'}), 400
                new_roles.append(role)
            resource.roles = new_roles
        else:
            return jsonify({'error': 'role_ids must be a list of integers or null.'}), 400
            
    try:
        db.session.commit()
        app.logger.info(f"Resource {resource_id} ('{resource.name}') updated successfully by {current_user.username}.")
        # Return the updated resource
        updated_resource_data = {
            'id': resource.id,
            'name': resource.name,
            'capacity': resource.capacity,
            'equipment': resource.equipment,
            'tags': resource.tags,
            'status': resource.status,
            'published_at': resource.published_at.isoformat() if resource.published_at else None,
            'booking_restriction': resource.booking_restriction,
            'allowed_user_ids': resource.allowed_user_ids,
            'roles': [{'id': role.id, 'name': role.name} for role in resource.roles], # Return new roles list
            # Map-related fields are not updated here, but returned for consistency
            'floor_map_id': resource.floor_map_id,
            'map_coordinates': json.loads(resource.map_coordinates) if resource.map_coordinates else None,
            'is_under_maintenance': resource.is_under_maintenance,
            'maintenance_until': resource.maintenance_until.isoformat() if resource.maintenance_until else None,
            'max_recurrence_count': resource.max_recurrence_count,
            'scheduled_status': resource.scheduled_status,
            'scheduled_status_at': resource.scheduled_status_at.isoformat() if resource.scheduled_status_at else None
        }
        add_audit_log(action="UPDATE_RESOURCE_DETAILS_SUCCESS", details=f"Resource ID {resource.id} ('{resource.name}') details updated. Data: {str(data)}")
        return jsonify(updated_resource_data), 200
    except Exception as e:
        db.session.rollback()
        app.logger.exception(f"Error updating resource {resource_id}:")
        add_audit_log(action="UPDATE_RESOURCE_DETAILS_FAILED", details=f"Failed to update resource ID {resource_id}. Error: {str(e)}. Data: {str(data)}")
        return jsonify({'error': 'Failed to update resource due to a server error.'}), 500

@app.route('/api/admin/resources/<int:resource_id>/image', methods=['POST'])
@login_required
def upload_resource_image(resource_id):
    if not current_user.has_permission('manage_resources'):
        return jsonify({'error': 'Permission denied to manage resources.'}), 403

    resource = Resource.query.get(resource_id)
    if not resource:
        return jsonify({'error': 'Resource not found.'}), 404

    if 'resource_image' not in request.files:
        return jsonify({'error': 'No resource_image file part in the request.'}), 400

    file = request.files['resource_image']
    if file.filename == '':
        return jsonify({'error': 'No selected file.'}), 400

    if file and allowed_file(file.filename):
        filename = secure_filename(file.filename)
        existing_by_filename = Resource.query.filter_by(image_filename=filename).first()
        if existing_by_filename and existing_by_filename.id != resource_id:
            return jsonify({'error': 'A resource with this image filename already exists.'}), 409
        file_path = os.path.join(app.config['RESOURCE_UPLOAD_FOLDER'], filename)
        old_path = None
        try:
            file.save(file_path)
            if resource.image_filename and resource.image_filename != filename:
                old_path = os.path.join(app.config['RESOURCE_UPLOAD_FOLDER'], resource.image_filename)
            resource.image_filename = filename
            db.session.commit()
            if old_path and os.path.exists(old_path):
                os.remove(old_path)
            return jsonify({'message': 'Image uploaded successfully.',
                            'image_url': url_for('static', filename=f'resource_uploads/{filename}')}), 200
        except Exception as e:
            db.session.rollback()
            if os.path.exists(file_path):
                os.remove(file_path)
            return jsonify({'error': 'Failed to upload image due to a server error.'}), 500
    else:
        return jsonify({'error': 'File type not allowed. Allowed types are: png, jpg, jpeg.'}), 400

@app.route('/api/admin/resources/<int:resource_id>', methods=['DELETE'])
@login_required
def delete_resource(resource_id):
    if not current_user.has_permission('manage_resources'):
        add_audit_log(action="DELETE_RESOURCE_DENIED", details=f"User {current_user.username} lacks permission 'manage_resources'.")
        return jsonify({'error': 'Permission denied to manage resources.'}), 403

    resource = Resource.query.get(resource_id)
    if not resource:
        app.logger.warning(f"Attempt to delete non-existent resource ID: {resource_id}")
        return jsonify({'error': 'Resource not found.'}), 404

    try:
        # Bookings associated with this resource will be deleted due to cascade="all, delete-orphan"
        resource_name_for_log = resource.name  # Capture before deletion
        old_image = resource.image_filename
        db.session.delete(resource)
        db.session.commit()
        if old_image:
            old_path = os.path.join(app.config['RESOURCE_UPLOAD_FOLDER'], old_image)
            if os.path.exists(old_path):
                os.remove(old_path)
        app.logger.info(f"Resource {resource_id} ('{resource_name_for_log}') and its associated bookings deleted successfully by {current_user.username}.")
        add_audit_log(action="DELETE_RESOURCE_SUCCESS", details=f"Resource ID {resource_id} ('{resource_name_for_log}') deleted.")
        return jsonify({'message': f"Resource '{resource_name_for_log}' (ID: {resource_id}) and its bookings deleted successfully."}), 200
    except Exception as e:
        db.session.rollback()
        app.logger.exception(f"Error deleting resource {resource_id}:")
        add_audit_log(action="DELETE_RESOURCE_FAILED", details=f"Failed to delete resource ID {resource_id} ('{resource_name_for_log}'). Error: {str(e)}")
        return jsonify({'error': 'Failed to delete resource due to a server error.'}), 500

@app.route('/api/admin/resources', methods=['GET'])
@login_required
@permission_required('manage_resources')
def get_all_resources():
    try:
        resources = Resource.query.all()
        resources_list = [resource_to_dict(r) for r in resources]
        return jsonify(resources_list), 200
    except Exception as e:
        app.logger.exception("Error fetching all resources:")
        return jsonify({'error': 'Failed to fetch resources due to a server error.'}), 500

@app.route('/api/admin/resources', methods=['POST'])
@login_required
@permission_required('manage_resources')
def create_resource():
    data = request.get_json()
    if not data:
        return jsonify({'error': 'Invalid input. JSON data expected.'}), 400

    name = data.get('name')
    if not name or not name.strip():
        return jsonify({'error': 'Name is required.'}), 400
    existing = Resource.query.filter(func.lower(Resource.name) == func.lower(name.strip())).first()
    if existing:
        return jsonify({'error': f"Resource with name '{name}' already exists."}), 409

    capacity = data.get('capacity')
    try:
        if capacity is not None:
            capacity = int(capacity)
    except (ValueError, TypeError):
        return jsonify({'error': 'Capacity must be an integer or null.'}), 400

    equipment = data.get('equipment')
    tags = data.get('tags')

    new_resource = Resource(name=name.strip(), capacity=capacity, equipment=equipment, tags=tags)
    try:
        db.session.add(new_resource)
        db.session.commit()
        return jsonify(resource_to_dict(new_resource)), 201
    except Exception as e:
        db.session.rollback()
        app.logger.exception("Error creating resource:")
        return jsonify({'error': 'Failed to create resource due to a server error.'}), 500

@app.route('/api/admin/resources/bulk', methods=['POST'])
@login_required
@permission_required('manage_resources')
def create_resources_bulk():
    data = request.get_json()
    if not data:
        return jsonify({'error': 'Invalid input. JSON data expected.'}), 400

    prefix = data.get('prefix', '')
    suffix = data.get('suffix', '')
    start = data.get('start', 1)
    count = data.get('count')
    padding = data.get('padding', 0)

    try:
        start = int(start)
    except (ValueError, TypeError):
        return jsonify({'error': 'start must be an integer.'}), 400

    if count is None:
        return jsonify({'error': 'count is required.'}), 400
    try:
        count = int(count)
        if count <= 0:
            raise ValueError
    except (ValueError, TypeError):
        return jsonify({'error': 'count must be a positive integer.'}), 400

    try:
        padding = int(padding)
    except (ValueError, TypeError):
        return jsonify({'error': 'padding must be an integer.'}), 400

    capacity = data.get('capacity')
    try:
        if capacity not in (None, ''):
            capacity = int(capacity)
        else:
            capacity = None
    except (ValueError, TypeError):
        return jsonify({'error': 'Capacity must be an integer or null.'}), 400

    equipment = data.get('equipment')
    tags = data.get('tags')
    status = data.get('status', 'draft')
    valid_statuses = ['draft', 'published', 'archived']
    if status not in valid_statuses:
        return jsonify({'error': f"Invalid status value. Allowed values are: {', '.join(valid_statuses)}."}), 400

    created_resources = []
    skipped = []
    for i in range(count):
        number = str(start + i).zfill(padding) if padding > 0 else str(start + i)
        name = f"{prefix}{number}{suffix}"
        if not name.strip():
            skipped.append(name)
            continue
        existing = Resource.query.filter(func.lower(Resource.name) == func.lower(name.strip())).first()
        if existing:
            skipped.append(name)
            continue
        r = Resource(name=name.strip(), capacity=capacity, equipment=equipment, status=status, tags=tags)
        db.session.add(r)
        created_resources.append(r)
    try:
        db.session.commit()
        return jsonify({'created': [resource_to_dict(r) for r in created_resources], 'skipped': skipped}), 201
    except Exception:
        db.session.rollback()
        app.logger.exception("Error creating resources in bulk:")
        return jsonify({'error': 'Failed to create resources due to a server error.'}), 500


@app.route('/api/admin/resources/bulk', methods=['PUT'])
@login_required
@permission_required('manage_resources')
def update_resources_bulk():
    data = request.get_json()
    if not data or 'ids' not in data or not isinstance(data['ids'], list):
        return jsonify({'error': 'Invalid input. "ids" list required.'}), 400

    ids = data['ids']
    updates = data.get('fields', {})
    if not updates:
        return jsonify({'error': 'No update fields provided.'}), 400

    allowed_fields = ['name', 'capacity', 'equipment', 'status', 'tags']
    valid_statuses = ['draft', 'published', 'archived']

    updated = []
    skipped = []

    for rid in ids:
        resource = Resource.query.get(rid)
        if not resource:
            skipped.append(rid)
            continue
        if 'status' in updates:
            new_status = updates['status']
            if new_status not in valid_statuses:
                return jsonify({'error': f"Invalid status value. Allowed values are: {', '.join(valid_statuses)}."}), 400
            if new_status == 'published' and resource.status != 'published' and resource.published_at is None:
                resource.published_at = datetime.utcnow()
            resource.status = new_status
        for field in allowed_fields:
            if field in updates and field != 'status':
                if field == 'capacity':
                    try:
                        value = updates[field]
                        if value is not None:
                            value = int(value)
                        setattr(resource, field, value)
                    except (ValueError, TypeError):
                        return jsonify({'error': f'Invalid value for capacity. Must be an integer or null.'}), 400
                elif field == 'tags':
                    setattr(resource, field, updates[field])
                else:
                    setattr(resource, field, updates[field])
        updated.append(rid)

    try:
        db.session.commit()
        return jsonify({'updated': updated, 'skipped': skipped}), 200
    except Exception:
        db.session.rollback()
        app.logger.exception("Error updating resources in bulk:")
        return jsonify({'error': 'Failed to update resources due to a server error.'}), 500


@app.route('/api/admin/resources/bulk', methods=['DELETE'])
@login_required
@permission_required('manage_resources')
def delete_resources_bulk():
    data = request.get_json()
    if not data or 'ids' not in data or not isinstance(data['ids'], list):
        return jsonify({'error': 'Invalid input. "ids" list required.'}), 400

    ids = data['ids']
    deleted = []
    skipped = []

    for rid in ids:
        resource = Resource.query.get(rid)
        if not resource:
            skipped.append(rid)
            continue
        db.session.delete(resource)
        deleted.append(rid)

    try:
        db.session.commit()
        return jsonify({'deleted': deleted, 'skipped': skipped}), 200
    except Exception:
        db.session.rollback()
        app.logger.exception("Error deleting resources in bulk:")
        return jsonify({'error': 'Failed to delete resources due to a server error.'}), 500

@app.route('/api/admin/resources/<int:resource_id>', methods=['GET'])
@login_required
@permission_required('manage_resources')
def get_resource_details(resource_id):
    resource = Resource.query.get(resource_id)
    if not resource:
        return jsonify({'error': 'Resource not found.'}), 404
    return jsonify(resource_to_dict(resource)), 200

@app.route('/api/admin/users', methods=['GET'])
@login_required
def get_all_users():
    if not current_user.has_permission('manage_users'):
        return jsonify({'error': 'Permission denied to manage users.'}), 403

    try:
        username_filter = request.args.get('username_filter')
        is_admin_filter = request.args.get('is_admin')
        role_id_filter = request.args.get('role_id', type=int)

        query = User.query

        if username_filter:
            query = query.filter(User.username.ilike(f"%{username_filter}%"))

        if is_admin_filter is not None and is_admin_filter != '':
            val = is_admin_filter.lower()
            if val in ['true', '1', 'yes']:
                query = query.filter_by(is_admin=True)
            elif val in ['false', '0', 'no']:
                query = query.filter_by(is_admin=False)
            else:
                return jsonify({'error': 'Invalid is_admin value. Use true or false.'}), 400

        if role_id_filter:
            query = query.join(User.roles).filter(Role.id == role_id_filter)

        users = query.all()

        users_list = [{
            'id': u.id,
            'username': u.username,
            'email': u.email,
            'is_admin': u.is_admin,
            'google_id': u.google_id,
            'roles': [{'id': role.id, 'name': role.name} for role in u.roles]  # Added roles
        } for u in users]
        app.logger.info(f"Admin user {current_user.username} fetched users list with filters.")
        return jsonify(users_list), 200
    except Exception:
        app.logger.exception("Error fetching all users:")
        return jsonify({'error': 'Failed to fetch users due to a server error.'}), 500

@app.route('/api/admin/users', methods=['POST'])
@login_required
def create_user():
    if not current_user.has_permission('manage_users'):
        add_audit_log(action="CREATE_USER_DENIED", details=f"User {current_user.username} lacks permission 'manage_users'.")
        return jsonify({'error': 'Permission denied to manage users.'}), 403

    data = request.get_json()
    if not data:
        return jsonify({'error': 'Invalid input. JSON data expected.'}), 400

    username = data.get('username')
    email = data.get('email')
    password = data.get('password')
    is_admin = data.get('is_admin', False) # Default to False if not provided

    if not username or not username.strip():
        return jsonify({'error': 'Username is required.'}), 400
    if not email or not email.strip():
        return jsonify({'error': 'Email is required.'}), 400
    if not password: # Password is required for new user
        return jsonify({'error': 'Password is required.'}), 400
    
    # Basic email validation
    if '@' not in email or '.' not in email.split('@')[-1]:
        return jsonify({'error': 'Invalid email format.'}), 400

    if User.query.filter_by(username=username).first():
        return jsonify({'error': f"Username '{username}' already exists."}), 409
    if User.query.filter_by(email=email).first():
        return jsonify({'error': f"Email '{email}' already registered."}), 409

    new_user = User(username=username.strip(), email=email.strip(), is_admin=is_admin)
    new_user.set_password(password)
    
    try:
        db.session.add(new_user)
        db.session.commit()
        app.logger.info(f"User '{new_user.username}' created successfully by {current_user.username}.")
        add_audit_log(action="CREATE_USER_SUCCESS", details=f"User '{new_user.username}' (ID: {new_user.id}) created. Admin: {new_user.is_admin}.")
        return jsonify({
            'id': new_user.id,
            'username': new_user.username,
            'email': new_user.email,
            'is_admin': new_user.is_admin,
            'google_id': new_user.google_id # Will be None initially
        }), 201
    except Exception as e:
        db.session.rollback()
        app.logger.exception(f"Error creating user '{username}':")
        add_audit_log(action="CREATE_USER_FAILED", details=f"Failed to create user '{username}'. Error: {str(e)}")
        return jsonify({'error': 'Failed to create user due to a server error.'}), 500

@app.route('/api/admin/users/<int:user_id>', methods=['PUT'])
@login_required
def update_user(user_id):
    if not current_user.has_permission('manage_users'):
        add_audit_log(action="UPDATE_USER_DENIED", details=f"User {current_user.username} lacks permission 'manage_users' for user ID {user_id}.")
        return jsonify({'error': 'Permission denied to manage users.'}), 403

    user_to_update = User.query.get(user_id)
    if not user_to_update:
        return jsonify({'error': 'User not found.'}), 404

    data = request.get_json()
    if not data:
        return jsonify({'error': 'Invalid input. JSON data expected.'}), 400

    # Update username if provided and changed
    new_username = data.get('username')
    if new_username and new_username.strip() and user_to_update.username != new_username.strip():
        if User.query.filter(User.id != user_id).filter_by(username=new_username.strip()).first():
            return jsonify({'error': f"Username '{new_username.strip()}' already exists."}), 409
        user_to_update.username = new_username.strip()

    # Update email if provided and changed
    new_email = data.get('email')
    if new_email and new_email.strip() and user_to_update.email != new_email.strip():
        if '@' not in new_email or '.' not in new_email.split('@')[-1]:
            return jsonify({'error': 'Invalid email format.'}), 400
        if User.query.filter(User.id != user_id).filter_by(email=new_email.strip()).first():
            return jsonify({'error': f"Email '{new_email.strip()}' already registered."}), 409
        user_to_update.email = new_email.strip()
        # If email changes, should we reset google_id/google_email if they were linked to the old email?
        # For now, this is not handled, but could be a consideration.

    # Update password if provided
    new_password = data.get('password')
    if new_password: # Only update if password is not empty
        user_to_update.set_password(new_password)
        app.logger.info(f"Password updated for user ID {user_id} by {current_user.username}.")

    # Update admin status if provided
    if 'is_admin' in data and isinstance(data['is_admin'], bool):
        # Prevent admin from accidentally de-admining themselves if they are the only admin
        # This check is based on the is_admin flag. A similar check for roles will be added.
        if user_to_update.id == current_user.id and not data['is_admin']:
            num_admins_flag = User.query.filter_by(is_admin=True).count()
            if num_admins_flag == 1:
                app.logger.warning(f"Admin user {current_user.username} attempted to remove their own admin status (is_admin flag) as the sole admin flag holder.")
                # This might be too restrictive if roles are the primary mechanism. Consider if this check is still needed.
                # For now, keeping it as a defense layer.
                # return jsonify({'error': 'Cannot remove is_admin flag from the only user with this flag.'}), 400
        user_to_update.is_admin = data['is_admin']

    # Update roles if 'role_ids' is provided in the payload
    if 'role_ids' in data:
        role_ids = data.get('role_ids', [])
        if not isinstance(role_ids, list):
            return jsonify({'error': 'role_ids must be a list of integers.'}), 400
        
        new_roles = []
        for r_id in role_ids:
            if not isinstance(r_id, int):
                return jsonify({'error': f'Invalid role ID type: {r_id}. Must be integer.'}), 400
            role = Role.query.get(r_id)
            if not role:
                return jsonify({'error': f'Role with ID {r_id} not found.'}), 400
            new_roles.append(role)

        # Safeguard: Prevent removal of "Administrator" role from the last admin user who has it.
        # This counts users who currently have the "Administrator" role.
        admin_role = Role.query.filter_by(name="Administrator").first()
        if admin_role: # Ensure admin role exists
            is_removing_admin_role_from_this_user = admin_role not in new_roles and admin_role in user_to_update.roles
            
            if is_removing_admin_role_from_this_user and user_to_update.id == current_user.id :
                # Check if this user is one of the last users with the Administrator role
                users_with_admin_role = User.query.filter(User.roles.any(id=admin_role.id)).all()
                if len(users_with_admin_role) == 1 and users_with_admin_role[0].id == user_to_update.id:
                    app.logger.warning(f"Admin user {current_user.username} attempted to remove their own 'Administrator' role as the sole holder of this role.")
                    return jsonify({'error': 'Cannot remove the "Administrator" role from the only user holding it.'}), 403
        
        user_to_update.roles = new_roles
        app.logger.info(f"Roles updated for user ID {user_id} by {current_user.username}. New roles: {[r.name for r in new_roles]}")


    try:
        db.session.commit()
        app.logger.info(f"User ID {user_id} ('{user_to_update.username}') updated successfully by {current_user.username}.")
        add_audit_log(action="UPDATE_USER_SUCCESS", details=f"User '{user_to_update.username}' (ID: {user_id}) updated. Data: {str(data)}")
        return jsonify({
            'id': user_to_update.id,
            'username': user_to_update.username,
            'email': user_to_update.email,
            'is_admin': user_to_update.is_admin,
            'google_id': user_to_update.google_id,
            'roles': [{'id': role.id, 'name': role.name} for role in user_to_update.roles] # Return updated roles
        }), 200
    except Exception as e:
        db.session.rollback()
        app.logger.exception(f"Error updating user {user_id}:")
        return jsonify({'error': 'Failed to update user due to a server error.'}), 500

@app.route('/api/admin/users/<int:user_id>', methods=['DELETE'])
@login_required
def delete_user(user_id):
    if not current_user.has_permission('manage_users'):
        add_audit_log(action="DELETE_USER_DENIED", details=f"User {current_user.username} lacks permission 'manage_users' for user ID {user_id}.")
        return jsonify({'error': 'Permission denied to manage users.'}), 403

    user_to_delete = User.query.get(user_id)
    if not user_to_delete:
        return jsonify({'error': 'User not found.'}), 404

    # Safeguard: Prevent admin from deleting themselves via this endpoint
    if current_user.id == user_to_delete.id:
        app.logger.warning(f"Admin user {current_user.username} attempted to delete their own account (ID: {user_id}) via admin endpoint.")
        return jsonify({'error': 'Admins cannot delete their own account through this endpoint. Use a different method if self-deletion is intended and supported.'}), 403

    # Safeguard: Prevent deletion of the only admin user
    if user_to_delete.is_admin:
        num_admins = User.query.filter_by(is_admin=True).count()
        if num_admins == 1:
            app.logger.warning(f"Admin user {current_user.username} attempted to delete the only admin user (ID: {user_id}, Username: {user_to_delete.username}).")
            return jsonify({'error': 'Cannot delete the only admin user in the system.'}), 403
    
    try:
        # Note: Bookings are not directly linked via foreign key from User, but by user_name string.
        # If there's a need to anonymize or reassign bookings, that would be a separate, more complex operation.
        # For now, deleting the user does not affect booking records directly other than orphaning the user_name.
        username_for_log = user_to_delete.username # Capture before deletion
        db.session.delete(user_to_delete)
        db.session.commit()
        app.logger.info(f"User ID {user_id} ('{username_for_log}') deleted successfully by {current_user.username}.")
        add_audit_log(action="DELETE_USER_SUCCESS", details=f"User '{username_for_log}' (ID: {user_id}) deleted by '{current_user.username}'.")
        return jsonify({'message': f"User '{username_for_log}' (ID: {user_id}) deleted successfully."}), 200
    except Exception as e:
        db.session.rollback()
        app.logger.exception(f"Error deleting user {user_id}:")
        add_audit_log(action="DELETE_USER_FAILED", details=f"Failed to delete user ID {user_id} ('{username_for_log}'). Error: {str(e)}")
        return jsonify({'error': 'Failed to delete user due to a server error.'}), 500

@app.route('/api/admin/users/<int:user_id>/assign_google_auth', methods=['POST'])
@login_required
def assign_google_auth(user_id):
    if not current_user.has_permission('manage_users'):
        add_audit_log(action="ASSIGN_GOOGLE_AUTH_DENIED", details=f"User {current_user.username} lacks permission 'manage_users' for user ID {user_id}.")
        return jsonify({'error': 'Permission denied to manage users.'}), 403

    user_to_update = User.query.get(user_id)
    if not user_to_update:
        return jsonify({'error': 'User not found.'}), 404

    data = request.get_json()
    if not data:
        return jsonify({'error': 'Invalid input. JSON data expected.'}), 400

    google_id_to_assign = data.get('google_id')
    if not google_id_to_assign or not isinstance(google_id_to_assign, str) or not google_id_to_assign.strip():
        return jsonify({'error': 'google_id is required and must be a non-empty string.'}), 400
    
    google_id_to_assign = google_id_to_assign.strip()

    # Check if this Google ID is already used by another user
    existing_user_with_google_id = User.query.filter(User.google_id == google_id_to_assign, User.id != user_id).first()
    if existing_user_with_google_id:
        app.logger.warning(f"Attempt to assign already used Google ID '{google_id_to_assign}' to user {user_id}. It's already linked to user {existing_user_with_google_id.id}.")
        return jsonify({'error': f"Google ID '{google_id_to_assign}' is already associated with another user (ID: {existing_user_with_google_id.id}, Username: {existing_user_with_google_id.username})."}), 409

    user_to_update.google_id = google_id_to_assign
    user_to_update.google_email = None # Clear associated email as it's a manual ID assignment

    try:
        db.session.commit()
        app.logger.info(f"Google ID '{google_id_to_assign}' assigned to user ID {user_id} ('{user_to_update.username}') by {current_user.username}.")
        add_audit_log(action="ASSIGN_GOOGLE_AUTH_SUCCESS", details=f"Google ID '{google_id_to_assign}' assigned to user '{user_to_update.username}' (ID: {user_id}).")
        return jsonify({
            'id': user_to_update.id,
            'username': user_to_update.username,
            'email': user_to_update.email,
            'is_admin': user_to_update.is_admin,
            'google_id': user_to_update.google_id,
            'google_email': user_to_update.google_email
        }), 200
    except Exception as e:
        db.session.rollback()
        app.logger.exception(f"Error assigning Google ID to user {user_id}:")
        return jsonify({'error': 'Failed to assign Google ID due to a server error.'}), 500

@app.route('/api/admin/users/bulk', methods=['DELETE'])
@login_required
def delete_users_bulk():
    if not current_user.has_permission('manage_users'):
        return jsonify({'error': 'Permission denied to manage users.'}), 403

    data = request.get_json()
    if not data or 'ids' not in data or not isinstance(data['ids'], list):
        return jsonify({'error': 'Invalid input. "ids" list required.'}), 400

    ids = data['ids']
    deleted = []
    skipped = []
    for uid in ids:
        user = User.query.get(uid)
        if not user or user.id == current_user.id:
            skipped.append(uid)
            continue
        db.session.delete(user)
        deleted.append(uid)

    try:
        db.session.commit()
        return jsonify({'deleted': deleted, 'skipped': skipped}), 200
    except Exception:
        db.session.rollback()
        app.logger.exception("Error deleting users in bulk:")
        return jsonify({'error': 'Failed to delete users due to a server error.'}), 500


@app.route('/api/admin/users/export', methods=['GET'])
@login_required
def export_users():
    if not current_user.has_permission('manage_users'):
        return jsonify({'error': 'Permission denied to manage users.'}), 403

    users = User.query.all()
    roles = Role.query.all()

    users_data = []
    for u in users:
        users_data.append({
            'id': u.id,
            'username': u.username,
            'email': u.email,
            'is_admin': u.is_admin,
            'roles': [r.id for r in u.roles]
        })

    roles_data = []
    for r in roles:
        roles_data.append({
            'id': r.id,
            'name': r.name,
            'description': r.description,
            'permissions': r.permissions
        })

    return jsonify({'users': users_data, 'roles': roles_data}), 200


@app.route('/api/admin/users/import', methods=['POST'])
@login_required
def import_users():
    if not current_user.has_permission('manage_users'):
        return jsonify({'error': 'Permission denied to manage users.'}), 403

    data = request.get_json()
    if not data or 'users' not in data or not isinstance(data['users'], list):
        return jsonify({'error': 'Invalid input. "users" list required.'}), 400

    created = []
    updated = []
    errors = []

    for item in data['users']:
        if 'id' in item:
            user = User.query.get(item['id'])
            if not user:
                errors.append({'id': item['id'], 'error': 'User not found'})
                continue
            if 'username' in item and item['username']:
                if User.query.filter(User.id != user.id, User.username == item['username']).first():
                    errors.append({'id': item['id'], 'error': 'Username already exists'})
                    continue
                user.username = item['username']
            if 'email' in item and item['email']:
                if User.query.filter(User.id != user.id, User.email == item['email']).first():
                    errors.append({'id': item['id'], 'error': 'Email already exists'})
                    continue
                user.email = item['email']
            if 'password' in item and item['password']:
                user.set_password(item['password'])
            if 'is_admin' in item:
                user.is_admin = bool(item['is_admin'])
            if 'role_ids' in item and isinstance(item['role_ids'], list):
                roles = [Role.query.get(rid) for rid in item['role_ids'] if Role.query.get(rid)]
                user.roles = roles
            updated.append(user.id)
        else:
            username = item.get('username')
            email = item.get('email')
            password = item.get('password')
            if not username or not email or not password:
                errors.append({'username': username, 'error': 'Missing required fields'})
                continue
            if User.query.filter_by(username=username).first() or User.query.filter_by(email=email).first():
                errors.append({'username': username, 'error': 'User exists'})
                continue
            new_user = User(username=username, email=email, is_admin=item.get('is_admin', False))
            new_user.set_password(password)
            if 'role_ids' in item and isinstance(item['role_ids'], list):
                roles = [Role.query.get(rid) for rid in item['role_ids'] if Role.query.get(rid)]
                new_user.roles = roles
            db.session.add(new_user)
            db.session.flush()
            created.append(new_user.id)

    try:
        db.session.commit()
        return jsonify({'created': created, 'updated': updated, 'errors': errors}), 200
    except Exception:
        db.session.rollback()
        app.logger.exception("Error importing users:")
        return jsonify({'error': 'Failed to import users due to a server error.'}), 500

<<<<<<< HEAD
=======
@app.route('/api/admin/manual_backup', methods=['POST'])
@login_required
def manual_backup():
    if not current_user.is_admin:
        return jsonify({'error': 'Permission denied.'}), 403
    if not backup_if_changed:
        return jsonify({'error': 'Backup service unavailable.'}), 500
    try:
        backup_if_changed()
        return jsonify({'message': 'Backup completed.'}), 200
    except Exception:
        app.logger.exception('Manual backup failed:')
        return jsonify({'error': 'Manual backup failed.'}), 500

>>>>>>> 951f40dc
# --- Waitlist Management APIs ---
@app.route('/api/admin/waitlist', methods=['GET'])
@login_required
def get_waitlist_entries():
    if not current_user.has_permission('manage_resources'):
        return jsonify({'error': 'Permission denied to manage waitlist.'}), 403

    entries = WaitlistEntry.query.order_by(WaitlistEntry.timestamp.asc()).all()
    response_list = []
    for entry in entries:
        user = User.query.get(entry.user_id)
        resource = Resource.query.get(entry.resource_id)
        response_list.append({
            'id': entry.id,
            'resource_id': entry.resource_id,
            'resource_name': resource.name if resource else None,
            'user_id': entry.user_id,
            'username': user.username if user else None,
            'timestamp': entry.timestamp.replace(tzinfo=timezone.utc).isoformat(),
        })
    return jsonify(response_list), 200


@app.route('/api/admin/waitlist/<int:entry_id>', methods=['DELETE'])
@login_required
def delete_waitlist_entry_admin(entry_id):
    if not current_user.has_permission('manage_resources'):
        return jsonify({'error': 'Permission denied to manage waitlist.'}), 403

    entry = WaitlistEntry.query.get(entry_id)
    if not entry:
        return jsonify({'error': 'Waitlist entry not found.'}), 404

    db.session.delete(entry)
    db.session.commit()
    return jsonify({'message': 'Waitlist entry deleted.'}), 200

# --- Role Management APIs ---

# --- Audit Log API ---
@app.route('/api/admin/logs', methods=['GET'])
@login_required
def get_audit_logs():
    if not current_user.has_permission('view_audit_logs'):
        return jsonify({'error': 'Permission denied to view audit logs.'}), 403

    try:
        page = request.args.get('page', 1, type=int)
        per_page = request.args.get('per_page', 30, type=int)
        
        start_date_str = request.args.get('start_date')
        end_date_str = request.args.get('end_date')
        username_filter = request.args.get('username_filter')
        action_filter = request.args.get('action_filter')

        query = AuditLog.query

        if start_date_str:
            try:
                start_date = datetime.strptime(start_date_str, '%Y-%m-%d').date()
                query = query.filter(AuditLog.timestamp >= datetime.combine(start_date, time.min))
            except ValueError:
                return jsonify({'error': 'Invalid start_date format. Use YYYY-MM-DD.'}), 400
        
        if end_date_str:
            try:
                end_date = datetime.strptime(end_date_str, '%Y-%m-%d').date()
                # Add one day to make the end_date inclusive for the whole day
                query = query.filter(AuditLog.timestamp < datetime.combine(end_date + timedelta(days=1), time.min))
            except ValueError:
                return jsonify({'error': 'Invalid end_date format. Use YYYY-MM-DD.'}), 400

        if username_filter:
            query = query.filter(AuditLog.username.ilike(f"%{username_filter}%"))
        
        if action_filter:
            query = query.filter(AuditLog.action.ilike(f"%{action_filter}%"))

        pagination = query.order_by(AuditLog.timestamp.desc()).paginate(page=page, per_page=per_page, error_out=False)
        
        logs_list = [{
            'id': log.id,
            'timestamp': log.timestamp.replace(tzinfo=timezone.utc).isoformat(), 
            'user_id': log.user_id,
            'username': log.username,
            'action': log.action,
            'details': log.details
        } for log in pagination.items]

        return jsonify({
            'logs': logs_list,
            'total_logs': pagination.total,
            'current_page': pagination.page,
            'total_pages': pagination.pages,
            'per_page': pagination.per_page
        }), 200

    except Exception as e:
        app.logger.exception("Error fetching audit logs:")
        return jsonify({'error': 'Failed to fetch audit logs due to a server error.'}), 500


@app.route('/api/admin/roles', methods=['GET'])
@login_required
def get_roles():
    if not current_user.has_permission('manage_roles'):
        return jsonify({'error': 'Permission denied to manage roles.'}), 403
    
    roles = Role.query.all()
    roles_list = [{
        'id': role.id,
        'name': role.name,
        'description': role.description,
        'permissions': role.permissions
    } for role in roles]
    return jsonify(roles_list), 200

@app.route('/api/admin/roles', methods=['POST'])
@login_required
def create_role():
    if not current_user.has_permission('manage_roles'):
        add_audit_log(action="CREATE_ROLE_DENIED", details=f"User {current_user.username} lacks permission 'manage_roles'.")
        return jsonify({'error': 'Permission denied to manage roles.'}), 403

    data = request.get_json()
    if not data:
        return jsonify({'error': 'Invalid input. JSON data expected.'}), 400

    name = data.get('name')
    description = data.get('description')
    permissions = data.get('permissions')

    if not name or not name.strip():
        return jsonify({'error': 'Role name is required.'}), 400
    
    # Case-insensitive check for uniqueness
    if Role.query.filter(func.lower(Role.name) == func.lower(name.strip())).first():
        return jsonify({'error': f"Role name '{name.strip()}' already exists."}), 409

    new_role = Role(
        name=name.strip(), 
        description=description.strip() if description else None,
        permissions=permissions.strip() if permissions else None
    )
    
    try:
        db.session.add(new_role)
        db.session.commit()
        app.logger.info(f"Role '{new_role.name}' created successfully by {current_user.username}.")
        add_audit_log(action="CREATE_ROLE_SUCCESS", details=f"Role '{new_role.name}' (ID: {new_role.id}) created with permissions: {new_role.permissions}.")
        return jsonify({
            'id': new_role.id,
            'name': new_role.name,
            'description': new_role.description,
            'permissions': new_role.permissions
        }), 201
    except Exception as e:
        db.session.rollback()
        app.logger.exception(f"Error creating role '{name}':")
        return jsonify({'error': 'Failed to create role due to a server error.'}), 500

@app.route('/api/admin/roles/<int:role_id>', methods=['PUT'])
@login_required
def update_role(role_id):
    if not current_user.has_permission('manage_roles'):
        add_audit_log(action="UPDATE_ROLE_DENIED", details=f"User {current_user.username} lacks permission 'manage_roles' for role ID {role_id}.")
        return jsonify({'error': 'Permission denied to manage roles.'}), 403

    role_to_update = Role.query.get(role_id)
    if not role_to_update:
        return jsonify({'error': 'Role not found.'}), 404

    data = request.get_json()
    if not data:
        return jsonify({'error': 'Invalid input. JSON data expected.'}), 400

    # Protected role check for "Administrator"
    if role_to_update.name == "Administrator":
        if 'name' in data and data.get('name').strip() != "Administrator":
            return jsonify({'error': 'Cannot rename the "Administrator" role.'}), 403
        if 'permissions' in data and data.get('permissions') != "all":
             return jsonify({'error': 'Cannot change permissions of the "Administrator" role.'}), 403
        # Allow description update for Administrator role
        if 'description' in data:
            role_to_update.description = data.get('description', role_to_update.description).strip()

    else: # For roles other than "Administrator"
        new_name = data.get('name')
        if new_name and new_name.strip() and role_to_update.name != new_name.strip():
            # Case-insensitive check
            if Role.query.filter(func.lower(Role.name) == func.lower(new_name.strip()), Role.id != role_id).first():
                return jsonify({'error': f"Role name '{new_name.strip()}' already exists."}), 409
            role_to_update.name = new_name.strip()

        if 'description' in data:
            role_to_update.description = data.get('description', role_to_update.description).strip()
        
        if 'permissions' in data:
            role_to_update.permissions = data.get('permissions', role_to_update.permissions).strip()

    try:
        db.session.commit()
        app.logger.info(f"Role ID {role_id} ('{role_to_update.name}') updated successfully by {current_user.username}.")
        add_audit_log(action="UPDATE_ROLE_SUCCESS", details=f"Role '{role_to_update.name}' (ID: {role_id}) updated. New data: {str(data)}")
        return jsonify({
            'id': role_to_update.id,
            'name': role_to_update.name,
            'description': role_to_update.description,
            'permissions': role_to_update.permissions
        }), 200
    except Exception as e:
        db.session.rollback()
        app.logger.exception(f"Error updating role {role_id}:")
        return jsonify({'error': 'Failed to update role due to a server error.'}), 500

@app.route('/api/admin/roles/<int:role_id>', methods=['DELETE'])
@login_required
def delete_role(role_id):
    if not current_user.has_permission('manage_roles'):
        add_audit_log(action="DELETE_ROLE_DENIED", details=f"User {current_user.username} lacks permission 'manage_roles' for role ID {role_id}.")
        return jsonify({'error': 'Permission denied to manage roles.'}), 403

    role_to_delete = Role.query.get(role_id)
    if not role_to_delete:
        return jsonify({'error': 'Role not found.'}), 404

    # Protected role check
    if role_to_delete.name == "Administrator":
        return jsonify({'error': 'Cannot delete the "Administrator" role.'}), 403
    
    # Check if role is assigned to any users
    if role_to_delete.users.first(): # Checks if the 'users' backref yields any user
        app.logger.warning(f"Attempt to delete role '{role_to_delete.name}' (ID: {role_id}) which is still assigned to users.")
        return jsonify({'error': f"Cannot delete role '{role_to_delete.name}' because it is currently assigned to one or more users."}), 409

    try:
        role_name_for_log = role_to_delete.name # Capture before deletion
        db.session.delete(role_to_delete)
        db.session.commit()
        app.logger.info(f"Role '{role_name_for_log}' (ID: {role_id}) deleted successfully by {current_user.username}.")
        add_audit_log(action="DELETE_ROLE_SUCCESS", details=f"Role '{role_name_for_log}' (ID: {role_id}) deleted.")
        return jsonify({'message': f"Role '{role_name_for_log}' deleted successfully."}), 200
    except Exception as e:
        db.session.rollback()
        app.logger.exception(f"Error deleting role {role_id}:")
        add_audit_log(action="DELETE_ROLE_FAILED", details=f"Failed to delete role ID {role_id} ('{role_to_delete.name}'). Error: {str(e)}")
        return jsonify({'error': 'Failed to delete role due to a server error.'}), 500

@app.route('/api/admin/resources/<int:resource_id>/map_info', methods=['DELETE'])
@login_required
def delete_resource_map_info(resource_id):
    if not current_user.has_permission('manage_resources'):
        add_audit_log(action="DELETE_RESOURCE_MAP_INFO_DENIED", details=f"User {current_user.username} lacks permission 'manage_resources'.")
        return jsonify({'error': 'Permission denied to manage resources.'}), 403

    resource = Resource.query.get(resource_id)
    if not resource:
        app.logger.warning(f"Attempt to delete map info for non-existent resource ID: {resource_id}")
        return jsonify({'error': 'Resource not found.'}), 404

    if resource.floor_map_id is None and resource.map_coordinates is None:
        app.logger.info(f"Resource {resource_id} is not mapped. No action taken for map info deletion.")
        return jsonify({'message': 'Resource is not currently mapped. No changes made.'}), 200 

    try:
        resource.floor_map_id = None
        resource.map_coordinates = None
        resource_name_for_log = resource.name # Capture before modification
        db.session.commit()
        app.logger.info(f"Map information for resource ID {resource_id} deleted by {current_user.username}.")
        add_audit_log(action="DELETE_RESOURCE_MAP_INFO_SUCCESS", details=f"Map information for resource ID {resource_id} ('{resource_name_for_log}') deleted.")
        return jsonify({'message': f'Map information for resource ID {resource_id} has been deleted.'}), 200
    except Exception as e:
        db.session.rollback()
        app.logger.exception(f"Error deleting map info for resource {resource_id}:")
        add_audit_log(action="DELETE_RESOURCE_MAP_INFO_FAILED", details=f"Failed to delete map info for resource ID {resource_id}. Error: {str(e)}")
        return jsonify({'error': 'Failed to delete map information due to a server error.'}), 500

@app.route('/api/map_details/<int:map_id>', methods=['GET'])
def get_map_details(map_id):
    date_str = request.args.get('date')
    target_date_obj = None

    if date_str:
        try:
            target_date_obj = datetime.strptime(date_str, '%Y-%m-%d').date()
        except ValueError:
            app.logger.warning(f"Invalid date format for map details: {date_str}")
            return jsonify({'error': 'Invalid date format. Please use YYYY-MM-DD.'}), 400
    else:
        target_date_obj = date.today()

    try:
        floor_map = FloorMap.query.get(map_id)
        if not floor_map:
            app.logger.warning(f"Map details requested for non-existent map ID: {map_id}")
            return jsonify({'error': 'Floor map not found.'}), 404

        map_details_response = {
            'id': floor_map.id,
            'name': floor_map.name,
            'image_url': url_for('static', filename=f'floor_map_uploads/{floor_map.image_filename}'),
            'location': floor_map.location,
            'floor': floor_map.floor
        }
        
        # Ensure only published resources are shown on the public map view
        mapped_resources_query = Resource.query.filter(
            Resource.floor_map_id == map_id,
            Resource.map_coordinates.isnot(None),
            Resource.status == 'published' 
        ).all()

        mapped_resources_list = []
        for resource in mapped_resources_query:
            bookings_on_date = Booking.query.filter(
                Booking.resource_id == resource.id,
                func.date(Booking.start_time) == target_date_obj
            ).all()
            bookings_info = [{'title': b.title, 'user_name': b.user_name, 
                              'start_time': b.start_time.strftime('%H:%M:%S'), 
                              'end_time': b.end_time.strftime('%H:%M:%S')} for b in bookings_on_date]
            
            resource_info = {
                'id': resource.id, 'name': resource.name, 'capacity': resource.capacity,
                'equipment': resource.equipment,
                'image_url': url_for('static', filename=f'resource_uploads/{resource.image_filename}') if resource.image_filename else None,
                'map_coordinates': json.loads(resource.map_coordinates) if resource.map_coordinates else None,
                'booking_restriction': resource.booking_restriction, 'status': resource.status,
                'published_at': resource.published_at.isoformat() if resource.published_at else None,
                'allowed_user_ids': resource.allowed_user_ids, 
                'roles': [{'id': role.id, 'name': role.name} for role in resource.roles], # Include roles
                'bookings_on_date': bookings_info
            }
            mapped_resources_list.append(resource_info)
        
        app.logger.info(f"Successfully fetched map details for map ID {map_id} for date {target_date_obj}.")
        return jsonify({
            'map_details': map_details_response,
            'mapped_resources': mapped_resources_list
        }), 200

    except Exception as e:
        app.logger.exception(f"Error fetching map details for map_id {map_id}:")
        return jsonify({'error': 'Failed to fetch map details due to a server error.'}), 500

@app.route('/api/auth/login', methods=['POST'])
def api_login():
    data = request.get_json()
    if not data:
        app.logger.warning("Login attempt with no JSON data.")
        return jsonify({'error': 'Invalid input. JSON data expected.'}), 400

    username = data.get('username')
    password = data.get('password')

    if not username or not password:
        app.logger.warning("Login attempt with missing username or password.")
        return jsonify({'error': 'Username and password are required.'}), 400

    user = User.query.filter_by(username=username).first()

    if user and user.check_password(password):
        login_user(user)
        user_data = {'id': user.id, 'username': user.username, 'email': user.email, 'is_admin': user.is_admin}
        app.logger.info(f"User '{username}' logged in successfully.")
        add_audit_log(action="LOGIN_SUCCESS", details=f"User '{username}' logged in successfully.", user_id=user.id, username=user.username)
        return jsonify({'success': True, 'message': 'Login successful.', 'user': user_data}), 200
    else:
        app.logger.warning(f"Invalid login attempt for username: {username}")
        add_audit_log(action="LOGIN_FAILED", details=f"Failed login attempt for username: '{username}'.")
        return jsonify({'error': 'Invalid username or password.'}), 401

@csrf.exempt
@app.route('/api/auth/logout', methods=['POST'])
def api_logout():
    """Log out the current user if authenticated.

    This endpoint previously required authentication which meant a stale session
    cookie resulted in a failed logout attempt on page load.  By removing the
    ``@login_required`` decorator and checking ``current_user`` ourselves we can
    safely treat a request from an anonymous user as a successful logout.
    """
    user_identifier = current_user.username if current_user.is_authenticated else "Anonymous"
    user_id_for_log = current_user.id if current_user.is_authenticated else None

    try:
        # ``logout_user`` is safe to call for anonymous users; it simply clears
        # any user-related session data if present.
        logout_user()
        app.logger.info(f"User '{user_identifier}' logged out successfully.")
        add_audit_log(
            action="LOGOUT_SUCCESS",
            details=f"User '{user_identifier}' logged out.",
            user_id=user_id_for_log,
            username=user_identifier,
        )
        return jsonify({'success': True, 'message': 'Logout successful.'}), 200
    except Exception as e:
        app.logger.exception(f"Error during logout for user {user_identifier}:")
        add_audit_log(
            action="LOGOUT_FAILED",
            details=f"Logout attempt failed for user '{user_identifier}'. Error: {str(e)}",
            user_id=user_id_for_log,
            username=user_identifier,
        )
        return jsonify({'error': 'Logout failed due to a server error.'}), 500

@app.route('/api/auth/status', methods=['GET'])
def api_auth_status():
    if current_user.is_authenticated:
        user_data = {
            'id': current_user.id, 'username': current_user.username, 
            'email': current_user.email, 'is_admin': current_user.is_admin
        }
        # app.logger.debug(f"Auth status check: User '{current_user.username}' is logged in.") # Too verbose for INFO
        return jsonify({'logged_in': True, 'user': user_data}), 200
    else:
        # app.logger.debug("Auth status check: No user logged in.") # Too verbose for INFO
        return jsonify({'logged_in': False}), 200

@app.route('/api/profile', methods=['PUT'])
@login_required
def update_profile():
    """Update current user's email or password."""
    data = request.get_json()
    if not data:
        return jsonify({'error': 'Invalid input. JSON data expected.'}), 400

    email = data.get('email')
    password = data.get('password')

    if not email and not password:
        return jsonify({'error': 'No changes submitted.'}), 400

    if email:
        if '@' not in email or '.' not in email.split('@')[-1]:
            return jsonify({'error': 'Invalid email format.'}), 400
        existing = User.query.filter(User.id != current_user.id).filter_by(email=email.strip()).first()
        if existing:
            return jsonify({'error': f"Email '{email.strip()}' already registered."}), 409
        current_user.email = email.strip()

    if password:
        current_user.set_password(password)

    try:
        db.session.commit()
        user_data = {'id': current_user.id, 'username': current_user.username, 'email': current_user.email}
        app.logger.info(f"User {current_user.username} updated their profile.")
        return jsonify({'success': True, 'user': user_data, 'message': 'Profile updated.'}), 200
    except Exception as e:
        db.session.rollback()
        app.logger.exception(f"Error updating profile for user {current_user.username}:")
        return jsonify({'error': 'Failed to update profile due to a server error.'}), 500

@app.route('/api/bookings', methods=['POST'])
@login_required
def create_booking():
    data = request.get_json()

    if not data:
        app.logger.warning(f"Booking attempt by {current_user.username} with no JSON data.")
        return jsonify({'error': 'Invalid input. JSON data expected.'}), 400

    resource_id = data.get('resource_id')
    date_str = data.get('date_str')
    start_time_str = data.get('start_time_str')
    end_time_str = data.get('end_time_str')
    title = data.get('title')
    user_name_for_record = data.get('user_name')
    recurrence_rule_str = data.get('recurrence_rule')

    required_fields = {'resource_id': resource_id, 'date_str': date_str, 
                       'start_time_str': start_time_str, 'end_time_str': end_time_str}
    missing_fields = [field for field, value in required_fields.items() if value is None]
    if missing_fields:
        app.logger.warning(f"Booking attempt by {current_user.username} missing fields: {', '.join(missing_fields)}")
        return jsonify({'error': f'Missing required field(s): {", ".join(missing_fields)}'}), 400
    
    if not user_name_for_record: # Though logged_in, ensure user_name for record is present
        app.logger.warning(f"Booking attempt by {current_user.username} missing user_name_for_record in payload.")
        return jsonify({'error': 'user_name for the booking record is required in payload.'}), 400

    resource = Resource.query.get(resource_id)
    if not resource:
        app.logger.warning(f"Booking attempt by {current_user.username} for non-existent resource ID: {resource_id}")
        return jsonify({'error': 'Resource not found.'}), 404

    # Permission Enforcement Logic
    can_book = False
    app.logger.info(f"Checking booking permissions for user '{current_user.username}' (ID: {current_user.id}, IsAdmin: {current_user.is_admin}) on resource ID {resource_id} ('{resource.name}').")
    app.logger.debug(f"Resource booking_restriction: '{resource.booking_restriction}', Allowed User IDs: '{resource.allowed_user_ids}', Resource Roles: {[role.name for role in resource.roles]}")

    if current_user.is_admin:
        app.logger.info(f"Booking permitted for admin user '{current_user.username}' on resource {resource_id}.")
        can_book = True
    elif resource.booking_restriction == 'admin_only':
        # This case is technically covered if current_user.is_admin is false, but explicit for clarity
        app.logger.warning(f"Booking denied: Non-admin user '{current_user.username}' attempted to book admin-only resource {resource_id}.")
        # No need to return here, can_book remains False and will be handled at the end.
    else:
        # 1. Check allowed user IDs
        if resource.allowed_user_ids:
            allowed_ids_list = {int(uid.strip()) for uid in resource.allowed_user_ids.split(',') if uid.strip()}
            if current_user.id in allowed_ids_list:
                app.logger.info(f"Booking permitted: User '{current_user.username}' (ID: {current_user.id}) is in allowed_user_ids for resource {resource_id}.")
                can_book = True
        
        # 2. If not allowed by ID, check roles (resource.roles is now a list of Role objects)
        if not can_book and resource.roles: 
            user_role_ids = {role.id for role in current_user.roles}
            resource_allowed_role_ids = {role.id for role in resource.roles}
            app.logger.debug(f"User role IDs: {user_role_ids}, Resource allowed role IDs: {resource_allowed_role_ids}")
            if not user_role_ids.isdisjoint(resource_allowed_role_ids): # Check for any common role ID
                app.logger.info(f"Booking permitted: User '{current_user.username}' has a matching role for resource {resource_id}.")
                can_book = True
        
        # 3. If no specific user IDs or roles are defined for the resource, and it's not admin_only
        # This implies it's open to all authenticated users.
        # The old `booking_restriction == 'all_users'` can be mapped to this condition.
        if not can_book and \
           not (resource.allowed_user_ids and resource.allowed_user_ids.strip()) and \
           not resource.roles and \
           resource.booking_restriction != 'admin_only':
            app.logger.info(f"Booking permitted: Resource {resource_id} is open to all authenticated users (no specific user/role restrictions).")
            can_book = True

    if not can_book:
        app.logger.warning(f"Booking denied for user '{current_user.username}' on resource {resource_id} based on evaluated permissions.")
        # Construct a more informative error message if needed, but for now, a generic one.
        return jsonify({'error': 'You are not authorized to book this resource based on its permission settings.'}), 403

    try:
        booking_date = datetime.strptime(date_str, '%Y-%m-%d').date()
        start_h, start_m = map(int, start_time_str.split(':'))
        end_h, end_m = map(int, end_time_str.split(':'))
        new_booking_start_time = datetime.combine(booking_date, time(start_h, start_m))
        new_booking_end_time = datetime.combine(booking_date, time(end_h, end_m))
        if new_booking_end_time <= new_booking_start_time:
            app.logger.warning(f"Booking attempt by {current_user.username} for resource {resource_id} with invalid time range: {start_time_str} - {end_time_str}")
            return jsonify({'error': 'End time must be after start time.'}), 400
    except ValueError:
        app.logger.warning(f"Booking attempt by {current_user.username} for resource {resource_id} with invalid date/time format: {date_str} {start_time_str}-{end_time_str}")
        return jsonify({'error': 'Invalid date or time format.'}), 400

    if resource.is_under_maintenance and (resource.maintenance_until is None or new_booking_start_time < resource.maintenance_until):
        until_str = resource.maintenance_until.isoformat() if resource.maintenance_until else 'until further notice'
        return jsonify({'error': f'Resource under maintenance until {until_str}.'}), 403

    freq, count = parse_simple_rrule(recurrence_rule_str)
    if recurrence_rule_str and freq is None:
        return jsonify({'error': 'Invalid recurrence rule.'}), 400
    if resource.max_recurrence_count is not None and count > resource.max_recurrence_count:
        return jsonify({'error': 'Recurrence exceeds allowed limit for this resource.'}), 400

    occurrences = []
    for i in range(count):
        delta = timedelta(days=i) if freq == 'DAILY' else timedelta(weeks=i) if freq == 'WEEKLY' else timedelta(0)
        occurrences.append((new_booking_start_time + delta, new_booking_end_time + delta))
    
    for occ_start, occ_end in occurrences:
        conflicting = Booking.query.filter(
            Booking.resource_id == resource_id,
            Booking.start_time < occ_end,
            Booking.end_time > occ_start
        ).first()
        if conflicting:
            existing_waitlist_count = WaitlistEntry.query.filter_by(resource_id=resource_id).count()
            if existing_waitlist_count < 2:
                waitlist_entry = WaitlistEntry(resource_id=resource_id, user_id=current_user.id)
                db.session.add(waitlist_entry)
                db.session.commit()
                return jsonify({'error': 'This time slot is no longer available. You have been added to the waitlist.'}), 409
            return jsonify({'error': 'This time slot is no longer available. Please try another slot.'}), 409

    try:
        created = []
        for occ_start, occ_end in occurrences:
            new_booking = Booking(
                resource_id=resource_id,
                start_time=occ_start,
                end_time=occ_end,
                title=title,
                user_name=user_name_for_record,
                recurrence_rule=recurrence_rule_str
            )
            # If your application supports approval workflow, set status here
            db.session.add(new_booking)
            db.session.commit()
            created.append(new_booking)
            add_audit_log(action="CREATE_BOOKING", details=f"Booking ID {new_booking.id} for resource ID {resource_id} ('{resource.name}') created by user '{user_name_for_record}'. Title: '{title}'.")
            socketio.emit('booking_updated', {'action': 'created', 'booking_id': new_booking.id, 'resource_id': resource_id})
        created_data = [{
            'id': b.id,
            'resource_id': b.resource_id,
            'title': b.title,
            'user_name': b.user_name,
            'start_time': b.start_time.replace(tzinfo=timezone.utc).isoformat(),
            'end_time': b.end_time.replace(tzinfo=timezone.utc).isoformat(),
            'status': b.status,
            'recurrence_rule': b.recurrence_rule
        } for b in created]
        return jsonify({'bookings': created_data}), 201
        
    except Exception as e:
        db.session.rollback()
        app.logger.exception(f"Error creating booking for resource {resource_id} by {current_user.username}:")
        add_audit_log(action="CREATE_BOOKING_FAILED", details=f"Failed to create booking for resource ID {resource_id} by user '{current_user.username}'. Error: {str(e)}")
        return jsonify({'error': 'Failed to create booking due to a server error.'}), 500

@app.route('/api/bookings/my_bookings', methods=['GET'])
@login_required
def get_my_bookings():
    """
    Fetches all bookings for the currently authenticated user.
    Orders bookings by start_time descending (most recent/upcoming first).
    """
    try:
        user_bookings = Booking.query.filter_by(user_name=current_user.username)\
                                     .order_by(Booking.start_time.desc())\
                                     .all()
        
        bookings_list = []
        for booking in user_bookings:
            resource = Resource.query.get(booking.resource_id)
            resource_name = resource.name if resource else "Unknown Resource"
            grace = app.config.get('CHECK_IN_GRACE_MINUTES', 15)
            now = datetime.utcnow()
            can_check_in = (
                booking.checked_in_at is None and
                booking.start_time - timedelta(minutes=grace) <= now <= booking.start_time + timedelta(minutes=grace)
            )
            bookings_list.append({
                'id': booking.id,
                'resource_id': booking.resource_id,
                'resource_name': resource_name,
                'user_name': booking.user_name,
                'start_time': booking.start_time.replace(tzinfo=timezone.utc).isoformat(),
                'end_time': booking.end_time.replace(tzinfo=timezone.utc).isoformat(),
                'title': booking.title,
                'recurrence_rule': booking.recurrence_rule,
                'checked_in_at': booking.checked_in_at.replace(tzinfo=timezone.utc).isoformat() if booking.checked_in_at else None,
                'checked_out_at': booking.checked_out_at.replace(tzinfo=timezone.utc).isoformat() if booking.checked_out_at else None,
                'can_check_in': can_check_in
            })
        
        app.logger.info(f"User '{current_user.username}' fetched their bookings. Count: {len(bookings_list)}")
        return jsonify(bookings_list), 200

    except Exception as e:
        app.logger.exception(f"Error fetching bookings for user '{current_user.username}':")
        return jsonify({'error': 'Failed to fetch your bookings due to a server error.'}), 500

@app.route('/api/bookings/calendar', methods=['GET'])
@login_required
def bookings_calendar():
    """Return bookings for the current user in FullCalendar format."""
    try:
        user_bookings = Booking.query.filter_by(user_name=current_user.username).all()
        events = []
        for booking in user_bookings:
            resource = Resource.query.get(booking.resource_id)
            title = booking.title or (resource.name if resource else 'Booking')
            events.append({
                'id': booking.id,
                'title': title,
                'start': booking.start_time.replace(tzinfo=timezone.utc).isoformat(),
                'end': booking.end_time.replace(tzinfo=timezone.utc).isoformat(),
                'recurrence_rule': booking.recurrence_rule,
                'resource_id': booking.resource_id
            })
        return jsonify(events), 200
    except Exception as e:
        app.logger.exception("Error fetching calendar bookings:")
        return jsonify({'error': 'Failed to fetch bookings.'}), 500

@app.route('/api/bookings/my_booked_resources', methods=['GET'])
@login_required
def get_my_booked_resources():
    """
    Returns a list of unique resources the current user has booked.
    """
    try:
        # Step 1: Get distinct resource_ids booked by the current user
        # Assuming Booking.user_name stores the username of the user who made the booking.
        booked_resource_ids_query = db.session.query(Booking.resource_id)\
            .filter(Booking.user_name == current_user.username)\
            .distinct()\
            .all()
        
        booked_resource_ids = [item[0] for item in booked_resource_ids_query]

        if not booked_resource_ids:
            app.logger.info(f"User '{current_user.username}' has not booked any resources yet.")
            return jsonify([]), 200

        # Step 2: Fetch the details of these resources
        # We are interested in all statuses of resources they have booked, not just 'published'
        resources = Resource.query.filter(Resource.id.in_(booked_resource_ids)).all()
        
        # Step 3: Serialize the resources to dictionary/JSON
        # Using the existing resource_to_dict helper if suitable, or define custom serialization
        resources_list = [resource_to_dict(resource) for resource in resources]
        
        app.logger.info(f"Successfully fetched {len(resources_list)} unique booked resources for user '{current_user.username}'.")
        return jsonify(resources_list), 200

    except Exception as e:
        app.logger.exception(f"Error fetching booked resources for user '{current_user.username}':")
        return jsonify({'error': 'Failed to fetch booked resources due to a server error.'}), 500

@app.route('/api/bookings/<int:booking_id>', methods=['DELETE'])
@login_required
def delete_booking_by_user(booking_id):
    """
    Allows an authenticated user to delete their own booking.
    """
    try:
        booking = Booking.query.get(booking_id)

        if not booking:
            app.logger.warning(f"User '{current_user.username}' attempted to delete non-existent booking ID: {booking_id}")
            return jsonify({'error': 'Booking not found.'}), 404

        # Authorization: User can only delete their own bookings.
        if booking.user_name != current_user.username:
            app.logger.warning(f"User '{current_user.username}' unauthorized attempt to delete booking ID: {booking_id} owned by '{booking.user_name}'.")
            return jsonify({'error': 'You are not authorized to delete this booking.'}), 403

        # For audit log: get resource name before deleting booking
        resource_name = "Unknown Resource"
        if booking.resource_booked: # Check if backref is populated
            resource_name = booking.resource_booked.name
        
        booking_start = booking.start_time
        booking_end = booking.end_time
        booking_details_for_log = (
            f"Booking ID: {booking.id}, "
            f"Resource: {resource_name} (ID: {booking.resource_id}), "
            f"Title: '{booking.title}', "
            f"Original User: '{booking.user_name}', "
            f"Time: {booking_start.isoformat()} to {booking_end.isoformat()}"
        )

        db.session.delete(booking)
        db.session.commit()

        if current_user.email:
            send_teams_notification(
                current_user.email,
                "Booking Cancelled",
                f"Your booking for {resource_name} starting at {booking_start.strftime('%Y-%m-%d %H:%M')} has been cancelled."
            )


        # Notify next user on waitlist, if any
        next_entry = (
            WaitlistEntry.query.filter_by(resource_id=booking.resource_id)
            .order_by(WaitlistEntry.timestamp.asc())
            .first()
        )
        if next_entry:
            user_to_notify = User.query.get(next_entry.user_id)
            db.session.delete(next_entry)
            db.session.commit()
            if user_to_notify:
                send_email(
                    user_to_notify.email,
                    f"Slot available for {resource_name}",
                    f"The slot you requested for {resource_name} is now available.",
                )
                if user_to_notify.email:
                    send_teams_notification(
                        user_to_notify.email,
                        "Waitlist Slot Released",
                        f"A slot for {resource_name} is now available to book."
                    )


        add_audit_log(
            action="CANCEL_BOOKING_USER",
            details=f"User '{current_user.username}' cancelled their booking. {booking_details_for_log}"
        )
        socketio.emit('booking_updated', {'action': 'deleted', 'booking_id': booking_id, 'resource_id': booking.resource_id})
        app.logger.info(f"User '{current_user.username}' successfully deleted booking ID: {booking_id}. Details: {booking_details_for_log}")
        return jsonify({'message': 'Booking cancelled successfully.'}), 200

    except Exception as e:
        db.session.rollback()
        app.logger.exception(f"Error deleting booking ID {booking_id} for user '{current_user.username}':")
        # Avoid logging potentially sensitive booking_id in generic error if booking object couldn't be fetched.
        add_audit_log(action="CANCEL_BOOKING_USER_FAILED", details=f"User '{current_user.username}' failed to cancel booking ID: {booking_id}. Error: {str(e)}")
        return jsonify({'error': 'Failed to cancel booking due to a server error.'}), 500

@app.route('/api/bookings/<int:booking_id>', methods=['PUT'])
@login_required
def update_booking_by_user(booking_id):
    """
    Allows an authenticated user to update the title, start_time, or end_time of their own booking.
    Expects start_time and end_time as ISO 8601 formatted datetime strings.
    """
    app.logger.info(f"[API PUT /api/bookings/{booking_id}] Request received. User: {current_user.username if current_user.is_authenticated else 'Anonymous'}")
    data = request.get_json()
    app.logger.info(f"[API PUT /api/bookings/{booking_id}] Request JSON data: {data}")

    if not data:
        app.logger.warning(f"[API PUT /api/bookings/{booking_id}] No JSON data received.")
        return jsonify({'error': 'Invalid input. JSON data expected.'}), 400

    try:
        booking = Booking.query.get(booking_id)

        if not booking:
            app.logger.warning(f"[API PUT /api/bookings/{booking_id}] User '{current_user.username}' attempted to update non-existent booking ID.")
            return jsonify({'error': 'Booking not found.'}), 404

        if booking.user_name != current_user.username:
            app.logger.warning(f"[API PUT /api/bookings/{booking_id}] User '{current_user.username}' unauthorized attempt to update booking ID owned by '{booking.user_name}'.")
            return jsonify({'error': 'You are not authorized to update this booking.'}), 403

        # data variable is already defined and logged above.
        # Redundant check `if not data:` is removed as it's covered by the initial check.

        old_title = booking.title
        old_start_time = booking.start_time
        old_end_time = booking.end_time
        
        changes_made = False
        change_details_list = []

        # Handle title update
        if 'title' in data:
            new_title = str(data.get('title', '')).strip()
            if not new_title:
                app.logger.warning(f"User '{current_user.username}' provided empty title for booking {booking_id}.")
                return jsonify({'error': 'Title cannot be empty.'}), 400
            if new_title != old_title:
                booking.title = new_title
                changes_made = True
                change_details_list.append(f"title from '{old_title}' to '{new_title}'")

        # Handle start_time and end_time updates
        new_start_iso = data.get('start_time')
        new_end_iso = data.get('end_time')

        # Determine if time update is intended
        time_update_intended = new_start_iso is not None or new_end_iso is not None
        
        parsed_new_start_time = None
        parsed_new_end_time = None

        if time_update_intended:
            if not new_start_iso or not new_end_iso:
                app.logger.warning(f"User '{current_user.username}' provided incomplete time for booking {booking_id}. Start: {new_start_iso}, End: {new_end_iso}")
                return jsonify({'error': 'Both start_time and end_time are required if one is provided.'}), 400
            try:
                parsed_new_start_time = datetime.fromisoformat(new_start_iso)
                parsed_new_end_time = datetime.fromisoformat(new_end_iso)
            except ValueError:
                app.logger.warning(f"[API PUT /api/bookings/{booking_id}] User '{current_user.username}' provided invalid ISO format. Start: {new_start_iso}, End: {new_end_iso}")
                return jsonify({'error': 'Invalid datetime format. Use ISO 8601.'}), 400

            if parsed_new_start_time >= parsed_new_end_time:
                app.logger.warning(f"[API PUT /api/bookings/{booking_id}] User '{current_user.username}' provided start_time not before end_time.")
                return jsonify({'error': 'Start time must be before end time.'}), 400

            resource = Resource.query.get(booking.resource_id)
            if not resource: 
                app.logger.error(f"[API PUT /api/bookings/{booking_id}] Resource ID {booking.resource_id} for booking {booking_id} not found during update.")
                return jsonify({'error': 'Associated resource not found.'}), 500
            
            # Check for maintenance conflict ONLY IF the new time range is different from old,
            # to allow title changes for bookings already in maintenance.
            time_changed = parsed_new_start_time != old_start_time or parsed_new_end_time != old_end_time
            if time_changed and resource.is_under_maintenance:
                # Check if the new booking period overlaps with the maintenance period
                maintenance_active = False
                if resource.maintenance_until is None: # Indefinite maintenance
                    maintenance_active = True
                else: # Maintenance with an end date
                    if parsed_new_start_time < resource.maintenance_until or parsed_new_end_time <= resource.maintenance_until:
                        maintenance_active = True
                
                if maintenance_active:
                    # Further check: if the *original* booking was already entirely within this maintenance, allow time changes within it.
                    # This is complex. For now, a simpler check: if new times fall into active maintenance, reject.
                    # A more nuanced check might be needed if bookings *during* maintenance are allowed to be shifted.
                    # Current logic: if resource is under maintenance and new times are proposed, check them.
                    maint_until_str = resource.maintenance_until.isoformat() if resource.maintenance_until else "indefinitely"
                    app.logger.warning(f"[API PUT /api/bookings/{booking_id}] Booking update conflicts with resource maintenance (until {maint_until_str}).")
                    return jsonify({'error': f'Resource is under maintenance until {maint_until_str} and the new time slot falls within this period.'}), 403

            # Conflict checking with other bookings
            if time_changed:
                conflicting_booking = Booking.query.filter(
                    Booking.resource_id == booking.resource_id,
                    Booking.id != booking_id,  # Exclude the current booking
                    Booking.start_time < parsed_new_end_time,
                    Booking.end_time > parsed_new_start_time
                ).first()

                if conflicting_booking:
                    app.logger.warning(f"[API PUT /api/bookings/{booking_id}] Update conflicts with existing booking {conflicting_booking.id} for resource {booking.resource_id}.")
                    return jsonify({'error': 'The updated time slot conflicts with an existing booking.'}), 409
            
            if time_changed:
                booking.start_time = parsed_new_start_time
                booking.end_time = parsed_new_end_time
                changes_made = True
                change_details_list.append(f"time from {old_start_time.isoformat()} to {parsed_new_start_time.isoformat()}-{parsed_new_end_time.isoformat()}")

        if not changes_made:
            app.logger.info(f"[API PUT /api/bookings/{booking_id}] User '{current_user.username}' submitted update with no actual changes.")
            return jsonify({'error': 'No changes supplied.'}), 400

        app.logger.info(f"[API PUT /api/bookings/{booking_id}] Attempting to commit changes to DB: Title='{booking.title}', Start='{booking.start_time.isoformat()}', End='{booking.end_time.isoformat()}'")
        db.session.commit()
        app.logger.info(f"[API PUT /api/bookings/{booking_id}] DB commit successful.")
        
        resource_name = booking.resource_booked.name if booking.resource_booked else "Unknown Resource"

        # Send update email if times changed
        if mail_available and current_user.email and any("time from" in change for change in change_details_list):
            try:
                msg = Message(
                    subject="Booking Updated",
                    recipients=[current_user.email],
                    body=(
                        f"Your booking for {resource_name} has been updated.\n"
                        f"New Title: {booking.title}\n"
                        f"New Start Time: {booking.start_time.strftime('%Y-%m-%d %H:%M')}\n"
                        f"New End Time: {booking.end_time.strftime('%Y-%m-%d %H:%M')}\n"
                    )
                )
                mail.send(msg)
            except Exception as mail_e: # Use different variable name for mail exception
                app.logger.exception(f"[API PUT /api/bookings/{booking_id}] Failed to send booking update email to {current_user.email}: {mail_e}")
        
        change_summary_text = '; '.join(change_details_list)
        add_audit_log(
            action="UPDATE_BOOKING_USER",
            details=(
                f"User '{current_user.username}' updated booking ID: {booking.id} "
                f"for resource '{resource_name}'. Changes: {change_summary_text}."
            )
        )
        app.logger.info(f"[API PUT /api/bookings/{booking_id}] User '{current_user.username}' successfully updated booking. Changes: {change_summary_text}.")
        
        # Log the successful response being sent
        response_data = {
            'id': booking.id,
            'resource_id': booking.resource_id,
            'resource_name': resource_name, 
            'user_name': booking.user_name,
            'start_time': booking.start_time.replace(tzinfo=timezone.utc).isoformat(),
            'end_time': booking.end_time.replace(tzinfo=timezone.utc).isoformat(),
            'title': booking.title
        }
        app.logger.info(f"[API PUT /api/bookings/{booking_id}] Sending successful response: {response_data}")
        return jsonify(response_data), 200

    except Exception as e:
        db.session.rollback()
        # Enhanced logging for exceptions
        app.logger.exception(f"[API PUT /api/bookings/{booking_id}] Critical error during booking update for user '{current_user.username if current_user.is_authenticated else 'Anonymous'}'. Error: {str(e)}")
        add_audit_log(action="UPDATE_BOOKING_USER_FAILED", details=f"User '{current_user.username if current_user.is_authenticated else 'Anonymous'}' failed to update booking ID: {booking_id}. Error: {str(e)}")
        return jsonify({'error': 'Failed to update booking due to a server error.'}), 500


@app.route('/api/bookings/<int:booking_id>/check_in', methods=['POST'])
@login_required
def check_in_booking(booking_id):
    booking = Booking.query.get(booking_id)
    if not booking:
        return jsonify({'error': 'Booking not found.'}), 404
    if booking.user_name != current_user.username:
        return jsonify({'error': 'You are not authorized to check in for this booking.'}), 403
    if booking.checked_in_at:
        return jsonify({'error': 'Booking already checked in.'}), 400
    now = datetime.utcnow()
    grace = app.config.get('CHECK_IN_GRACE_MINUTES', 15)
    if now < booking.start_time - timedelta(minutes=grace) or now > booking.start_time + timedelta(minutes=grace):
        return jsonify({'error': 'Check-in not allowed at this time.'}), 400
    booking.checked_in_at = now
    db.session.commit()
    return jsonify({'message': 'Checked in successfully.', 'checked_in_at': booking.checked_in_at.replace(tzinfo=timezone.utc).isoformat()}), 200


@app.route('/api/bookings/<int:booking_id>/check_out', methods=['POST'])
@login_required
def check_out_booking(booking_id):
    booking = Booking.query.get(booking_id)
    if not booking:
        return jsonify({'error': 'Booking not found.'}), 404
    if booking.user_name != current_user.username:
        return jsonify({'error': 'You are not authorized to check out of this booking.'}), 403
    if not booking.checked_in_at:
        return jsonify({'error': 'Cannot check out without checking in.'}), 400
    if booking.checked_out_at:
        return jsonify({'error': 'Booking already checked out.'}), 400
    booking.checked_out_at = datetime.utcnow()
    db.session.commit()
    return jsonify({'message': 'Checked out successfully.', 'checked_out_at': booking.checked_out_at.replace(tzinfo=timezone.utc).isoformat()}), 200


@app.route('/admin/bookings/pending', methods=['GET'])
@login_required
def list_pending_bookings():
    if not current_user.is_admin:
        return abort(403)
    pending = Booking.query.filter_by(status='pending').all()
    result = []
    for b in pending:
        result.append({
            'id': b.id,
            'resource_id': b.resource_id,
            'resource_name': b.resource_booked.name if b.resource_booked else None,
            'user_name': b.user_name,
            'start_time': b.start_time.replace(tzinfo=timezone.utc).isoformat(),
            'end_time': b.end_time.replace(tzinfo=timezone.utc).isoformat(),
            'title': b.title,
        })
    return jsonify(result), 200


@app.route('/admin/bookings/<int:booking_id>/approve', methods=['POST'])
@login_required
def approve_booking_admin(booking_id):
    if not current_user.is_admin:
        return abort(403)
    booking = Booking.query.get_or_404(booking_id)
    if booking.status != 'pending':
        return jsonify({'error': 'Booking not pending'}), 400
    booking.status = 'approved'
    db.session.commit()
    user = User.query.filter_by(username=booking.user_name).first()
    if user:
        send_email(user.email, 'Booking Approved',
                   f"Your booking for {booking.resource_booked.name if booking.resource_booked else 'resource'} on {booking.start_time.strftime('%Y-%m-%d %H:%M')} has been approved.")
    send_slack_notification(f"Booking {booking.id} approved by {current_user.username}")
    return jsonify({'success': True}), 200


@app.route('/admin/bookings/<int:booking_id>/reject', methods=['POST'])
@login_required
def reject_booking_admin(booking_id):
    if not current_user.is_admin:
        return abort(403)
    booking = Booking.query.get_or_404(booking_id)
    if booking.status != 'pending':
        return jsonify({'error': 'Booking not pending'}), 400
    booking.status = 'rejected'
    db.session.commit()
    user = User.query.filter_by(username=booking.user_name).first()
    if user:
        send_email(user.email, 'Booking Rejected',
                   f"Your booking for {booking.resource_booked.name if booking.resource_booked else 'resource'} on {booking.start_time.strftime('%Y-%m-%d %H:%M')} has been rejected.")
    send_slack_notification(f"Booking {booking.id} rejected by {current_user.username}")
    return jsonify({'success': True}), 200

# Register blueprint after routes are defined
app.register_blueprint(analytics_bp)

# --- Booking Check-in Background Job ---
def cancel_unchecked_bookings():
    with app.app_context():
        grace_minutes = app.config.get('CHECK_IN_GRACE_MINUTES', 15)
        cutoff = datetime.utcnow() - timedelta(minutes=grace_minutes)
        stale = Booking.query.filter(
            Booking.checked_in_at.is_(None),
            Booking.start_time < cutoff
        ).all()
        if stale:
            for b in stale:
                db.session.delete(b)
            db.session.commit()
            app.logger.info(f"Auto-cancelled {len(stale)} unchecked bookings")

scheduler = BackgroundScheduler()
scheduler.add_job(
    cancel_unchecked_bookings,
    'interval',
    minutes=app.config.get('AUTO_CANCEL_CHECK_INTERVAL_MINUTES', 5)
)

# --- Scheduled Resource Status Change Job ---
def apply_scheduled_resource_status_changes():
    with app.app_context(): # Required for database operations outside of Flask request context
        now = datetime.utcnow()
        # Query for resources that have a scheduled_status_at in the past or present,
        # and have a non-null, non-empty scheduled_status.
        resources_to_update = Resource.query.filter(
            Resource.scheduled_status_at.isnot(None),
            Resource.scheduled_status_at <= now,
            Resource.scheduled_status.isnot(None),
            Resource.scheduled_status != ""  # Explicitly exclude empty string as a target status
        ).all()

        if not resources_to_update:
            # app.logger.info("No resource status changes to apply at this time.") # Optional: for debugging
            return

        for resource in resources_to_update:
            old_status = resource.status
            new_status = resource.scheduled_status # This is now guaranteed not to be None or ""
            
            app.logger.info(
                f"Applying scheduled status change for resource {resource.id} ('{resource.name}') "
                f"from '{old_status}' to '{new_status}' scheduled for {resource.scheduled_status_at.isoformat()}"
            )
            
            resource.status = new_status
            
            # Handle published_at logic if status changes to 'published'
            if new_status == 'published' and old_status != 'published':
                # Set/update published_at when transitioning to 'published'
                # This aligns with how publish_resource endpoint behaves (sets it unconditionally)
                # and how update_resource_details behaves (sets if it was None and changing to published).
                # Using `resource.scheduled_status_at` for precision, or `now` if that's preferred.
                resource.published_at = resource.scheduled_status_at 
            
            add_audit_log(
                action="SYSTEM_APPLY_SCHEDULED_STATUS",
                details=(
                    f"Resource {resource.id} ('{resource.name}') status automatically changed "
                    f"from '{old_status}' to '{new_status}' as scheduled for {resource.scheduled_status_at.isoformat()}."
                ),
                username="System" # Explicitly mark as a system action
            )
            
            # Clear the scheduled fields after applying the change
            resource.scheduled_status = None
            resource.scheduled_status_at = None
        
        try:
            db.session.commit()
            app.logger.info(f"Successfully applied scheduled status changes for {len(resources_to_update)} resources.")
        except Exception as e:
            db.session.rollback()
            app.logger.error(f"Error committing scheduled status changes: {e}", exc_info=True)

# Add the new job to the scheduler
scheduler.add_job(
    apply_scheduled_resource_status_changes,
    'interval',
    minutes=1 # Check every minute, or a longer interval like 5 minutes
)

if backup_if_changed:
    scheduler.add_job(
        backup_if_changed,
        'interval',
        minutes=app.config.get('AZURE_BACKUP_INTERVAL_MINUTES', 60)
    )


# Exported names for easier importing in tests and other modules
__all__ = [
    "app",
    "db",
    "User",
    "Resource",
    "Booking",
    "WaitlistEntry",
    "FloorMap",
    "email_log",
    "teams_log",
    "scheduler",
]

if __name__ == "__main__":
    # To initialize the DB, run `python init_setup.py` once or import
    # `init_db` from `init_setup` in a Python shell. Pass force=True if you
    # really want to wipe existing data.
    try:
        scheduler.start()
    except Exception:
        app.logger.exception("Failed to start background scheduler")
    # Avoid using _() here because no request context exists at startup
    app.logger.info(translator.gettext("Flask app starting...", translator.default_locale))
    socketio.run(app, debug=True)

@app.route('/api/resources/<int:resource_id>/all_bookings', methods=['GET'])
@login_required
def get_all_bookings_for_resource(resource_id):
    """
    Fetches all bookings for a specific resource within a given date range,
    formatted for FullCalendar.
    """
    start_str = request.args.get('start')
    end_str = request.args.get('end')

    if not start_str or not end_str:
        app.logger.warning(f"Missing start or end query parameters for resource {resource_id} all_bookings.")
        return jsonify({'error': 'Missing start or end query parameters.'}), 400

    try:
        # Try parsing directly as ISO8601 datetime (handles offsets like +07:00 and Z)
        start_dt_aware = datetime.fromisoformat(start_str)
        end_dt_aware = datetime.fromisoformat(end_str)
        
        # Convert to UTC then make naive for DB comparison, assuming DB stores naive UTC
        # If already naive (e.g. fromisoformat didn't find tz info), astimezone(timezone.utc) would error
        # So, check if tzinfo is present first.
        if start_dt_aware.tzinfo:
            start_dt = start_dt_aware.astimezone(timezone.utc).replace(tzinfo=None)
        else: # Already naive
            start_dt = start_dt_aware

        if end_dt_aware.tzinfo:
            end_dt = end_dt_aware.astimezone(timezone.utc).replace(tzinfo=None)
        else: # Already naive
            end_dt = end_dt_aware

    except ValueError:
        # If ISO8601 datetime parsing fails, try parsing as YYYY-MM-DD date
        try:
            start_dt_date = datetime.strptime(start_str, '%Y-%m-%d').date()
            end_dt_date = datetime.strptime(end_str, '%Y-%m-%d').date()
            
            start_dt = datetime.combine(start_dt_date, time.min) # Start of the day (naive)
            end_dt = datetime.combine(end_dt_date, time.max)     # End of the day (naive)
        except ValueError:
            app.logger.warning(f"Invalid date format for resource {resource_id} all_bookings. Start: {start_str}, End: {end_str}. Neither full ISO8601 datetime nor YYYY-MM-DD.")
            return jsonify({'error': 'Invalid date format. Use ISO8601 for start and end parameters (e.g., YYYY-MM-DDTHH:MM:SSZ or YYYY-MM-DD).'}), 400

    try:
        resource = Resource.query.get(resource_id)
        if not resource:
            app.logger.warning(f"Resource not found for ID {resource_id} in all_bookings endpoint.")
            return jsonify({'error': 'Resource not found.'}), 404

        bookings_for_resource = Booking.query.filter(
            Booking.resource_id == resource_id,
            Booking.start_time < end_dt,
            Booking.end_time > start_dt
        ).all()

        events = []
        for booking in bookings_for_resource:
            events.append({
                'id': booking.id,
                'title': booking.title or resource.name, 
                'start': booking.start_time.replace(tzinfo=timezone.utc).isoformat(),
                'end': booking.end_time.replace(tzinfo=timezone.utc).isoformat(),
                'color': 'blue', 
                'display': 'block',
                'extendedProps': { # Optional: include more data if needed by frontend
                    'user_name': booking.user_name,
                    'status': booking.status
                }
            })
        
        app.logger.info(f"Fetched {len(events)} bookings for resource {resource_id} between {start_str} and {end_str}.")
        return jsonify(events), 200

    except Exception as e:
        app.logger.exception(f"Error fetching all bookings for resource {resource_id}:")
        return jsonify({'error': 'Failed to fetch bookings due to a server error.'}), 500<|MERGE_RESOLUTION|>--- conflicted
+++ resolved
@@ -2076,23 +2076,7 @@
         app.logger.exception("Error importing users:")
         return jsonify({'error': 'Failed to import users due to a server error.'}), 500
 
-<<<<<<< HEAD
-=======
-@app.route('/api/admin/manual_backup', methods=['POST'])
-@login_required
-def manual_backup():
-    if not current_user.is_admin:
-        return jsonify({'error': 'Permission denied.'}), 403
-    if not backup_if_changed:
-        return jsonify({'error': 'Backup service unavailable.'}), 500
-    try:
-        backup_if_changed()
-        return jsonify({'message': 'Backup completed.'}), 200
-    except Exception:
-        app.logger.exception('Manual backup failed:')
-        return jsonify({'error': 'Manual backup failed.'}), 500
-
->>>>>>> 951f40dc
+
 # --- Waitlist Management APIs ---
 @app.route('/api/admin/waitlist', methods=['GET'])
 @login_required
