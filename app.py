--- conflicted
+++ resolved
@@ -2091,7 +2091,7 @@
         db.session.delete(booking)
         db.session.commit()
 
-<<<<<<< HEAD
+
         # Notify next user on waitlist, if any
         next_entry = (
             WaitlistEntry.query.filter_by(resource_id=booking.resource_id)
@@ -2108,19 +2108,7 @@
                     f"Slot available for {resource_name}",
                     f"The slot you requested for {resource_name} is now available.",
                 )
-=======
-        # Send cancellation email
-        if mail_available and current_user.email:
-            try:
-                msg = Message(
-                    subject="Booking Cancelled",
-                    recipients=[current_user.email],
-                    body=f"Your booking for {resource_name} on {booking_start.strftime('%Y-%m-%d')} from {booking_start.strftime('%H:%M')} to {booking_end.strftime('%H:%M')} has been cancelled."
-                )
-                mail.send(msg)
-            except Exception:
-                app.logger.exception(f"Failed to send cancellation email to {current_user.email}:")
->>>>>>> 451331de
+
 
         add_audit_log(
             action="CANCEL_BOOKING_USER",
