from flask import (
    Flask,
    jsonify,
    render_template,
    request,
    url_for,
    redirect,
    session,
    Blueprint,
    has_request_context,
)  # Added Blueprint and has_request_context
from flask_sqlalchemy import SQLAlchemy
<<<<<<< HEAD
from sqlalchemy import func, text  # Add this and for WAL pragma setup
from datetime import datetime, date, timedelta, time, timezone  # Ensure all are here
=======
from sqlalchemy import func, text, event  # Add event for config sync
from datetime import datetime, date, timedelta, time, timezone # Ensure all are here
>>>>>>> 90b599a4
import os
import json  # For serializing coordinates
from werkzeug.utils import secure_filename
from werkzeug.security import (
    generate_password_hash,
    check_password_hash,
)  # For User model and init_db
from flask_login import (
    LoginManager,
    UserMixin,
    login_user,
    logout_user,
    login_required,
    current_user,
)
from authlib.integrations.flask_client import OAuth  # Added for Google Sign-In

from google_auth_oauthlib.flow import Flow
from google.oauth2 import id_token
from google.auth.transport import requests as google_requests
import requests
import pathlib  # For finding the client_secret.json file path
import logging  # Added for logging
from functools import wraps  # For permission_required decorator
from flask import abort  # For permission_required decorator
from flask import g  # For storing current locale
from flask_wtf.csrf import CSRFProtect  # For CSRF protection
from flask_socketio import SocketIO


try:
    from azure_backup import (
        save_floor_map_to_share,
        backup_if_changed,
        restore_from_share,
    )
except Exception:
    save_floor_map_to_share = None
    backup_if_changed = None
    restore_from_share = None

from json_config import load_config, save_config

# Attempt to import APScheduler; provide a basic fallback if unavailable
try:
    from apscheduler.schedulers.background import BackgroundScheduler

    apscheduler_available = True
except ImportError:  # pragma: no cover - fallback if APScheduler isn't installed
    apscheduler_available = False

    class BackgroundScheduler:  # Minimal fallback implementation
        def __init__(self, *args, **kwargs):
            self.jobs = []

        def add_job(self, func, trigger=None, minutes=0, **kwargs):
            self.jobs.append((func, minutes))

        def start(self):
            import threading, time

            def run_job(job_func, interval):
                while True:
                    time.sleep(interval * 60)
                    try:
                        job_func()
                    except Exception:
                        logging.exception("Error in fallback scheduler job")

            for func, minutes in self.jobs:
                t = threading.Thread(target=run_job, args=(func, minutes), daemon=True)
                t.start()


# Attempt to import Flask-Mail; provide a fallback if unavailable
try:
    from flask_mail import Mail, Message

    mail_available = True
except ImportError:  # pragma: no cover - fallback for environments without Flask-Mail
    mail_available = False

    class Mail:
        def __init__(self, *args, **kwargs):
            pass

        def init_app(self, app):
            pass

        def send(self, message):
            # No-op if Flask-Mail isn't installed
            pass

    class Message:
        def __init__(self, subject="", recipients=None, body=""):
            self.subject = subject
            self.recipients = recipients or []
            self.body = body


# Base directory of the app - project root
basedir = os.path.abspath(os.path.dirname(__file__))
DATA_DIR = os.path.join(basedir, "data")
UPLOAD_FOLDER = os.path.join(basedir, "static", "floor_map_uploads")
RESOURCE_UPLOAD_FOLDER = os.path.join(basedir, "static", "resource_uploads")
ALLOWED_EXTENSIONS = {"png", "jpg", "jpeg"}

# Ensure the data directory exists (it should be created by init_setup.py)
if not os.path.exists(DATA_DIR):
    os.makedirs(DATA_DIR)

app = Flask(__name__, template_folder="templates", static_folder="static")
socketio = SocketIO(app)


# --- Simple JSON-based translation system ---
class SimpleTranslator:
    def __init__(self, translations_dir="locales", default_locale="en"):
        self.translations_dir = os.path.join(basedir, translations_dir)
        self.default_locale = default_locale
        self.translations = {}
        self._load_translations()

    def _load_translations(self):
        if not os.path.isdir(self.translations_dir):
            return
        for fname in os.listdir(self.translations_dir):
            if fname.endswith(".json"):
                code = fname.rsplit(".", 1)[0]
                path = os.path.join(self.translations_dir, fname)
                with open(path, "r", encoding="utf-8") as f:
                    try:
                        self.translations[code] = json.load(f)
                    except Exception:
                        self.translations[code] = {}

    def gettext(self, text, lang=None):
        lang = lang or self.default_locale
        return self.translations.get(lang, {}).get(text, text)


translator = SimpleTranslator()


def _(text):
    lang = get_locale() if has_request_context() else translator.default_locale
    return translator.gettext(text, lang)


app.jinja_env.globals["_"] = _


# Define locale selector function first
def get_locale():
    # Try to get language from query parameter first
    lang_query = request.args.get("lang")
    if lang_query and lang_query in app.config.get(
        "LANGUAGES", ["en"]
    ):  # app needs to be in scope or passed
        return lang_query

    # Attempt to get language from user's session (if stored there)
    # user_lang = session.get('language')
    # if user_lang and user_lang in app.config.get('LANGUAGES', ['en']):
    #    return user_lang

    # Fallback to Accept-Languages header
    # Ensure 'app' is accessible here if app.config is used, or pass 'app' if necessary.
    # For now, assume 'app' is in scope as it was in the original.
    return request.accept_languages.best_match(app.config.get("LANGUAGES", ["en"]))


# Set locale on `g` and provide languages to templates
@app.before_request
def set_locale():
    g.locale = get_locale()


@app.context_processor
def inject_languages():
    return {"available_languages": app.config.get("LANGUAGES", ["en"])}


# Configurations
app.config["UPLOAD_FOLDER"] = UPLOAD_FOLDER
app.config["RESOURCE_UPLOAD_FOLDER"] = RESOURCE_UPLOAD_FOLDER
app.config["SECRET_KEY"] = os.environ.get(
    "SECRET_KEY", "dev_secret_key_123!@#"
)  # Ensure SECRET_KEY is set from env or default

# Initialize CSRF Protection - AFTER app.config['SECRET_KEY'] is set
csrf = CSRFProtect(app)

# Localization configuration
app.config["LANGUAGES"] = ["en", "es", "th"]

# Google OAuth Configuration - Recommended to use environment variables
app.config["GOOGLE_CLIENT_ID"] = os.environ.get(
    "GOOGLE_CLIENT_ID", "YOUR_GOOGLE_CLIENT_ID_PLACEHOLDER"
)
app.config["GOOGLE_CLIENT_SECRET"] = os.environ.get(
    "GOOGLE_CLIENT_SECRET", "YOUR_GOOGLE_CLIENT_SECRET_PLACEHOLDER"
)
app.config["GOOGLE_DISCOVERY_URL"] = (
    "https://accounts.google.com/.well-known/openid-configuration"
)

# Ensure upload folder exists
if not os.path.exists(app.config["UPLOAD_FOLDER"]):
    os.makedirs(app.config["UPLOAD_FOLDER"])
if not os.path.exists(app.config["RESOURCE_UPLOAD_FOLDER"]):
    os.makedirs(app.config["RESOURCE_UPLOAD_FOLDER"])
if restore_from_share:
    try:
        restore_from_share()
    except Exception:
        app.logger.exception("Failed to restore data from Azure File Share")
app.config["SQLALCHEMY_DATABASE_URI"] = os.environ.get(
    "AZURE_SQL_CONNECTION_STRING",
    os.environ.get("DATABASE_URL", "sqlite:///" + os.path.join(DATA_DIR, "site.db")),
)

app.config["SQLALCHEMY_TRACK_MODIFICATIONS"] = False  # silence the warning

# Flask-Mail configuration (defaults can be overridden with environment variables)
app.config["MAIL_SERVER"] = os.environ.get("MAIL_SERVER", "localhost")
app.config["MAIL_PORT"] = int(os.environ.get("MAIL_PORT", 25))
app.config["MAIL_USERNAME"] = os.environ.get("MAIL_USERNAME", "")
app.config["MAIL_PASSWORD"] = os.environ.get("MAIL_PASSWORD", "")
app.config["MAIL_USE_TLS"] = os.environ.get("MAIL_USE_TLS", "false").lower() in [
    "true",
    "1",
    "yes",
]
app.config["MAIL_USE_SSL"] = os.environ.get("MAIL_USE_SSL", "false").lower() in [
    "true",
    "1",
    "yes",
]
app.config["MAIL_DEFAULT_SENDER"] = os.environ.get(
    "MAIL_DEFAULT_SENDER", app.config["MAIL_USERNAME"] or "noreply@example.com"
)

# Booking check-in configuration
app.config["CHECK_IN_GRACE_MINUTES"] = int(
    os.environ.get("CHECK_IN_GRACE_MINUTES", "15")
)
app.config["AUTO_CANCEL_CHECK_INTERVAL_MINUTES"] = int(
    os.environ.get("AUTO_CANCEL_CHECK_INTERVAL_MINUTES", "5")
)
app.config["AZURE_BACKUP_INTERVAL_MINUTES"] = int(
    os.environ.get("AZURE_BACKUP_INTERVAL_MINUTES", "60")
)

# Basic Logging Configuration
logging.basicConfig(
    level=logging.INFO,
    format="%(asctime)s %(levelname)s: %(message)s [in %(pathname)s:%(lineno)d]",
)
# For Flask's built-in logger, you might configure it further if needed,
# but basicConfig provides a good default if running app.py directly.
# app.logger.setLevel(logging.INFO) # Example if using Flask's logger predominantly

# OAuth 2.0 setup
# Note: client_secret.json is not used directly by google-auth-oauthlib Flow if client_id and client_secret are set in config.
# However, if you were to use it, this is how you might define its path:
# CLIENT_SECRET_FILE = os.path.join(pathlib.Path(__file__).parent, 'client_secret.json')

# Ensure this URL is exactly as registered in your Google Cloud Console Authorized redirect URIs
REDIRECT_URI = "http://127.0.0.1:5000/login/google/callback"  # Or https if using https

# OAuth Scopes, request email and profile
SCOPES = [
    "openid",
    "https://www.googleapis.com/auth/userinfo.email",
    "https://www.googleapis.com/auth/userinfo.profile",
]


def get_google_flow():
    return Flow.from_client_config(
        client_config={
            "web": {
                "client_id": app.config["GOOGLE_CLIENT_ID"],
                "client_secret": app.config["GOOGLE_CLIENT_SECRET"],
                "auth_uri": "https://accounts.google.com/o/oauth2/auth",
                "token_uri": "https://oauth2.googleapis.com/token",
                "redirect_uris": [
                    REDIRECT_URI
                ],  # Must match exactly what's in Google Cloud Console
                "javascript_origins": ["http://127.0.0.1:5000"],  # Or your app's origin
            }
        },
        scopes=SCOPES,
        redirect_uri=REDIRECT_URI,
    )


db = SQLAlchemy(app)

from sqlalchemy import event


@event.listens_for(db.session, "after_commit")
def _sync_admin_config(session):
    try:
        from json_config import export_admin_config

        export_admin_config(session)
    except Exception:
        app.logger.exception("Failed to export admin configuration after commit")


@event.listens_for(db.session.__class__, 'after_commit')
def _sync_config_after_commit(session):
    """Write admin configuration to JSON after each DB commit."""
    try:
        export_admin_config()
    except Exception:
        app.logger.exception('Failed to export admin config')


# Configure SQLite pragmas (e.g., WAL mode) on the first request
_sqlite_configured = False


def configure_sqlite_pragmas():
    """Apply WAL-related pragmas for SQLite databases once."""
    global _sqlite_configured
    if _sqlite_configured:
        return
    _sqlite_configured = True
    if app.config["SQLALCHEMY_DATABASE_URI"].startswith("sqlite"):
        try:
            engine = db.engine
            if hasattr(engine, "execute"):
                engine.execute(text("PRAGMA journal_mode=WAL"))
                engine.execute(text("PRAGMA synchronous=NORMAL"))
                engine.execute(text("PRAGMA busy_timeout=30000"))
            else:
                with engine.connect() as conn:
                    conn.execute(text("PRAGMA journal_mode=WAL"))
                    conn.execute(text("PRAGMA synchronous=NORMAL"))
                    conn.execute(text("PRAGMA busy_timeout=30000"))
            app.logger.info(
                "SQLite database configured for WAL mode and related settings"
            )
        except Exception:
            app.logger.exception("Failed to configure SQLite pragmas")


@app.before_request
def _ensure_sqlite_configured():
    configure_sqlite_pragmas()


# Blueprint for analytics routes
analytics_bp = Blueprint("analytics", __name__, url_prefix="/admin/analytics")


# Authlib OAuth 2.0 Client Setup
oauth = OAuth(app)
oauth.register(
    name="google",
    client_id=app.config["GOOGLE_CLIENT_ID"],
    client_secret=app.config["GOOGLE_CLIENT_SECRET"],
    server_metadata_url=app.config["GOOGLE_DISCOVERY_URL"],
    client_kwargs={"scope": "openid email profile"},
)

# Flask-Login setup
login_manager = LoginManager()
login_manager.init_app(app)
login_manager.login_view = "serve_login"
login_manager.login_message_category = "info"
# Example of wrapping a message that Flask-Login might use.
# Note: This specific message is often configured directly in Flask-Login,
# but if it were a custom message, this is how you'd wrap it.
login_manager.login_message = "Please log in to access this page."


@login_manager.unauthorized_handler
def unauthorized_callback():
    if request.path.startswith("/api/"):
        return jsonify({"error": "Unauthorized"}), 401
    return redirect(url_for("serve_login", next=request.url))


@login_manager.user_loader
def load_user(user_id):
    return User.query.get(int(user_id))


# Association table for User and Role (Many-to-Many)
user_roles_table = db.Table(
    "user_roles",
    db.Column("user_id", db.Integer, db.ForeignKey("user.id"), primary_key=True),
    db.Column("role_id", db.Integer, db.ForeignKey("role.id"), primary_key=True),
)


class Role(db.Model):
    id = db.Column(db.Integer, primary_key=True)
    name = db.Column(db.String(80), unique=True, nullable=False)
    description = db.Column(db.String(255), nullable=True)
    permissions = db.Column(
        db.Text, nullable=True
    )  # e.g., comma-separated: "edit_resource,delete_user"

    def __repr__(self):
        return f"<Role {self.name}>"


class User(db.Model, UserMixin):
    id = db.Column(db.Integer, primary_key=True)
    username = db.Column(db.String(80), unique=True, nullable=False)
    email = db.Column(
        db.String(120), unique=True, nullable=False
    )  # Optional for now, but good practice
    password_hash = db.Column(
        db.String(256), nullable=False
    )  # Increased length for potentially longer hashes
    is_admin = db.Column(db.Boolean, default=False, nullable=False)  # Kept for now
    google_id = db.Column(db.String(200), nullable=True, unique=True)
    google_email = db.Column(db.String(200), nullable=True)

    roles = db.relationship(
        "Role", secondary=user_roles_table, backref=db.backref("users", lazy="dynamic")
    )

    def __repr__(self):
        return f"<User {self.username} (Admin: {self.is_admin})>"

    def set_password(self, password):
        """Hashes the password and stores it."""
        self.password_hash = generate_password_hash(password, method="pbkdf2:sha256")

    def check_password(self, password):
        """Checks if the provided password matches the stored hash."""
        return check_password_hash(self.password_hash, password)

    def has_permission(self, permission):
        if self.is_admin:  # Super admin (legacy) has all permissions
            return True
        # Check for 'all_permissions' in any role
        if any(
            "all_permissions" in role.permissions.split(",")
            for role in self.roles
            if role.permissions
        ):
            return True
        # Check for the specific permission string
        for role in self.roles:
            if role.permissions and permission in role.permissions.split(","):
                return True
        return False


class FloorMap(db.Model):
    id = db.Column(db.Integer, primary_key=True)
    name = db.Column(db.String(100), nullable=False)
    image_filename = db.Column(
        db.String(255), nullable=False, unique=True
    )  # Store unique filename
    location = db.Column(db.String(100), nullable=True)
    floor = db.Column(db.String(50), nullable=True)

    def __repr__(self):
        loc_floor = (
            f"{self.location or 'N/A'} - Floor {self.floor}"
            if self.location or self.floor
            else ""
        )
        return f"<FloorMap {self.name} ({loc_floor})>"


# Association table for Resource and Role (Many-to-Many for resource-specific role permissions)
resource_roles_table = db.Table(
    "resource_roles",
    db.Column(
        "resource_id", db.Integer, db.ForeignKey("resource.id"), primary_key=True
    ),
    db.Column("role_id", db.Integer, db.ForeignKey("role.id"), primary_key=True),
)


class Resource(db.Model):
    id = db.Column(db.Integer, primary_key=True)
    name = db.Column(db.String(100), unique=True, nullable=False)
    capacity = db.Column(db.Integer, nullable=True)
    equipment = db.Column(db.String(200), nullable=True)
    tags = db.Column(db.String(200), nullable=True)
    booking_restriction = db.Column(db.String(50), nullable=True)
    status = db.Column(db.String(50), nullable=False, default="draft")
    published_at = db.Column(db.DateTime, nullable=True)

    allowed_user_ids = db.Column(db.Text, nullable=True)

    image_filename = db.Column(db.String(255), nullable=True)  # <-- Add this line

    is_under_maintenance = db.Column(db.Boolean, nullable=False, default=False)
    maintenance_until = db.Column(db.DateTime, nullable=True)

    # Maximum number of occurrences allowed when creating recurring bookings.
    max_recurrence_count = db.Column(db.Integer, nullable=True)

    # Scheduled status change fields
    scheduled_status = db.Column(db.String(50), nullable=True)
    scheduled_status_at = db.Column(db.DateTime, nullable=True)

    floor_map_id = db.Column(db.Integer, db.ForeignKey("floor_map.id"), nullable=True)
    map_coordinates = db.Column(
        db.Text, nullable=True
    )  # To store JSON like {'type':'rect', 'x':10, 'y':20, 'width':50, 'height':30}

    # Relationships
    bookings = db.relationship(
        "Booking", backref="resource_booked", lazy=True, cascade="all, delete-orphan"
    )
    floor_map = db.relationship(
        "FloorMap", backref=db.backref("resources", lazy="dynamic")
    )  # Optional but useful

    # RBAC: Many-to-many relationship for roles that can book/access this resource
    roles = db.relationship(
        "Role",
        secondary=resource_roles_table,
        backref=db.backref("allowed_resources", lazy="dynamic"),
    )

    def __repr__(self):
        return f"<Resource {self.name}>"


class Booking(db.Model):
    id = db.Column(db.Integer, primary_key=True)
    resource_id = db.Column(db.Integer, db.ForeignKey("resource.id"), nullable=False)
    user_name = db.Column(db.String(100), nullable=True)  # Placeholder for user
    start_time = db.Column(db.DateTime, nullable=False)
    end_time = db.Column(db.DateTime, nullable=False)
    title = db.Column(db.String(100), nullable=True)
    checked_in_at = db.Column(db.DateTime, nullable=True)
    checked_out_at = db.Column(db.DateTime, nullable=True)
    status = db.Column(db.String(20), nullable=False, default="approved")
    recurrence_rule = db.Column(db.String(200), nullable=True)

    def __repr__(self):
        return f"<Booking {self.title or self.id} for Resource {self.resource_id} from {self.start_time.strftime('%Y-%m-%d %H:%M')} to {self.end_time.strftime('%Y-%m-%d %H:%M')}>"


class WaitlistEntry(db.Model):
    id = db.Column(db.Integer, primary_key=True)
    resource_id = db.Column(db.Integer, db.ForeignKey("resource.id"), nullable=False)
    user_id = db.Column(db.Integer, db.ForeignKey("user.id"), nullable=False)
    timestamp = db.Column(db.DateTime, nullable=False, default=datetime.utcnow)

    resource = db.relationship("Resource")
    user = db.relationship("User")

    def __repr__(self):
        return f"<WaitlistEntry resource={self.resource_id} user={self.user_id}>"


class AuditLog(db.Model):
    id = db.Column(db.Integer, primary_key=True)
    timestamp = db.Column(db.DateTime, nullable=False, default=datetime.utcnow)
    user_id = db.Column(
        db.Integer, db.ForeignKey("user.id"), nullable=True
    )  # User performing action
    username = db.Column(db.String(80), nullable=True)  # Denormalized for easy display
    action = db.Column(db.String(100), nullable=False)  # e.g., "LOGIN", "CREATE_USER"
    details = db.Column(db.Text, nullable=True)  # e.g., "User admin logged in"

    user = db.relationship(
        "User"
    )  # Optional, for easier access to user object if needed

    def __repr__(self):
        return (
            f'<AuditLog {self.timestamp} - {self.username or "System"} - {self.action}>'
        )


# --- Audit Log Helper ---
def add_audit_log(action: str, details: str, user_id: int = None, username: str = None):
    """Adds an entry to the audit log."""
    try:
        log_user_id = user_id
        log_username = username

        if current_user and current_user.is_authenticated:
            if log_user_id is None:
                log_user_id = current_user.id
            if log_username is None:
                log_username = current_user.username

        # If user_id is provided but username is not, try to fetch username
        if log_user_id is not None and log_username is None:
            user = User.query.get(log_user_id)
            if user:
                log_username = user.username
            else:  # Fallback if user not found for some reason
                log_username = f"User ID {log_user_id}"

        # If no user context at all (e.g. system action, or pre-login)
        if log_user_id is None and log_username is None:
            log_username = "System"  # Or None, depending on preference

        log_entry = AuditLog(
            user_id=log_user_id, username=log_username, action=action, details=details
        )
        db.session.add(log_entry)
        db.session.commit()
    except Exception as e:
        app.logger.error(f"Error adding audit log: {e}", exc_info=True)
        db.session.rollback()  # Rollback in case of error during audit logging itself


# --- Resource Helper ---
def resource_to_dict(resource: Resource) -> dict:
    return {
        "id": resource.id,
        "name": resource.name,
        "capacity": resource.capacity,
        "equipment": resource.equipment,
        "status": resource.status,
        "tags": resource.tags,
        "booking_restriction": resource.booking_restriction,
        "image_url": (
            url_for("static", filename=f"resource_uploads/{resource.image_filename}")
            if resource.image_filename
            else None
        ),
        "published_at": (
            resource.published_at.replace(tzinfo=timezone.utc).isoformat()
            if resource.published_at
            else None
        ),
        "allowed_user_ids": resource.allowed_user_ids,
        "roles": [{"id": r.id, "name": r.name} for r in resource.roles],
        "floor_map_id": resource.floor_map_id,
        "map_coordinates": (
            json.loads(resource.map_coordinates) if resource.map_coordinates else None
        ),
        "is_under_maintenance": resource.is_under_maintenance,
        "maintenance_until": (
            resource.maintenance_until.replace(tzinfo=timezone.utc).isoformat()
            if resource.maintenance_until
            else None
        ),
        "max_recurrence_count": resource.max_recurrence_count,
        "scheduled_status": resource.scheduled_status,
        "scheduled_status_at": (
            resource.scheduled_status_at.replace(tzinfo=timezone.utc).isoformat()
            if resource.scheduled_status_at
            else None
        ),
    }


<<<<<<< HEAD
=======
def export_admin_config():
    """Dump floor maps, resources, users and roles to JSON config."""
    cfg = load_config()
    cfg['floor_maps'] = [
        {
            'id': m.id,
            'name': m.name,
            'image_filename': m.image_filename,
            'location': m.location,
            'floor': m.floor,
        }
        for m in FloorMap.query.all()
    ]

    cfg['resources'] = [
        {
            'id': r.id,
            'name': r.name,
            'capacity': r.capacity,
            'equipment': r.equipment,
            'tags': r.tags,
            'booking_restriction': r.booking_restriction,
            'status': r.status,
            'published_at': r.published_at.isoformat() if r.published_at else None,
            'allowed_user_ids': r.allowed_user_ids,
            'image_filename': r.image_filename,
            'floor_map_id': r.floor_map_id,
            'map_coordinates': r.map_coordinates,
            'role_ids': [role.id for role in r.roles],
        }
        for r in Resource.query.all()
    ]

    cfg['users'] = [
        {
            'id': u.id,
            'username': u.username,
            'email': u.email,
            'is_admin': u.is_admin,
            'role_ids': [role.id for role in u.roles],
            'google_id': u.google_id,
            'google_email': u.google_email,
        }
        for u in User.query.all()
    ]

    cfg['roles'] = [
        {
            'id': role.id,
            'name': role.name,
            'description': role.description,
            'permissions': role.permissions,
        }
        for role in Role.query.all()
    ]

    cfg['permissions'] = sorted(
        {
            perm
            for role in Role.query.all()
            if role.permissions
            for perm in role.permissions.split(',')
        }
    )

    save_config(cfg)
>>>>>>> 90b599a4
# --- Simple Email Notification System ---
email_log = []
slack_log = []

teams_log = []


def send_email(to_address: str, subject: str, body: str):
    """Log an outgoing email (placeholder for real email delivery)."""
    email_entry = {
        "to": to_address,
        "subject": subject,
        "body": body,
        "timestamp": datetime.utcnow().isoformat(),
    }
    email_log.append(email_entry)
    app.logger.info(f"Email queued to {to_address}: {subject}")


def send_slack_notification(text: str):
    """Record a slack notification in the log (placeholder)."""
    slack_log.append({"message": text, "timestamp": datetime.utcnow().isoformat()})


def send_teams_notification(to_email: str, title: str, text: str):
    """Send a simple Teams notification via webhook if configured."""
    log_entry = {
        "to": to_email,
        "title": title,
        "text": text,
        "timestamp": datetime.utcnow().isoformat(),
    }
    teams_log.append(log_entry)
    webhook = os.environ.get("TEAMS_WEBHOOK_URL")
    if webhook and to_email:
        try:
            payload = {"title": title, "text": f"{to_email}: {text}"}
            requests.post(webhook, json=payload, timeout=5)
        except Exception:
            app.logger.exception(f"Failed to send Teams notification to {to_email}")


def parse_simple_rrule(rule_str: str):
    """Parse a minimal RRULE string supporting FREQ and COUNT."""
    if not rule_str:
        return None, 1
    parts = {}
    for part in rule_str.split(";"):
        if "=" in part:
            k, v = part.split("=", 1)
            parts[k.upper()] = v
    freq = parts.get("FREQ", "").upper()
    try:
        count = int(parts.get("COUNT", "1")) if parts.get("COUNT") else 1
    except (ValueError, TypeError):
        app.logger.warning(f"Invalid COUNT value in RRULE '{rule_str}'")
        return None, 1
    if freq not in {"DAILY", "WEEKLY"}:
        return None, 1
    return freq, max(1, count)


@app.route("/")
@login_required
def serve_index():
    return render_template("index.html")


@app.route("/new_booking")
@login_required
def serve_new_booking():
    return render_template("new_booking.html")


@app.route("/resources")
def serve_resources():
    return render_template("resources.html")


@app.route("/login")
def serve_login():
    return render_template("login.html")


# Simple route to log out via a browser request and redirect to the public
# resources page. This complements the JSON API logout endpoint and provides
# a straightforward way to clear the session when JavaScript-based navigation
# fails to redirect properly.
@app.route("/logout")
def logout_and_redirect():
    user_identifier = (
        current_user.username if current_user.is_authenticated else "Anonymous"
    )
    user_id_for_log = current_user.id if current_user.is_authenticated else None
    try:
        logout_user()
        app.logger.info(f"User '{user_identifier}' logged out via /logout.")
        add_audit_log(
            action="LOGOUT_SUCCESS",
            details=f"User '{user_identifier}' logged out.",
            user_id=user_id_for_log,
            username=user_identifier,
        )
    except Exception as e:
        app.logger.exception(f"Error during logout for user {user_identifier}:")
        add_audit_log(
            action="LOGOUT_FAILED",
            details=f"Logout attempt failed for user '{user_identifier}'. Error: {str(e)}",
            user_id=user_id_for_log,
            username=user_identifier,
        )
    return redirect(url_for("serve_resources"))


@app.route("/profile")
@login_required
def serve_profile_page():
    """Serves the user's profile page."""
    # current_user is available thanks to Flask-Login
    app.logger.info(f"User {current_user.username} accessed their profile page.")
    return render_template(
        "profile.html", username=current_user.username, email=current_user.email
    )


@app.route("/profile/edit")
@login_required
def serve_edit_profile_page():
    """Render form for editing profile."""
    app.logger.info(f"User {current_user.username} accessed edit profile page.")
    return render_template("edit_profile.html", email=current_user.email)


@app.route("/my_bookings")
@login_required
def serve_my_bookings_page():
    """Serves the 'My Bookings' page."""
    app.logger.info(f"User {current_user.username} accessed My Bookings page.")
    return render_template("my_bookings.html")


@app.route("/calendar")
@login_required
def serve_calendar():
    """Serves the calendar view."""
    app.logger.info(f"User {current_user.username} accessed Calendar page.")
    return render_template("calendar.html")


# --- Permission Decorator ---
def permission_required(permission):
    def decorator(f):
        @wraps(f)
        def decorated_function(*args, **kwargs):
            if not current_user.is_authenticated:
                # Or redirect to login: return redirect(url_for('serve_login', next=request.url))
                return abort(401)
            if not current_user.has_permission(permission):
                app.logger.warning(
                    f"User {current_user.username} lacks permission '{permission}' for {f.__name__}"
                )
                return abort(403)  # Forbidden
            return f(*args, **kwargs)

        return decorated_function

    return decorator


@app.route("/admin/users_manage")
@login_required
@permission_required("manage_users")
def serve_user_management_page():
    # if not current_user.is_admin: # Replaced by decorator
    #     app.logger.warning(f"Non-admin user {current_user.username} attempted to access User Management page.")
    #     return redirect(url_for('serve_index'))
    app.logger.info(
        f"Admin user {current_user.username} accessed User Management page."
    )
    return render_template("user_management.html")


@app.route("/admin/logs")
@login_required
@permission_required("view_audit_logs")
def serve_audit_log_page():
    # if not current_user.is_admin: # Replaced by decorator
    #     app.logger.warning(f"Non-admin user {current_user.username} attempted to access Audit Log page.")
    #     return redirect(url_for('serve_index'))
    app.logger.info(f"Admin user {current_user.username} accessed Audit Log page.")
    return render_template("log_view.html")


@app.route("/admin/maps")
@login_required
@permission_required(
    "manage_floor_maps"
)  # Or 'manage_resources' depending on primary function
def serve_admin_maps():
    # if not current_user.is_admin: # Replaced by decorator
    #     return redirect(url_for('serve_index'))
    return render_template("admin_maps.html")


@app.route("/admin/resources_manage")
@login_required
@permission_required("manage_resources")
def serve_resource_management_page():
    app.logger.info(
        f"Admin user {current_user.username} accessed Resource Management page."
    )
    return render_template("resource_management.html")


# --- Analytics Routes ---
@analytics_bp.route("/")
@login_required
@permission_required("view_analytics")
def analytics_dashboard():
    app.logger.info(f"User {current_user.username} accessed analytics dashboard.")
    return render_template("analytics.html")


@analytics_bp.route("/data/bookings")
@login_required
@permission_required("view_analytics")
def analytics_bookings_data():
    last_30_days = datetime.utcnow() - timedelta(days=30)
    results = (
        db.session.query(
            Resource.name, func.date(Booking.start_time), func.count(Booking.id)
        )
        .join(Resource)
        .filter(Booking.start_time >= last_30_days)
        .group_by(Resource.name, func.date(Booking.start_time))
        .all()
    )

    data = {}
    for resource_name, day, count in results:
        day_str = day.isoformat() if hasattr(day, "isoformat") else str(day)
        data.setdefault(resource_name, []).append({"date": day_str, "count": count})
    return jsonify(data)


@app.route("/map_view/<int:map_id>")
def serve_map_view(map_id):
    # You could fetch map name here to pass to template title, but JS will fetch full details
    return render_template("map_view.html", map_id_from_flask=map_id)


@app.route("/login/google")
def login_google():
    if current_user.is_authenticated:
        return redirect(url_for("serve_index"))

    flow = get_google_flow()
    authorization_url, state = flow.authorization_url(
        access_type="offline", include_granted_scopes="true"
    )
    # Store the state in the session to verify in the callback
    session["oauth_state"] = state
    return redirect(authorization_url)


@app.route("/login/google/callback")
def login_google_callback():
    state = session.pop("oauth_state", None)
    # It's important to verify the state to prevent CSRF attacks.
    # For explicit state check:
    if state is None or state != request.args.get("state"):
        app.logger.error(
            "Invalid OAuth state parameter during Google callback. Potential CSRF."
        )
        # Flash messages are not part of this app's error handling strategy
        # If flash messages were used, they would be like: flash(_('Invalid OAuth state.'), 'error')
        return redirect(url_for("serve_login"))

    flow = get_google_flow()
    try:
        flow.fetch_token(authorization_response=request.url)
    except (
        Exception
    ) as e:  # Catches errors like MismatchingStateError (already covered by above state check) or others
        app.logger.error(f"Error fetching OAuth token from Google: {e}", exc_info=True)
        # flash(_("Authentication failed: Could not fetch token. Please try again."), "danger")
        return redirect(url_for("serve_login"))

    if not flow.credentials:
        app.logger.error(
            "Failed to retrieve credentials from Google after token fetch."
        )
        # flash(_("Failed to retrieve credentials from Google. Please try again."), "danger")
        return redirect(url_for("serve_login"))

    # Extract the ID token from credentials
    id_token_jwt = flow.credentials.id_token

    try:
        # Verify the ID token and extract user info
        # The audience ('aud') parameter must match your Google Client ID
        id_info = id_token.verify_oauth2_token(
            id_token_jwt, google_requests.Request(), app.config["GOOGLE_CLIENT_ID"]
        )

        google_user_id = id_info.get("sub")
        google_user_email = id_info.get("email")

        if not google_user_id or not google_user_email:
            app.logger.error(
                f"Google ID token verification successful, but 'sub' or 'email' missing. Email: {google_user_email}, Sub: {google_user_id}"
            )
            # flash(_("Could not retrieve Google ID or email. Please ensure your Google account has an email and permissions are granted."), "danger")
            return redirect(url_for("serve_login"))

        # Check if user exists by google_id
        user = User.query.filter_by(google_id=google_user_id).first()

        if user:  # User found by google_id
            if user.is_admin:  # Only allow admin users for this application
                login_user(user)
                app.logger.info(
                    f"Admin user {user.username} (Google ID: {google_user_id}) logged in via Google."
                )
                # flash(_('Welcome back, %(username)s!', username=user.username), 'success')
                return redirect(url_for("serve_index"))
            else:
                app.logger.warning(
                    f"Non-admin user {user.username} (Google ID: {google_user_id}) attempted Google login. Denied."
                )
                # flash(_('Your Google account is linked, but it is not associated with an admin user for this application.'), 'danger')
                return redirect(url_for("serve_login"))

        # If no user by google_id, check if an existing admin user has this email
        # This is to link an existing admin account (username/password) to Google Sign-In
        admin_with_email = User.query.filter_by(
            email=google_user_email, is_admin=True
        ).first()

        if admin_with_email:
            # Check if this Google ID is already linked to another account (should be rare if google_id is unique)
            existing_google_id_user = User.query.filter_by(
                google_id=google_user_id
            ).first()  # This should be the same as `user` if found
            if (
                existing_google_id_user
                and existing_google_id_user.id != admin_with_email.id
            ):
                app.logger.error(
                    f"Google ID {google_user_id} (email: {google_user_email}) is already linked to user {existing_google_id_user.username}, but trying to link to {admin_with_email.username}."
                )
                # flash(_('This Google account is already linked to a different user. Please contact support.'), 'danger')
                return redirect(url_for("serve_login"))

            admin_with_email.google_id = google_user_id
            admin_with_email.google_email = google_user_email
            try:
                db.session.commit()
                login_user(admin_with_email)
                app.logger.info(
                    f"Admin user {admin_with_email.username} successfully linked their Google account (ID: {google_user_id})."
                )
                return redirect(url_for("serve_index"))
            except Exception as e:
                db.session.rollback()
                app.logger.exception(
                    f"Database error linking Google ID {google_user_id} to user {admin_with_email.username}:"
                )
                return redirect(url_for("serve_login"))
        else:
            app.logger.warning(
                f"Google account (Email: {google_user_email}, ID: {google_user_id}) not associated with any existing admin user. Login denied for this application."
            )
            return redirect(url_for("serve_login"))

    except ValueError as e:  # Specifically for id_token.verify_oauth2_token
        app.logger.error(
            f"Invalid Google ID token during Google login: {e}", exc_info=True
        )
        return redirect(url_for("serve_login"))
    except Exception as e:  # Catch any other unexpected errors
        app.logger.exception(
            "An unexpected error occurred during Google login callback:"
        )
        return redirect(url_for("serve_login"))


@app.route("/api/resources", methods=["GET"])
def get_resources():
    try:
        query = Resource.query.filter_by(status="published")

        capacity = request.args.get("capacity", type=int)
        if capacity is not None:
            query = query.filter(Resource.capacity >= capacity)

        equipment = request.args.get("equipment")
        if equipment:
            for item in [e.strip().lower() for e in equipment.split(",") if e.strip()]:
                query = query.filter(Resource.equipment.ilike(f"%{item}%"))

        tags = request.args.get("tags")
        if tags:
            for tag in [t.strip().lower() for t in tags.split(",") if t.strip()]:
                query = query.filter(Resource.tags.ilike(f"%{tag}%"))

        resources_query = query.all()

        resources_list = []
        for resource in resources_query:
            resources_list.append(
                {
                    "id": resource.id,
                    "name": resource.name,
                    "capacity": resource.capacity,
                    "equipment": resource.equipment,
                    "tags": resource.tags,
                    "image_url": (
                        url_for(
                            "static",
                            filename=f"resource_uploads/{resource.image_filename}",
                        )
                        if resource.image_filename
                        else None
                    ),
                    "floor_map_id": resource.floor_map_id,
                    "map_coordinates": (
                        json.loads(resource.map_coordinates)
                        if resource.map_coordinates
                        else None
                    ),
                    "booking_restriction": resource.booking_restriction,
                    "status": resource.status,
                    "published_at": (
                        resource.published_at.isoformat()
                        if resource.published_at
                        else None
                    ),
                    "allowed_user_ids": resource.allowed_user_ids,
                    "roles": [
                        {"id": role.id, "name": role.name} for role in resource.roles
                    ],
                    "is_under_maintenance": resource.is_under_maintenance,
                    "maintenance_until": (
                        resource.maintenance_until.isoformat()
                        if resource.maintenance_until
                        else None
                    ),
                }
            )
        app.logger.info("Successfully fetched published resources.")
        return jsonify(resources_list), 200
    except Exception as e:
        app.logger.exception("Error fetching resources:")
        return (
            jsonify({"error": "Failed to fetch resources due to a server error."}),
            500,
        )


@app.route("/api/resources/<int:resource_id>/availability", methods=["GET"])
def get_resource_availability(resource_id):
    # Get the date from query parameters, default to today if not provided
    date_str = request.args.get("date")

    target_date_obj = None
    if date_str:
        try:
            target_date_obj = datetime.strptime(date_str, "%Y-%m-%d").date()
        except ValueError:
            app.logger.warning(f"Invalid date format provided: {date_str}")
            return (
                jsonify({"error": "Invalid date format. Please use YYYY-MM-DD."}),
                400,
            )
    else:
        target_date_obj = date.today()

    try:
        resource = Resource.query.get(resource_id)
        if not resource:
            app.logger.warning(
                f"Resource availability check for non-existent resource ID: {resource_id}"
            )
            return jsonify({"error": "Resource not found."}), 404

        if resource.is_under_maintenance and (
            resource.maintenance_until is None
            or target_date_obj <= resource.maintenance_until.date()
        ):
            until_str = (
                resource.maintenance_until.isoformat()
                if resource.maintenance_until
                else "until further notice"
            )
            return (
                jsonify({"error": f"Resource under maintenance until {until_str}."}),
                403,
            )

        bookings_on_date = Booking.query.filter(
            Booking.resource_id == resource_id,
            func.date(Booking.start_time) == target_date_obj,
        ).all()

        booked_slots = []
        for booking in bookings_on_date:
            grace = app.config.get("CHECK_IN_GRACE_MINUTES", 15)
            now = datetime.utcnow()
            can_check_in = (
                booking.checked_in_at is None
                and booking.start_time - timedelta(minutes=grace)
                <= now
                <= booking.start_time + timedelta(minutes=grace)
            )
            booked_slots.append(
                {
                    "title": booking.title,
                    "user_name": booking.user_name,
                    "start_time": booking.start_time.strftime("%H:%M:%S"),
                    "end_time": booking.end_time.strftime("%H:%M:%S"),
                    "booking_id": booking.id,
                    "checked_in_at": (
                        booking.checked_in_at.isoformat()
                        if booking.checked_in_at
                        else None
                    ),
                    "checked_out_at": (
                        booking.checked_out_at.isoformat()
                        if booking.checked_out_at
                        else None
                    ),
                    "can_check_in": can_check_in,
                }
            )

        return jsonify(booked_slots), 200

    except Exception as e:
        app.logger.exception(
            f"Error fetching availability for resource {resource_id} on {target_date_obj}:"
        )
        return (
            jsonify(
                {
                    "error": "Failed to fetch resource availability due to a server error."
                }
            ),
            500,
        )


@app.route("/api/maps", methods=["GET"])
def get_public_floor_maps():
    try:
        maps = FloorMap.query.all()
        maps_list = []
        for m in maps:
            maps_list.append(
                {
                    "id": m.id,
                    "name": m.name,
                    "image_filename": m.image_filename,  # Keep for consistency, though frontend might not use it directly for this feature
                    "location": m.location,
                    "floor": m.floor,
                    "image_url": url_for(
                        "static", filename=f"floor_map_uploads/{m.image_filename}"
                    ),
                }
            )
        # app.logger.info("Successfully fetched all floor maps for public API.") # Optional logging
        return jsonify(maps_list), 200
    except Exception as e:
        app.logger.exception("Error fetching public floor maps:")
        return jsonify({"error": "Failed to fetch maps due to a server error."}), 500


# Helper function to check allowed file extensions
def allowed_file(filename):
    return "." in filename and filename.rsplit(".", 1)[1].lower() in ALLOWED_EXTENSIONS


@app.route("/api/admin/maps", methods=["POST"])
@login_required
def upload_floor_map():
    if not current_user.has_permission("manage_floor_maps"):
        add_audit_log(
            action="UPLOAD_MAP_DENIED",
            details=f"User {current_user.username} lacks permission 'manage_floor_maps'.",
        )
        return jsonify({"error": "Permission denied to manage floor maps."}), 403

    if "map_image" not in request.files:
        app.logger.warning("Map image missing in upload request.")
        return jsonify({"error": "No map_image file part in the request."}), 400

    file = request.files["map_image"]
    map_name = request.form.get("map_name")
    location = request.form.get("location")
    floor = request.form.get("floor")

    if not map_name:
        app.logger.warning("Map name missing in upload request.")
        return jsonify({"error": "map_name is required."}), 400

    if file.filename == "":
        app.logger.warning("No file selected for map upload.")
        return jsonify({"error": "No selected file."}), 400

    if file and allowed_file(file.filename):
        filename = secure_filename(file.filename)

        # Check for existing map with same name or filename to prevent duplicates
        existing_map_by_filename = FloorMap.query.filter_by(
            image_filename=filename
        ).first()
        existing_map_by_name = FloorMap.query.filter_by(name=map_name).first()

        if existing_map_by_filename:
            app.logger.warning(
                f"Attempt to upload map with duplicate filename: {filename}"
            )
            return (
                jsonify({"error": "A map with this image filename already exists."}),
                409,
            )  # Conflict
        if existing_map_by_name:
            app.logger.warning(f"Attempt to upload map with duplicate name: {map_name}")
            return (
                jsonify({"error": "A map with this name already exists."}),
                409,
            )  # Conflict

        file_path = (
            None  # Initialize file_path to ensure it's defined for potential cleanup
        )
        try:
            file_path = os.path.join(app.config["UPLOAD_FOLDER"], filename)
            file.save(file_path)
            if save_floor_map_to_share:
                try:
                    save_floor_map_to_share(file_path, filename)
                except Exception:
                    app.logger.exception(
                        "Failed to upload floor map to Azure File Share"
                    )

            new_map = FloorMap(
                name=map_name, image_filename=filename, location=location, floor=floor
            )
            db.session.add(new_map)
            db.session.commit()
            app.logger.info(
                f"Floor map '{map_name}' uploaded successfully by {current_user.username}."
            )
            add_audit_log(
                action="CREATE_MAP_SUCCESS",
                details=f"Floor map '{map_name}' (ID: {new_map.id}) uploaded successfully.",
            )
            return (
                jsonify(
                    {
                        "id": new_map.id,
                        "name": new_map.name,
                        "image_filename": new_map.image_filename,
                        "location": new_map.location,
                        "floor": new_map.floor,
                        "image_url": url_for(
                            "static",
                            filename=f"floor_map_uploads/{new_map.image_filename}",
                        ),
                    }
                ),
                201,
            )
        except Exception as e:
            db.session.rollback()
            if file_path and os.path.exists(
                file_path
            ):  # Attempt to clean up saved file on error
                os.remove(file_path)
                app.logger.info(f"Cleaned up partially uploaded file: {file_path}")
            app.logger.exception(f"Error uploading floor map '{map_name}':")
            # Audit log for failed map upload attempt
            add_audit_log(
                action="CREATE_MAP_FAILED",
                details=f"Failed to upload floor map '{map_name}'. Error: {str(e)}",
                username=(
                    current_user.username
                    if current_user.is_authenticated
                    else "Unknown"
                ),
            )
            return (
                jsonify({"error": f"Failed to upload map due to a server error."}),
                500,
            )
    else:
        app.logger.warning(f"File type not allowed for map upload: {file.filename}")
        return (
            jsonify(
                {"error": "File type not allowed. Allowed types are: png, jpg, jpeg."}
            ),
            400,
        )


@app.route("/api/admin/maps", methods=["GET"])
@login_required
def get_floor_maps():
    if not current_user.has_permission("manage_floor_maps"):
        return jsonify({"error": "Permission denied to manage floor maps."}), 403
    try:
        maps = FloorMap.query.all()
        maps_list = []
        for m in maps:
            maps_list.append(
                {
                    "id": m.id,
                    "name": m.name,
                    "image_filename": m.image_filename,
                    "location": m.location,
                    "floor": m.floor,
                    "image_url": url_for(
                        "static", filename=f"floor_map_uploads/{m.image_filename}"
                    ),
                }
            )
        app.logger.info("Successfully fetched all floor maps for admin.")
        return jsonify(maps_list), 200
    except Exception as e:
        app.logger.exception("Error fetching floor maps:")
        return jsonify({"error": "Failed to fetch maps due to a server error."}), 500


@app.route("/api/admin/resources/<int:resource_id>/map_info", methods=["PUT"])
@login_required
def update_resource_map_info(resource_id):
    if not current_user.has_permission("manage_resources"):
        add_audit_log(
            action="UPDATE_RESOURCE_MAP_INFO_DENIED",
            details=f"User {current_user.username} lacks permission 'manage_resources'.",
        )
        return jsonify({"error": "Permission denied to manage resources."}), 403

    data = request.get_json()
    if not data:
        app.logger.warning(
            f"Invalid input for update_resource_map_info for resource {resource_id}: No JSON data."
        )
        return jsonify({"error": "Invalid input. JSON data expected."}), 400

    resource = Resource.query.get(resource_id)
    if not resource:
        app.logger.warning(
            f"Attempt to update map info for non-existent resource ID: {resource_id}"
        )
        return jsonify({"error": "Resource not found."}), 404

    # Process booking_restriction
    if "booking_restriction" in data:
        booking_restriction_data = data.get("booking_restriction")
        allowed_restrictions = ["admin_only", "all_users", None, ""]
        if booking_restriction_data not in allowed_restrictions:
            app.logger.warning(
                f"Invalid booking_restriction value '{booking_restriction_data}' for resource {resource_id}."
            )
            return (
                jsonify(
                    {
                        "error": f"Invalid booking_restriction value. Allowed: {allowed_restrictions}. Received: {booking_restriction_data}"
                    }
                ),
                400,
            )
        resource.booking_restriction = (
            booking_restriction_data if booking_restriction_data != "" else None
        )

    # Process allowed_user_ids
    if (
        "allowed_user_ids" in data
    ):  # This key must be present to modify allowed_user_ids
        user_ids_str_list = data.get(
            "allowed_user_ids"
        )  # Expecting a string of comma-separated IDs or null
        if user_ids_str_list is None or user_ids_str_list.strip() == "":
            resource.allowed_user_ids = None
        elif isinstance(user_ids_str_list, str):
            try:  # Validate that all are integers
                processed_ids = sorted(
                    list(
                        set(
                            int(uid.strip())
                            for uid in user_ids_str_list.split(",")
                            if uid.strip()
                        )
                    )
                )
                resource.allowed_user_ids = (
                    ",".join(map(str, processed_ids)) if processed_ids else None
                )
            except ValueError:
                app.logger.warning(
                    f"Invalid user ID in allowed_user_ids for resource {resource_id}: {user_ids_str_list}"
                )
                return (
                    jsonify(
                        {
                            "error": "Invalid allowed_user_ids format. Expected a comma-separated string of integers or null."
                        }
                    ),
                    400,
                )
        else:  # Should be string or null
            app.logger.warning(
                f"Incorrect type for allowed_user_ids for resource {resource_id}: {type(user_ids_str_list)}"
            )
            return jsonify({"error": "allowed_user_ids must be a string or null."}), 400

    # Process role_ids for RBAC
    if "role_ids" in data:
        role_ids = data.get("role_ids")
        if role_ids is None:  # Explicitly setting to no roles
            resource.roles = []
        elif isinstance(role_ids, list):
            new_roles = []
            for r_id in role_ids:
                if not isinstance(r_id, int):
                    return (
                        jsonify(
                            {"error": f"Invalid role ID type: {r_id}. Must be integer."}
                        ),
                        400,
                    )
                role = Role.query.get(r_id)
                if not role:
                    return jsonify({"error": f"Role with ID {r_id} not found."}), 400
                new_roles.append(role)
            resource.roles = new_roles
        else:
            return (
                jsonify({"error": "role_ids must be a list of integers or null."}),
                400,
            )

    # Logic for map and coordinates
    # Only update map info if 'floor_map_id' is explicitly in the payload
    if "floor_map_id" in data:
        floor_map_id_data = data.get("floor_map_id")
        coordinates_data = data.get(
            "coordinates"
        )  # This should be present if floor_map_id is not null

        if floor_map_id_data is not None:
            floor_map = FloorMap.query.get(floor_map_id_data)
            if not floor_map:
                app.logger.warning(
                    f"Floor map ID {floor_map_id_data} not found for resource {resource_id}."
                )
                return jsonify({"error": "Floor map not found."}), 404
            resource.floor_map_id = floor_map_id_data

            if not coordinates_data or not isinstance(coordinates_data, dict):
                app.logger.warning(
                    f"Missing or invalid coordinates for resource {resource_id} when floor_map_id is {floor_map_id_data}."
                )
                return (
                    jsonify(
                        {
                            "error": "Missing or invalid coordinates data when floor_map_id is provided."
                        }
                    ),
                    400,
                )

            if coordinates_data.get("type") == "rect":
                required_coords = ["x", "y", "width", "height"]
                if not all(
                    k in coordinates_data
                    and isinstance(coordinates_data[k], (int, float))
                    for k in required_coords
                ):
                    app.logger.warning(
                        f"Invalid rect coordinates for resource {resource_id}: {coordinates_data}"
                    )
                    return (
                        jsonify(
                            {
                                "error": "Rect coordinates require numeric x, y, width, height."
                            }
                        ),
                        400,
                    )
                resource.map_coordinates = json.dumps(coordinates_data)
            else:
                app.logger.warning(
                    f"Invalid coordinates type for resource {resource_id}: {coordinates_data.get('type')}"
                )
                return (
                    jsonify(
                        {"error": "Invalid coordinates type. Only 'rect' is supported."}
                    ),
                    400,
                )
        else:  # floor_map_id is explicitly set to null (or empty string handled by frontend)
            resource.floor_map_id = None
            resource.map_coordinates = None

    try:
        db.session.commit()
        app.logger.info(
            f"Successfully updated map/permission info for resource ID {resource.id} by user {current_user.username}."
        )
        updated_resource_data = {
            "id": resource.id,
            "name": resource.name,
            "floor_map_id": resource.floor_map_id,
            "map_coordinates": (
                json.loads(resource.map_coordinates)
                if resource.map_coordinates
                else None
            ),
            "booking_restriction": resource.booking_restriction,
            "status": resource.status,
            "published_at": (
                resource.published_at.isoformat() if resource.published_at else None
            ),
            "allowed_user_ids": resource.allowed_user_ids,
            "roles": [{"id": role.id, "name": role.name} for role in resource.roles],
            "capacity": resource.capacity,
            "equipment": resource.equipment,
        }
        add_audit_log(
            action="UPDATE_RESOURCE_MAP_INFO_SUCCESS",
            details=f"Map/permission info for resource ID {resource.id} ('{resource.name}') updated.",
        )
        return jsonify(updated_resource_data), 200

    except Exception as e:
        db.session.rollback()
        add_audit_log(
            action="UPDATE_RESOURCE_MAP_INFO_FAILED",
            details=f"Failed to update map/permission info for resource ID {resource_id}. Error: {str(e)}",
        )
        app.logger.exception(
            f"Error committing update_resource_map_info for resource {resource_id}:"
        )
        return (
            jsonify({"error": "Failed to update resource due to a server error."}),
            500,
        )


@app.route("/api/admin/resources/<int:resource_id>/publish", methods=["POST"])
@login_required
def publish_resource(resource_id):
    if not current_user.has_permission("manage_resources"):
        add_audit_log(
            action="PUBLISH_RESOURCE_DENIED",
            details=f"User {current_user.username} lacks permission 'manage_resources'.",
        )
        return jsonify({"error": "Permission denied to manage resources."}), 403

    resource = Resource.query.get(resource_id)
    if not resource:
        app.logger.warning(
            f"Attempt to publish non-existent resource ID: {resource_id}"
        )
        return jsonify({"error": "Resource not found."}), 404

    if resource.status == "published":
        app.logger.info(
            f"Resource {resource_id} is already published. No action taken."
        )
        return (
            jsonify(
                {
                    "message": "Resource is already published.",
                    "resource": {
                        "id": resource.id,
                        "name": resource.name,
                        "status": resource.status,
                        "published_at": (
                            resource.published_at.isoformat()
                            if resource.published_at
                            else None
                        ),
                    },
                }
            ),
            200,
        )

    if resource.status != "draft":
        app.logger.warning(
            f"Attempt to publish resource {resource_id} from invalid status: {resource.status}"
        )
        return (
            jsonify(
                {
                    "error": f"Resource cannot be published from status: {resource.status}. Must be a draft."
                }
            ),
            400,
        )

    try:
        resource.status = "published"
        resource.published_at = datetime.utcnow()
        db.session.commit()
        app.logger.info(
            f"Resource {resource_id} ('{resource.name}') published successfully by {current_user.username}."
        )
        updated_resource_data = {
            "id": resource.id,
            "name": resource.name,
            "status": resource.status,
            "published_at": (
                resource.published_at.isoformat() if resource.published_at else None
            ),
            "booking_restriction": resource.booking_restriction,
            "capacity": resource.capacity,
            "equipment": resource.equipment,
            "floor_map_id": resource.floor_map_id,
            "map_coordinates": (
                json.loads(resource.map_coordinates)
                if resource.map_coordinates
                else None
            ),
        }
        add_audit_log(
            action="PUBLISH_RESOURCE_SUCCESS",
            details=f"Resource {resource_id} ('{resource.name}') published successfully.",
        )
        return (
            jsonify(
                {
                    "message": "Resource published successfully.",
                    "resource": updated_resource_data,
                }
            ),
            200,
        )

    except Exception as e:
        db.session.rollback()
        add_audit_log(
            action="PUBLISH_RESOURCE_FAILED",
            details=f"Failed to publish resource {resource_id}. Error: {str(e)}",
        )
        app.logger.exception(f"Error publishing resource {resource_id}:")
        return (
            jsonify({"error": "Failed to publish resource due to a server error."}),
            500,
        )


@app.route("/api/admin/resources/<int:resource_id>", methods=["PUT"])
@login_required
def update_resource_details(resource_id):
    if not current_user.has_permission("manage_resources"):
        add_audit_log(
            action="UPDATE_RESOURCE_DETAILS_DENIED",
            details=f"User {current_user.username} lacks permission 'manage_resources'.",
        )
        return jsonify({"error": "Permission denied to manage resources."}), 403

    resource = Resource.query.get(resource_id)
    if not resource:
        app.logger.warning(f"Attempt to update non-existent resource ID: {resource_id}")
        return jsonify({"error": "Resource not found."}), 404

    data = request.get_json()
    if not data:
        app.logger.warning(
            f"Update attempt for resource {resource_id} with no JSON data."
        )
        return jsonify({"error": "Invalid input. JSON data expected."}), 400

    # Fields that can be updated via this endpoint
    allowed_fields = [
        "name",
        "capacity",
        "equipment",
        "status",
        "booking_restriction",
        "allowed_user_ids",
        "is_under_maintenance",
        "maintenance_until",
        "max_recurrence_count",
        "scheduled_status",
        "scheduled_status_at",
        "tags",
    ]

    # Validate status if provided
    if "status" in data:
        new_status = data.get("status")
        valid_statuses = ["draft", "published", "archived"]
        if new_status not in valid_statuses:
            app.logger.warning(
                f"Invalid status value '{new_status}' for resource {resource_id}."
            )
            return (
                jsonify(
                    {
                        "error": f"Invalid status value. Allowed values are: {', '.join(valid_statuses)}."
                    }
                ),
                400,
            )

        # Handle published_at logic
        if (
            new_status == "published" and resource.status != "published"
        ):  # Changed to published
            if resource.published_at is None:
                resource.published_at = datetime.utcnow()
        # If status changes away from 'published', current requirements are to leave published_at as is.
        resource.status = new_status

    for field in allowed_fields:
        if field in data and field != "status":  # Status is handled separately
            if field == "capacity":
                try:
                    value = data[field]
                    if value is not None:  # Allow setting capacity to null
                        value = int(value)
                    setattr(resource, field, value)
                except (ValueError, TypeError):
                    app.logger.warning(
                        f"Invalid capacity value '{data[field]}' for resource {resource_id}."
                    )
                    return (
                        jsonify(
                            {
                                "error": f"Invalid value for capacity. Must be an integer or null."
                            }
                        ),
                        400,
                    )
            elif field == "booking_restriction":
                booking_restriction_data = data.get("booking_restriction")
                allowed_restrictions = ["admin_only", "all_users", None, ""]
                if booking_restriction_data not in allowed_restrictions:
                    app.logger.warning(
                        f"Invalid booking_restriction value '{booking_restriction_data}' for resource {resource_id}."
                    )
                    return (
                        jsonify(
                            {
                                "error": f"Invalid booking_restriction value. Allowed: {allowed_restrictions}. Received: {booking_restriction_data}"
                            }
                        ),
                        400,
                    )
                resource.booking_restriction = (
                    booking_restriction_data if booking_restriction_data != "" else None
                )
            elif field == "allowed_user_ids":
                user_ids_str_list = data.get("allowed_user_ids")
                if user_ids_str_list is None or user_ids_str_list.strip() == "":
                    resource.allowed_user_ids = None
                elif isinstance(user_ids_str_list, str):
                    try:
                        processed_ids = sorted(
                            list(
                                set(
                                    int(uid.strip())
                                    for uid in user_ids_str_list.split(",")
                                    if uid.strip()
                                )
                            )
                        )
                        resource.allowed_user_ids = (
                            ",".join(map(str, processed_ids)) if processed_ids else None
                        )
                    except ValueError:
                        app.logger.warning(
                            f"Invalid user ID in allowed_user_ids for resource {resource_id}: {user_ids_str_list}"
                        )
                        return (
                            jsonify(
                                {
                                    "error": "Invalid allowed_user_ids format. Expected a comma-separated string of integers or null."
                                }
                            ),
                            400,
                        )
                else:
                    app.logger.warning(
                        f"Incorrect type for allowed_user_ids for resource {resource_id}: {type(user_ids_str_list)}"
                    )
                    return (
                        jsonify(
                            {"error": "allowed_user_ids must be a string or null."}
                        ),
                        400,
                    )
            elif field == "is_under_maintenance":
                resource.is_under_maintenance = bool(data.get("is_under_maintenance"))
            elif field == "maintenance_until":
                maint_val = data.get("maintenance_until")
                if maint_val:
                    try:
                        resource.maintenance_until = datetime.fromisoformat(maint_val)
                    except ValueError:
                        return (
                            jsonify(
                                {
                                    "error": "Invalid maintenance_until format. Use ISO datetime."
                                }
                            ),
                            400,
                        )
                else:
                    resource.maintenance_until = None
            elif field == "max_recurrence_count":
                value = data.get("max_recurrence_count")
                if value is not None and value != "":
                    try:
                        resource.max_recurrence_count = int(value)
                    except ValueError:
                        return (
                            jsonify(
                                {
                                    "error": "max_recurrence_count must be an integer or null."
                                }
                            ),
                            400,
                        )
                else:
                    resource.max_recurrence_count = None
            elif field == "scheduled_status":
                value = data.get("scheduled_status")
                # Allowed: 'draft', 'published', 'archived', or None (empty string from form becomes None)
                valid_scheduled_statuses = ["draft", "published", "archived"]
                if value is None or value == "":
                    resource.scheduled_status = None
                elif value not in valid_scheduled_statuses:
                    return (
                        jsonify(
                            {
                                "error": f"Invalid scheduled_status value '{value}'. Allowed: {valid_scheduled_statuses} or empty/null."
                            }
                        ),
                        400,
                    )
                else:
                    resource.scheduled_status = value
            elif field == "scheduled_status_at":
                value = data.get("scheduled_status_at")
                if value is None or value == "":
                    resource.scheduled_status_at = None
                else:
                    try:
                        if not isinstance(value, str):  # Basic type check
                            raise ValueError(
                                "Input must be a string for datetime conversion"
                            )
                        resource.scheduled_status_at = datetime.fromisoformat(value)
                    except ValueError:
                        return (
                            jsonify(
                                {
                                    "error": "Invalid scheduled_status_at format. Use ISO datetime string (YYYY-MM-DDTHH:MM:SS) or empty/null."
                                }
                            ),
                            400,
                        )
            elif field == "tags":
                resource.tags = data.get("tags")
            else:  # For 'name', 'equipment'
                setattr(resource, field, data[field])

    # Handle role_ids separately
    if "role_ids" in data:
        role_ids = data.get("role_ids")
        if role_ids is None:  # Explicitly setting to no roles
            resource.roles = []
        elif isinstance(role_ids, list):
            new_roles = []
            for r_id in role_ids:
                if not isinstance(r_id, int):
                    return (
                        jsonify(
                            {"error": f"Invalid role ID type: {r_id}. Must be integer."}
                        ),
                        400,
                    )
                role = Role.query.get(r_id)
                if not role:
                    return jsonify({"error": f"Role with ID {r_id} not found."}), 400
                new_roles.append(role)
            resource.roles = new_roles
        else:
            return (
                jsonify({"error": "role_ids must be a list of integers or null."}),
                400,
            )

    try:
        db.session.commit()
        app.logger.info(
            f"Resource {resource_id} ('{resource.name}') updated successfully by {current_user.username}."
        )
        # Return the updated resource
        updated_resource_data = {
            "id": resource.id,
            "name": resource.name,
            "capacity": resource.capacity,
            "equipment": resource.equipment,
            "tags": resource.tags,
            "status": resource.status,
            "published_at": (
                resource.published_at.isoformat() if resource.published_at else None
            ),
            "booking_restriction": resource.booking_restriction,
            "allowed_user_ids": resource.allowed_user_ids,
            "roles": [
                {"id": role.id, "name": role.name} for role in resource.roles
            ],  # Return new roles list
            # Map-related fields are not updated here, but returned for consistency
            "floor_map_id": resource.floor_map_id,
            "map_coordinates": (
                json.loads(resource.map_coordinates)
                if resource.map_coordinates
                else None
            ),
            "is_under_maintenance": resource.is_under_maintenance,
            "maintenance_until": (
                resource.maintenance_until.isoformat()
                if resource.maintenance_until
                else None
            ),
            "max_recurrence_count": resource.max_recurrence_count,
            "scheduled_status": resource.scheduled_status,
            "scheduled_status_at": (
                resource.scheduled_status_at.isoformat()
                if resource.scheduled_status_at
                else None
            ),
        }
        add_audit_log(
            action="UPDATE_RESOURCE_DETAILS_SUCCESS",
            details=f"Resource ID {resource.id} ('{resource.name}') details updated. Data: {str(data)}",
        )
        return jsonify(updated_resource_data), 200
    except Exception as e:
        db.session.rollback()
        app.logger.exception(f"Error updating resource {resource_id}:")
        add_audit_log(
            action="UPDATE_RESOURCE_DETAILS_FAILED",
            details=f"Failed to update resource ID {resource_id}. Error: {str(e)}. Data: {str(data)}",
        )
        return (
            jsonify({"error": "Failed to update resource due to a server error."}),
            500,
        )


@app.route("/api/admin/resources/<int:resource_id>/image", methods=["POST"])
@login_required
def upload_resource_image(resource_id):
    if not current_user.has_permission("manage_resources"):
        return jsonify({"error": "Permission denied to manage resources."}), 403

    resource = Resource.query.get(resource_id)
    if not resource:
        return jsonify({"error": "Resource not found."}), 404

    if "resource_image" not in request.files:
        return jsonify({"error": "No resource_image file part in the request."}), 400

    file = request.files["resource_image"]
    if file.filename == "":
        return jsonify({"error": "No selected file."}), 400

    if file and allowed_file(file.filename):
        filename = secure_filename(file.filename)
        existing_by_filename = Resource.query.filter_by(image_filename=filename).first()
        if existing_by_filename and existing_by_filename.id != resource_id:
            return (
                jsonify(
                    {"error": "A resource with this image filename already exists."}
                ),
                409,
            )
        file_path = os.path.join(app.config["RESOURCE_UPLOAD_FOLDER"], filename)
        old_path = None
        try:
            file.save(file_path)
            if resource.image_filename and resource.image_filename != filename:
                old_path = os.path.join(
                    app.config["RESOURCE_UPLOAD_FOLDER"], resource.image_filename
                )
            resource.image_filename = filename
            db.session.commit()
            if old_path and os.path.exists(old_path):
                os.remove(old_path)
            return (
                jsonify(
                    {
                        "message": "Image uploaded successfully.",
                        "image_url": url_for(
                            "static", filename=f"resource_uploads/{filename}"
                        ),
                    }
                ),
                200,
            )
        except Exception as e:
            db.session.rollback()
            if os.path.exists(file_path):
                os.remove(file_path)
            return (
                jsonify({"error": "Failed to upload image due to a server error."}),
                500,
            )
    else:
        return (
            jsonify(
                {"error": "File type not allowed. Allowed types are: png, jpg, jpeg."}
            ),
            400,
        )


@app.route("/api/admin/resources/<int:resource_id>", methods=["DELETE"])
@login_required
def delete_resource(resource_id):
    if not current_user.has_permission("manage_resources"):
        add_audit_log(
            action="DELETE_RESOURCE_DENIED",
            details=f"User {current_user.username} lacks permission 'manage_resources'.",
        )
        return jsonify({"error": "Permission denied to manage resources."}), 403

    resource = Resource.query.get(resource_id)
    if not resource:
        app.logger.warning(f"Attempt to delete non-existent resource ID: {resource_id}")
        return jsonify({"error": "Resource not found."}), 404

    try:
        # Bookings associated with this resource will be deleted due to cascade="all, delete-orphan"
        resource_name_for_log = resource.name  # Capture before deletion
        old_image = resource.image_filename
        db.session.delete(resource)
        db.session.commit()
        if old_image:
            old_path = os.path.join(app.config["RESOURCE_UPLOAD_FOLDER"], old_image)
            if os.path.exists(old_path):
                os.remove(old_path)
        app.logger.info(
            f"Resource {resource_id} ('{resource_name_for_log}') and its associated bookings deleted successfully by {current_user.username}."
        )
        add_audit_log(
            action="DELETE_RESOURCE_SUCCESS",
            details=f"Resource ID {resource_id} ('{resource_name_for_log}') deleted.",
        )
        return (
            jsonify(
                {
                    "message": f"Resource '{resource_name_for_log}' (ID: {resource_id}) and its bookings deleted successfully."
                }
            ),
            200,
        )
    except Exception as e:
        db.session.rollback()
        app.logger.exception(f"Error deleting resource {resource_id}:")
        add_audit_log(
            action="DELETE_RESOURCE_FAILED",
            details=f"Failed to delete resource ID {resource_id} ('{resource_name_for_log}'). Error: {str(e)}",
        )
        return (
            jsonify({"error": "Failed to delete resource due to a server error."}),
            500,
        )


@app.route("/api/admin/resources", methods=["GET"])
@login_required
@permission_required("manage_resources")
def get_all_resources():
    try:
        resources = Resource.query.all()
        resources_list = [resource_to_dict(r) for r in resources]
        return jsonify(resources_list), 200
    except Exception as e:
        app.logger.exception("Error fetching all resources:")
        return (
            jsonify({"error": "Failed to fetch resources due to a server error."}),
            500,
        )


@app.route("/api/admin/resources", methods=["POST"])
@login_required
@permission_required("manage_resources")
def create_resource():
    data = request.get_json()
    if not data:
        return jsonify({"error": "Invalid input. JSON data expected."}), 400

    name = data.get("name")
    if not name or not name.strip():
        return jsonify({"error": "Name is required."}), 400
    existing = Resource.query.filter(
        func.lower(Resource.name) == func.lower(name.strip())
    ).first()
    if existing:
        return jsonify({"error": f"Resource with name '{name}' already exists."}), 409

    capacity = data.get("capacity")
    try:
        if capacity is not None:
            capacity = int(capacity)
    except (ValueError, TypeError):
        return jsonify({"error": "Capacity must be an integer or null."}), 400

    equipment = data.get("equipment")
    tags = data.get("tags")

    new_resource = Resource(
        name=name.strip(), capacity=capacity, equipment=equipment, tags=tags
    )
    try:
        db.session.add(new_resource)
        db.session.commit()
        return jsonify(resource_to_dict(new_resource)), 201
    except Exception as e:
        db.session.rollback()
        app.logger.exception("Error creating resource:")
        return (
            jsonify({"error": "Failed to create resource due to a server error."}),
            500,
        )


@app.route("/api/admin/resources/bulk", methods=["POST"])
@login_required
@permission_required("manage_resources")
def create_resources_bulk():
    data = request.get_json()
    if not data:
        return jsonify({"error": "Invalid input. JSON data expected."}), 400

    prefix = data.get("prefix", "")
    suffix = data.get("suffix", "")
    start = data.get("start", 1)
    count = data.get("count")
    padding = data.get("padding", 0)

    try:
        start = int(start)
    except (ValueError, TypeError):
        return jsonify({"error": "start must be an integer."}), 400

    if count is None:
        return jsonify({"error": "count is required."}), 400
    try:
        count = int(count)
        if count <= 0:
            raise ValueError
    except (ValueError, TypeError):
        return jsonify({"error": "count must be a positive integer."}), 400

    try:
        padding = int(padding)
    except (ValueError, TypeError):
        return jsonify({"error": "padding must be an integer."}), 400

    capacity = data.get("capacity")
    try:
        if capacity not in (None, ""):
            capacity = int(capacity)
        else:
            capacity = None
    except (ValueError, TypeError):
        return jsonify({"error": "Capacity must be an integer or null."}), 400

    equipment = data.get("equipment")
    tags = data.get("tags")
    status = data.get("status", "draft")
    valid_statuses = ["draft", "published", "archived"]
    if status not in valid_statuses:
        return (
            jsonify(
                {
                    "error": f"Invalid status value. Allowed values are: {', '.join(valid_statuses)}."
                }
            ),
            400,
        )

    created_resources = []
    skipped = []
    for i in range(count):
        number = str(start + i).zfill(padding) if padding > 0 else str(start + i)
        name = f"{prefix}{number}{suffix}"
        if not name.strip():
            skipped.append(name)
            continue
        existing = Resource.query.filter(
            func.lower(Resource.name) == func.lower(name.strip())
        ).first()
        if existing:
            skipped.append(name)
            continue
        r = Resource(
            name=name.strip(),
            capacity=capacity,
            equipment=equipment,
            status=status,
            tags=tags,
        )
        db.session.add(r)
        created_resources.append(r)
    try:
        db.session.commit()
        return (
            jsonify(
                {
                    "created": [resource_to_dict(r) for r in created_resources],
                    "skipped": skipped,
                }
            ),
            201,
        )
    except Exception:
        db.session.rollback()
        app.logger.exception("Error creating resources in bulk:")
        return (
            jsonify({"error": "Failed to create resources due to a server error."}),
            500,
        )


@app.route("/api/admin/resources/bulk", methods=["PUT"])
@login_required
@permission_required("manage_resources")
def update_resources_bulk():
    data = request.get_json()
    if not data or "ids" not in data or not isinstance(data["ids"], list):
        return jsonify({"error": 'Invalid input. "ids" list required.'}), 400

    ids = data["ids"]
    updates = data.get("fields", {})
    if not updates:
        return jsonify({"error": "No update fields provided."}), 400

    allowed_fields = ["name", "capacity", "equipment", "status", "tags"]
    valid_statuses = ["draft", "published", "archived"]

    updated = []
    skipped = []

    for rid in ids:
        resource = Resource.query.get(rid)
        if not resource:
            skipped.append(rid)
            continue
        if "status" in updates:
            new_status = updates["status"]
            if new_status not in valid_statuses:
                return (
                    jsonify(
                        {
                            "error": f"Invalid status value. Allowed values are: {', '.join(valid_statuses)}."
                        }
                    ),
                    400,
                )
            if (
                new_status == "published"
                and resource.status != "published"
                and resource.published_at is None
            ):
                resource.published_at = datetime.utcnow()
            resource.status = new_status
        for field in allowed_fields:
            if field in updates and field != "status":
                if field == "capacity":
                    try:
                        value = updates[field]
                        if value is not None:
                            value = int(value)
                        setattr(resource, field, value)
                    except (ValueError, TypeError):
                        return (
                            jsonify(
                                {
                                    "error": f"Invalid value for capacity. Must be an integer or null."
                                }
                            ),
                            400,
                        )
                elif field == "tags":
                    setattr(resource, field, updates[field])
                else:
                    setattr(resource, field, updates[field])
        updated.append(rid)

    try:
        db.session.commit()
        return jsonify({"updated": updated, "skipped": skipped}), 200
    except Exception:
        db.session.rollback()
        app.logger.exception("Error updating resources in bulk:")
        return (
            jsonify({"error": "Failed to update resources due to a server error."}),
            500,
        )


@app.route("/api/admin/resources/bulk", methods=["DELETE"])
@login_required
@permission_required("manage_resources")
def delete_resources_bulk():
    data = request.get_json()
    if not data or "ids" not in data or not isinstance(data["ids"], list):
        return jsonify({"error": 'Invalid input. "ids" list required.'}), 400

    ids = data["ids"]
    deleted = []
    skipped = []

    for rid in ids:
        resource = Resource.query.get(rid)
        if not resource:
            skipped.append(rid)
            continue
        db.session.delete(resource)
        deleted.append(rid)

    try:
        db.session.commit()
        return jsonify({"deleted": deleted, "skipped": skipped}), 200
    except Exception:
        db.session.rollback()
        app.logger.exception("Error deleting resources in bulk:")
        return (
            jsonify({"error": "Failed to delete resources due to a server error."}),
            500,
        )


@app.route("/api/admin/resources/<int:resource_id>", methods=["GET"])
@login_required
@permission_required("manage_resources")
def get_resource_details(resource_id):
    resource = Resource.query.get(resource_id)
    if not resource:
        return jsonify({"error": "Resource not found."}), 404
    return jsonify(resource_to_dict(resource)), 200


@app.route("/api/admin/users", methods=["GET"])
@login_required
def get_all_users():
    if not current_user.has_permission("manage_users"):
        return jsonify({"error": "Permission denied to manage users."}), 403

    try:
        username_filter = request.args.get("username_filter")
        is_admin_filter = request.args.get("is_admin")
        role_id_filter = request.args.get("role_id", type=int)

        query = User.query

        if username_filter:
            query = query.filter(User.username.ilike(f"%{username_filter}%"))

        if is_admin_filter is not None and is_admin_filter != "":
            val = is_admin_filter.lower()
            if val in ["true", "1", "yes"]:
                query = query.filter_by(is_admin=True)
            elif val in ["false", "0", "no"]:
                query = query.filter_by(is_admin=False)
            else:
                return (
                    jsonify({"error": "Invalid is_admin value. Use true or false."}),
                    400,
                )

        if role_id_filter:
            query = query.join(User.roles).filter(Role.id == role_id_filter)

        users = query.all()

        users_list = [
            {
                "id": u.id,
                "username": u.username,
                "email": u.email,
                "is_admin": u.is_admin,
                "google_id": u.google_id,
                "roles": [
                    {"id": role.id, "name": role.name} for role in u.roles
                ],  # Added roles
            }
            for u in users
        ]
        app.logger.info(
            f"Admin user {current_user.username} fetched users list with filters."
        )
        return jsonify(users_list), 200
    except Exception:
        app.logger.exception("Error fetching all users:")
        return jsonify({"error": "Failed to fetch users due to a server error."}), 500


@app.route("/api/admin/users", methods=["POST"])
@login_required
def create_user():
    if not current_user.has_permission("manage_users"):
        add_audit_log(
            action="CREATE_USER_DENIED",
            details=f"User {current_user.username} lacks permission 'manage_users'.",
        )
        return jsonify({"error": "Permission denied to manage users."}), 403

    data = request.get_json()
    if not data:
        return jsonify({"error": "Invalid input. JSON data expected."}), 400

    username = data.get("username")
    email = data.get("email")
    password = data.get("password")
    is_admin = data.get("is_admin", False)  # Default to False if not provided

    if not username or not username.strip():
        return jsonify({"error": "Username is required."}), 400
    if not email or not email.strip():
        return jsonify({"error": "Email is required."}), 400
    if not password:  # Password is required for new user
        return jsonify({"error": "Password is required."}), 400

    # Basic email validation
    if "@" not in email or "." not in email.split("@")[-1]:
        return jsonify({"error": "Invalid email format."}), 400

    if User.query.filter_by(username=username).first():
        return jsonify({"error": f"Username '{username}' already exists."}), 409
    if User.query.filter_by(email=email).first():
        return jsonify({"error": f"Email '{email}' already registered."}), 409

    new_user = User(username=username.strip(), email=email.strip(), is_admin=is_admin)
    new_user.set_password(password)

    try:
        db.session.add(new_user)
        db.session.commit()
        app.logger.info(
            f"User '{new_user.username}' created successfully by {current_user.username}."
        )
        add_audit_log(
            action="CREATE_USER_SUCCESS",
            details=f"User '{new_user.username}' (ID: {new_user.id}) created. Admin: {new_user.is_admin}.",
        )
        return (
            jsonify(
                {
                    "id": new_user.id,
                    "username": new_user.username,
                    "email": new_user.email,
                    "is_admin": new_user.is_admin,
                    "google_id": new_user.google_id,  # Will be None initially
                }
            ),
            201,
        )
    except Exception as e:
        db.session.rollback()
        app.logger.exception(f"Error creating user '{username}':")
        add_audit_log(
            action="CREATE_USER_FAILED",
            details=f"Failed to create user '{username}'. Error: {str(e)}",
        )
        return jsonify({"error": "Failed to create user due to a server error."}), 500


@app.route("/api/admin/users/<int:user_id>", methods=["PUT"])
@login_required
def update_user(user_id):
    if not current_user.has_permission("manage_users"):
        add_audit_log(
            action="UPDATE_USER_DENIED",
            details=f"User {current_user.username} lacks permission 'manage_users' for user ID {user_id}.",
        )
        return jsonify({"error": "Permission denied to manage users."}), 403

    user_to_update = User.query.get(user_id)
    if not user_to_update:
        return jsonify({"error": "User not found."}), 404

    data = request.get_json()
    if not data:
        return jsonify({"error": "Invalid input. JSON data expected."}), 400

    # Update username if provided and changed
    new_username = data.get("username")
    if (
        new_username
        and new_username.strip()
        and user_to_update.username != new_username.strip()
    ):
        if (
            User.query.filter(User.id != user_id)
            .filter_by(username=new_username.strip())
            .first()
        ):
            return (
                jsonify(
                    {"error": f"Username '{new_username.strip()}' already exists."}
                ),
                409,
            )
        user_to_update.username = new_username.strip()

    # Update email if provided and changed
    new_email = data.get("email")
    if new_email and new_email.strip() and user_to_update.email != new_email.strip():
        if "@" not in new_email or "." not in new_email.split("@")[-1]:
            return jsonify({"error": "Invalid email format."}), 400
        if (
            User.query.filter(User.id != user_id)
            .filter_by(email=new_email.strip())
            .first()
        ):
            return (
                jsonify({"error": f"Email '{new_email.strip()}' already registered."}),
                409,
            )
        user_to_update.email = new_email.strip()
        # If email changes, should we reset google_id/google_email if they were linked to the old email?
        # For now, this is not handled, but could be a consideration.

    # Update password if provided
    new_password = data.get("password")
    if new_password:  # Only update if password is not empty
        user_to_update.set_password(new_password)
        app.logger.info(
            f"Password updated for user ID {user_id} by {current_user.username}."
        )

    # Update admin status if provided
    if "is_admin" in data and isinstance(data["is_admin"], bool):
        # Prevent admin from accidentally de-admining themselves if they are the only admin
        # This check is based on the is_admin flag. A similar check for roles will be added.
        if user_to_update.id == current_user.id and not data["is_admin"]:
            num_admins_flag = User.query.filter_by(is_admin=True).count()
            if num_admins_flag == 1:
                app.logger.warning(
                    f"Admin user {current_user.username} attempted to remove their own admin status (is_admin flag) as the sole admin flag holder."
                )
                # This might be too restrictive if roles are the primary mechanism. Consider if this check is still needed.
                # For now, keeping it as a defense layer.
                # return jsonify({'error': 'Cannot remove is_admin flag from the only user with this flag.'}), 400
        user_to_update.is_admin = data["is_admin"]

    # Update roles if 'role_ids' is provided in the payload
    if "role_ids" in data:
        role_ids = data.get("role_ids", [])
        if not isinstance(role_ids, list):
            return jsonify({"error": "role_ids must be a list of integers."}), 400

        new_roles = []
        for r_id in role_ids:
            if not isinstance(r_id, int):
                return (
                    jsonify(
                        {"error": f"Invalid role ID type: {r_id}. Must be integer."}
                    ),
                    400,
                )
            role = Role.query.get(r_id)
            if not role:
                return jsonify({"error": f"Role with ID {r_id} not found."}), 400
            new_roles.append(role)

        # Safeguard: Prevent removal of "Administrator" role from the last admin user who has it.
        # This counts users who currently have the "Administrator" role.
        admin_role = Role.query.filter_by(name="Administrator").first()
        if admin_role:  # Ensure admin role exists
            is_removing_admin_role_from_this_user = (
                admin_role not in new_roles and admin_role in user_to_update.roles
            )

            if (
                is_removing_admin_role_from_this_user
                and user_to_update.id == current_user.id
            ):
                # Check if this user is one of the last users with the Administrator role
                users_with_admin_role = User.query.filter(
                    User.roles.any(id=admin_role.id)
                ).all()
                if (
                    len(users_with_admin_role) == 1
                    and users_with_admin_role[0].id == user_to_update.id
                ):
                    app.logger.warning(
                        f"Admin user {current_user.username} attempted to remove their own 'Administrator' role as the sole holder of this role."
                    )
                    return (
                        jsonify(
                            {
                                "error": 'Cannot remove the "Administrator" role from the only user holding it.'
                            }
                        ),
                        403,
                    )

        user_to_update.roles = new_roles
        app.logger.info(
            f"Roles updated for user ID {user_id} by {current_user.username}. New roles: {[r.name for r in new_roles]}"
        )

    try:
        db.session.commit()
        app.logger.info(
            f"User ID {user_id} ('{user_to_update.username}') updated successfully by {current_user.username}."
        )
        add_audit_log(
            action="UPDATE_USER_SUCCESS",
            details=f"User '{user_to_update.username}' (ID: {user_id}) updated. Data: {str(data)}",
        )
        return (
            jsonify(
                {
                    "id": user_to_update.id,
                    "username": user_to_update.username,
                    "email": user_to_update.email,
                    "is_admin": user_to_update.is_admin,
                    "google_id": user_to_update.google_id,
                    "roles": [
                        {"id": role.id, "name": role.name}
                        for role in user_to_update.roles
                    ],  # Return updated roles
                }
            ),
            200,
        )
    except Exception as e:
        db.session.rollback()
        app.logger.exception(f"Error updating user {user_id}:")
        return jsonify({"error": "Failed to update user due to a server error."}), 500


@app.route("/api/admin/users/<int:user_id>", methods=["DELETE"])
@login_required
def delete_user(user_id):
    if not current_user.has_permission("manage_users"):
        add_audit_log(
            action="DELETE_USER_DENIED",
            details=f"User {current_user.username} lacks permission 'manage_users' for user ID {user_id}.",
        )
        return jsonify({"error": "Permission denied to manage users."}), 403

    user_to_delete = User.query.get(user_id)
    if not user_to_delete:
        return jsonify({"error": "User not found."}), 404

    # Safeguard: Prevent admin from deleting themselves via this endpoint
    if current_user.id == user_to_delete.id:
        app.logger.warning(
            f"Admin user {current_user.username} attempted to delete their own account (ID: {user_id}) via admin endpoint."
        )
        return (
            jsonify(
                {
                    "error": "Admins cannot delete their own account through this endpoint. Use a different method if self-deletion is intended and supported."
                }
            ),
            403,
        )

    # Safeguard: Prevent deletion of the only admin user
    if user_to_delete.is_admin:
        num_admins = User.query.filter_by(is_admin=True).count()
        if num_admins == 1:
            app.logger.warning(
                f"Admin user {current_user.username} attempted to delete the only admin user (ID: {user_id}, Username: {user_to_delete.username})."
            )
            return (
                jsonify({"error": "Cannot delete the only admin user in the system."}),
                403,
            )

    try:
        # Note: Bookings are not directly linked via foreign key from User, but by user_name string.
        # If there's a need to anonymize or reassign bookings, that would be a separate, more complex operation.
        # For now, deleting the user does not affect booking records directly other than orphaning the user_name.
        username_for_log = user_to_delete.username  # Capture before deletion
        db.session.delete(user_to_delete)
        db.session.commit()
        app.logger.info(
            f"User ID {user_id} ('{username_for_log}') deleted successfully by {current_user.username}."
        )
        add_audit_log(
            action="DELETE_USER_SUCCESS",
            details=f"User '{username_for_log}' (ID: {user_id}) deleted by '{current_user.username}'.",
        )
        return (
            jsonify(
                {
                    "message": f"User '{username_for_log}' (ID: {user_id}) deleted successfully."
                }
            ),
            200,
        )
    except Exception as e:
        db.session.rollback()
        app.logger.exception(f"Error deleting user {user_id}:")
        add_audit_log(
            action="DELETE_USER_FAILED",
            details=f"Failed to delete user ID {user_id} ('{username_for_log}'). Error: {str(e)}",
        )
        return jsonify({"error": "Failed to delete user due to a server error."}), 500


@app.route("/api/admin/users/<int:user_id>/assign_google_auth", methods=["POST"])
@login_required
def assign_google_auth(user_id):
    if not current_user.has_permission("manage_users"):
        add_audit_log(
            action="ASSIGN_GOOGLE_AUTH_DENIED",
            details=f"User {current_user.username} lacks permission 'manage_users' for user ID {user_id}.",
        )
        return jsonify({"error": "Permission denied to manage users."}), 403

    user_to_update = User.query.get(user_id)
    if not user_to_update:
        return jsonify({"error": "User not found."}), 404

    data = request.get_json()
    if not data:
        return jsonify({"error": "Invalid input. JSON data expected."}), 400

    google_id_to_assign = data.get("google_id")
    if (
        not google_id_to_assign
        or not isinstance(google_id_to_assign, str)
        or not google_id_to_assign.strip()
    ):
        return (
            jsonify({"error": "google_id is required and must be a non-empty string."}),
            400,
        )

    google_id_to_assign = google_id_to_assign.strip()

    # Check if this Google ID is already used by another user
    existing_user_with_google_id = User.query.filter(
        User.google_id == google_id_to_assign, User.id != user_id
    ).first()
    if existing_user_with_google_id:
        app.logger.warning(
            f"Attempt to assign already used Google ID '{google_id_to_assign}' to user {user_id}. It's already linked to user {existing_user_with_google_id.id}."
        )
        return (
            jsonify(
                {
                    "error": f"Google ID '{google_id_to_assign}' is already associated with another user (ID: {existing_user_with_google_id.id}, Username: {existing_user_with_google_id.username})."
                }
            ),
            409,
        )

    user_to_update.google_id = google_id_to_assign
    user_to_update.google_email = (
        None  # Clear associated email as it's a manual ID assignment
    )

    try:
        db.session.commit()
        app.logger.info(
            f"Google ID '{google_id_to_assign}' assigned to user ID {user_id} ('{user_to_update.username}') by {current_user.username}."
        )
        add_audit_log(
            action="ASSIGN_GOOGLE_AUTH_SUCCESS",
            details=f"Google ID '{google_id_to_assign}' assigned to user '{user_to_update.username}' (ID: {user_id}).",
        )
        return (
            jsonify(
                {
                    "id": user_to_update.id,
                    "username": user_to_update.username,
                    "email": user_to_update.email,
                    "is_admin": user_to_update.is_admin,
                    "google_id": user_to_update.google_id,
                    "google_email": user_to_update.google_email,
                }
            ),
            200,
        )
    except Exception as e:
        db.session.rollback()
        app.logger.exception(f"Error assigning Google ID to user {user_id}:")
        return (
            jsonify({"error": "Failed to assign Google ID due to a server error."}),
            500,
        )


@app.route("/api/admin/users/bulk", methods=["DELETE"])
@login_required
def delete_users_bulk():
    if not current_user.has_permission("manage_users"):
        return jsonify({"error": "Permission denied to manage users."}), 403

    data = request.get_json()
    if not data or "ids" not in data or not isinstance(data["ids"], list):
        return jsonify({"error": 'Invalid input. "ids" list required.'}), 400

    ids = data["ids"]
    deleted = []
    skipped = []
    for uid in ids:
        user = User.query.get(uid)
        if not user or user.id == current_user.id:
            skipped.append(uid)
            continue
        db.session.delete(user)
        deleted.append(uid)

    try:
        db.session.commit()
        return jsonify({"deleted": deleted, "skipped": skipped}), 200
    except Exception:
        db.session.rollback()
        app.logger.exception("Error deleting users in bulk:")
        return jsonify({"error": "Failed to delete users due to a server error."}), 500


@app.route("/api/admin/users/export", methods=["GET"])
@login_required
def export_users():
    if not current_user.has_permission("manage_users"):
        return jsonify({"error": "Permission denied to manage users."}), 403

    users = User.query.all()
    roles = Role.query.all()

    users_data = []
    for u in users:
        users_data.append(
            {
                "id": u.id,
                "username": u.username,
                "email": u.email,
                "is_admin": u.is_admin,
                "roles": [r.id for r in u.roles],
            }
        )

    roles_data = []
    for r in roles:
        roles_data.append(
            {
                "id": r.id,
                "name": r.name,
                "description": r.description,
                "permissions": r.permissions,
            }
        )

    return jsonify({"users": users_data, "roles": roles_data}), 200


@app.route("/api/admin/users/import", methods=["POST"])
@login_required
def import_users():
    if not current_user.has_permission("manage_users"):
        return jsonify({"error": "Permission denied to manage users."}), 403

    data = request.get_json()
    if not data or "users" not in data or not isinstance(data["users"], list):
        return jsonify({"error": 'Invalid input. "users" list required.'}), 400

    created = []
    updated = []
    errors = []

    for item in data["users"]:
        if "id" in item:
            user = User.query.get(item["id"])
            if not user:
                errors.append({"id": item["id"], "error": "User not found"})
                continue
            if "username" in item and item["username"]:
                if User.query.filter(
                    User.id != user.id, User.username == item["username"]
                ).first():
                    errors.append(
                        {"id": item["id"], "error": "Username already exists"}
                    )
                    continue
                user.username = item["username"]
            if "email" in item and item["email"]:
                if User.query.filter(
                    User.id != user.id, User.email == item["email"]
                ).first():
                    errors.append({"id": item["id"], "error": "Email already exists"})
                    continue
                user.email = item["email"]
            if "password" in item and item["password"]:
                user.set_password(item["password"])
            if "is_admin" in item:
                user.is_admin = bool(item["is_admin"])
            if "role_ids" in item and isinstance(item["role_ids"], list):
                roles = [
                    Role.query.get(rid)
                    for rid in item["role_ids"]
                    if Role.query.get(rid)
                ]
                user.roles = roles
            updated.append(user.id)
        else:
            username = item.get("username")
            email = item.get("email")
            password = item.get("password")
            if not username or not email or not password:
                errors.append(
                    {"username": username, "error": "Missing required fields"}
                )
                continue
            if (
                User.query.filter_by(username=username).first()
                or User.query.filter_by(email=email).first()
            ):
                errors.append({"username": username, "error": "User exists"})
                continue
            new_user = User(
                username=username, email=email, is_admin=item.get("is_admin", False)
            )
            new_user.set_password(password)
            if "role_ids" in item and isinstance(item["role_ids"], list):
                roles = [
                    Role.query.get(rid)
                    for rid in item["role_ids"]
                    if Role.query.get(rid)
                ]
                new_user.roles = roles
            db.session.add(new_user)
            db.session.flush()
            created.append(new_user.id)

    try:
        db.session.commit()
        return jsonify({"created": created, "updated": updated, "errors": errors}), 200
    except Exception:
        db.session.rollback()
        app.logger.exception("Error importing users:")
        return jsonify({"error": "Failed to import users due to a server error."}), 500


# --- Waitlist Management APIs ---
@app.route("/api/admin/waitlist", methods=["GET"])
@login_required
def get_waitlist_entries():
    if not current_user.has_permission("manage_resources"):
        return jsonify({"error": "Permission denied to manage waitlist."}), 403

    entries = WaitlistEntry.query.order_by(WaitlistEntry.timestamp.asc()).all()
    response_list = []
    for entry in entries:
        user = User.query.get(entry.user_id)
        resource = Resource.query.get(entry.resource_id)
        response_list.append(
            {
                "id": entry.id,
                "resource_id": entry.resource_id,
                "resource_name": resource.name if resource else None,
                "user_id": entry.user_id,
                "username": user.username if user else None,
                "timestamp": entry.timestamp.replace(tzinfo=timezone.utc).isoformat(),
            }
        )
    return jsonify(response_list), 200


@app.route("/api/admin/waitlist/<int:entry_id>", methods=["DELETE"])
@login_required
def delete_waitlist_entry_admin(entry_id):
    if not current_user.has_permission("manage_resources"):
        return jsonify({"error": "Permission denied to manage waitlist."}), 403

    entry = WaitlistEntry.query.get(entry_id)
    if not entry:
        return jsonify({"error": "Waitlist entry not found."}), 404

    db.session.delete(entry)
    db.session.commit()
    return jsonify({"message": "Waitlist entry deleted."}), 200


# --- Role Management APIs ---


# --- Audit Log API ---
@app.route("/api/admin/logs", methods=["GET"])
@login_required
def get_audit_logs():
    if not current_user.has_permission("view_audit_logs"):
        return jsonify({"error": "Permission denied to view audit logs."}), 403

    try:
        page = request.args.get("page", 1, type=int)
        per_page = request.args.get("per_page", 30, type=int)

        start_date_str = request.args.get("start_date")
        end_date_str = request.args.get("end_date")
        username_filter = request.args.get("username_filter")
        action_filter = request.args.get("action_filter")

        query = AuditLog.query

        if start_date_str:
            try:
                start_date = datetime.strptime(start_date_str, "%Y-%m-%d").date()
                query = query.filter(
                    AuditLog.timestamp >= datetime.combine(start_date, time.min)
                )
            except ValueError:
                return (
                    jsonify({"error": "Invalid start_date format. Use YYYY-MM-DD."}),
                    400,
                )

        if end_date_str:
            try:
                end_date = datetime.strptime(end_date_str, "%Y-%m-%d").date()
                # Add one day to make the end_date inclusive for the whole day
                query = query.filter(
                    AuditLog.timestamp
                    < datetime.combine(end_date + timedelta(days=1), time.min)
                )
            except ValueError:
                return (
                    jsonify({"error": "Invalid end_date format. Use YYYY-MM-DD."}),
                    400,
                )

        if username_filter:
            query = query.filter(AuditLog.username.ilike(f"%{username_filter}%"))

        if action_filter:
            query = query.filter(AuditLog.action.ilike(f"%{action_filter}%"))

        pagination = query.order_by(AuditLog.timestamp.desc()).paginate(
            page=page, per_page=per_page, error_out=False
        )

        logs_list = [
            {
                "id": log.id,
                "timestamp": log.timestamp.replace(tzinfo=timezone.utc).isoformat(),
                "user_id": log.user_id,
                "username": log.username,
                "action": log.action,
                "details": log.details,
            }
            for log in pagination.items
        ]

        return (
            jsonify(
                {
                    "logs": logs_list,
                    "total_logs": pagination.total,
                    "current_page": pagination.page,
                    "total_pages": pagination.pages,
                    "per_page": pagination.per_page,
                }
            ),
            200,
        )

    except Exception as e:
        app.logger.exception("Error fetching audit logs:")
        return (
            jsonify({"error": "Failed to fetch audit logs due to a server error."}),
            500,
        )


@app.route("/api/admin/roles", methods=["GET"])
@login_required
def get_roles():
    if not current_user.has_permission("manage_roles"):
        return jsonify({"error": "Permission denied to manage roles."}), 403

    roles = Role.query.all()
    roles_list = [
        {
            "id": role.id,
            "name": role.name,
            "description": role.description,
            "permissions": role.permissions,
        }
        for role in roles
    ]
    return jsonify(roles_list), 200


@app.route("/api/admin/roles", methods=["POST"])
@login_required
def create_role():
    if not current_user.has_permission("manage_roles"):
        add_audit_log(
            action="CREATE_ROLE_DENIED",
            details=f"User {current_user.username} lacks permission 'manage_roles'.",
        )
        return jsonify({"error": "Permission denied to manage roles."}), 403

    data = request.get_json()
    if not data:
        return jsonify({"error": "Invalid input. JSON data expected."}), 400

    name = data.get("name")
    description = data.get("description")
    permissions = data.get("permissions")

    if not name or not name.strip():
        return jsonify({"error": "Role name is required."}), 400

    # Case-insensitive check for uniqueness
    if Role.query.filter(func.lower(Role.name) == func.lower(name.strip())).first():
        return jsonify({"error": f"Role name '{name.strip()}' already exists."}), 409

    new_role = Role(
        name=name.strip(),
        description=description.strip() if description else None,
        permissions=permissions.strip() if permissions else None,
    )

    try:
        db.session.add(new_role)
        db.session.commit()
        app.logger.info(
            f"Role '{new_role.name}' created successfully by {current_user.username}."
        )
        add_audit_log(
            action="CREATE_ROLE_SUCCESS",
            details=f"Role '{new_role.name}' (ID: {new_role.id}) created with permissions: {new_role.permissions}.",
        )
        return (
            jsonify(
                {
                    "id": new_role.id,
                    "name": new_role.name,
                    "description": new_role.description,
                    "permissions": new_role.permissions,
                }
            ),
            201,
        )
    except Exception as e:
        db.session.rollback()
        app.logger.exception(f"Error creating role '{name}':")
        return jsonify({"error": "Failed to create role due to a server error."}), 500


@app.route("/api/admin/roles/<int:role_id>", methods=["PUT"])
@login_required
def update_role(role_id):
    if not current_user.has_permission("manage_roles"):
        add_audit_log(
            action="UPDATE_ROLE_DENIED",
            details=f"User {current_user.username} lacks permission 'manage_roles' for role ID {role_id}.",
        )
        return jsonify({"error": "Permission denied to manage roles."}), 403

    role_to_update = Role.query.get(role_id)
    if not role_to_update:
        return jsonify({"error": "Role not found."}), 404

    data = request.get_json()
    if not data:
        return jsonify({"error": "Invalid input. JSON data expected."}), 400

    # Protected role check for "Administrator"
    if role_to_update.name == "Administrator":
        if "name" in data and data.get("name").strip() != "Administrator":
            return jsonify({"error": 'Cannot rename the "Administrator" role.'}), 403
        if "permissions" in data and data.get("permissions") != "all":
            return (
                jsonify(
                    {"error": 'Cannot change permissions of the "Administrator" role.'}
                ),
                403,
            )
        # Allow description update for Administrator role
        if "description" in data:
            role_to_update.description = data.get(
                "description", role_to_update.description
            ).strip()

    else:  # For roles other than "Administrator"
        new_name = data.get("name")
        if new_name and new_name.strip() and role_to_update.name != new_name.strip():
            # Case-insensitive check
            if Role.query.filter(
                func.lower(Role.name) == func.lower(new_name.strip()),
                Role.id != role_id,
            ).first():
                return (
                    jsonify(
                        {"error": f"Role name '{new_name.strip()}' already exists."}
                    ),
                    409,
                )
            role_to_update.name = new_name.strip()

        if "description" in data:
            role_to_update.description = data.get(
                "description", role_to_update.description
            ).strip()

        if "permissions" in data:
            role_to_update.permissions = data.get(
                "permissions", role_to_update.permissions
            ).strip()

    try:
        db.session.commit()
        app.logger.info(
            f"Role ID {role_id} ('{role_to_update.name}') updated successfully by {current_user.username}."
        )
        add_audit_log(
            action="UPDATE_ROLE_SUCCESS",
            details=f"Role '{role_to_update.name}' (ID: {role_id}) updated. New data: {str(data)}",
        )
        return (
            jsonify(
                {
                    "id": role_to_update.id,
                    "name": role_to_update.name,
                    "description": role_to_update.description,
                    "permissions": role_to_update.permissions,
                }
            ),
            200,
        )
    except Exception as e:
        db.session.rollback()
        app.logger.exception(f"Error updating role {role_id}:")
        return jsonify({"error": "Failed to update role due to a server error."}), 500


@app.route("/api/admin/roles/<int:role_id>", methods=["DELETE"])
@login_required
def delete_role(role_id):
    if not current_user.has_permission("manage_roles"):
        add_audit_log(
            action="DELETE_ROLE_DENIED",
            details=f"User {current_user.username} lacks permission 'manage_roles' for role ID {role_id}.",
        )
        return jsonify({"error": "Permission denied to manage roles."}), 403

    role_to_delete = Role.query.get(role_id)
    if not role_to_delete:
        return jsonify({"error": "Role not found."}), 404

    # Protected role check
    if role_to_delete.name == "Administrator":
        return jsonify({"error": 'Cannot delete the "Administrator" role.'}), 403

    # Check if role is assigned to any users
    if role_to_delete.users.first():  # Checks if the 'users' backref yields any user
        app.logger.warning(
            f"Attempt to delete role '{role_to_delete.name}' (ID: {role_id}) which is still assigned to users."
        )
        return (
            jsonify(
                {
                    "error": f"Cannot delete role '{role_to_delete.name}' because it is currently assigned to one or more users."
                }
            ),
            409,
        )

    try:
        role_name_for_log = role_to_delete.name  # Capture before deletion
        db.session.delete(role_to_delete)
        db.session.commit()
        app.logger.info(
            f"Role '{role_name_for_log}' (ID: {role_id}) deleted successfully by {current_user.username}."
        )
        add_audit_log(
            action="DELETE_ROLE_SUCCESS",
            details=f"Role '{role_name_for_log}' (ID: {role_id}) deleted.",
        )
        return (
            jsonify({"message": f"Role '{role_name_for_log}' deleted successfully."}),
            200,
        )
    except Exception as e:
        db.session.rollback()
        app.logger.exception(f"Error deleting role {role_id}:")
        add_audit_log(
            action="DELETE_ROLE_FAILED",
            details=f"Failed to delete role ID {role_id} ('{role_to_delete.name}'). Error: {str(e)}",
        )
        return jsonify({"error": "Failed to delete role due to a server error."}), 500


@app.route("/api/admin/resources/<int:resource_id>/map_info", methods=["DELETE"])
@login_required
def delete_resource_map_info(resource_id):
    if not current_user.has_permission("manage_resources"):
        add_audit_log(
            action="DELETE_RESOURCE_MAP_INFO_DENIED",
            details=f"User {current_user.username} lacks permission 'manage_resources'.",
        )
        return jsonify({"error": "Permission denied to manage resources."}), 403

    resource = Resource.query.get(resource_id)
    if not resource:
        app.logger.warning(
            f"Attempt to delete map info for non-existent resource ID: {resource_id}"
        )
        return jsonify({"error": "Resource not found."}), 404

    if resource.floor_map_id is None and resource.map_coordinates is None:
        app.logger.info(
            f"Resource {resource_id} is not mapped. No action taken for map info deletion."
        )
        return (
            jsonify({"message": "Resource is not currently mapped. No changes made."}),
            200,
        )

    try:
        resource.floor_map_id = None
        resource.map_coordinates = None
        resource_name_for_log = resource.name  # Capture before modification
        db.session.commit()
        app.logger.info(
            f"Map information for resource ID {resource_id} deleted by {current_user.username}."
        )
        add_audit_log(
            action="DELETE_RESOURCE_MAP_INFO_SUCCESS",
            details=f"Map information for resource ID {resource_id} ('{resource_name_for_log}') deleted.",
        )
        return (
            jsonify(
                {
                    "message": f"Map information for resource ID {resource_id} has been deleted."
                }
            ),
            200,
        )
    except Exception as e:
        db.session.rollback()
        app.logger.exception(f"Error deleting map info for resource {resource_id}:")
        add_audit_log(
            action="DELETE_RESOURCE_MAP_INFO_FAILED",
            details=f"Failed to delete map info for resource ID {resource_id}. Error: {str(e)}",
        )
        return (
            jsonify(
                {"error": "Failed to delete map information due to a server error."}
            ),
            500,
        )


@app.route("/api/map_details/<int:map_id>", methods=["GET"])
def get_map_details(map_id):
    date_str = request.args.get("date")
    target_date_obj = None

    if date_str:
        try:
            target_date_obj = datetime.strptime(date_str, "%Y-%m-%d").date()
        except ValueError:
            app.logger.warning(f"Invalid date format for map details: {date_str}")
            return (
                jsonify({"error": "Invalid date format. Please use YYYY-MM-DD."}),
                400,
            )
    else:
        target_date_obj = date.today()

    try:
        floor_map = FloorMap.query.get(map_id)
        if not floor_map:
            app.logger.warning(
                f"Map details requested for non-existent map ID: {map_id}"
            )
            return jsonify({"error": "Floor map not found."}), 404

        map_details_response = {
            "id": floor_map.id,
            "name": floor_map.name,
            "image_url": url_for(
                "static", filename=f"floor_map_uploads/{floor_map.image_filename}"
            ),
            "location": floor_map.location,
            "floor": floor_map.floor,
        }

        # Ensure only published resources are shown on the public map view
        mapped_resources_query = Resource.query.filter(
            Resource.floor_map_id == map_id,
            Resource.map_coordinates.isnot(None),
            Resource.status == "published",
        ).all()

        mapped_resources_list = []
        for resource in mapped_resources_query:
            bookings_on_date = Booking.query.filter(
                Booking.resource_id == resource.id,
                func.date(Booking.start_time) == target_date_obj,
            ).all()
            bookings_info = [
                {
                    "title": b.title,
                    "user_name": b.user_name,
                    "start_time": b.start_time.strftime("%H:%M:%S"),
                    "end_time": b.end_time.strftime("%H:%M:%S"),
                }
                for b in bookings_on_date
            ]

            resource_info = {
                "id": resource.id,
                "name": resource.name,
                "capacity": resource.capacity,
                "equipment": resource.equipment,
                "image_url": (
                    url_for(
                        "static", filename=f"resource_uploads/{resource.image_filename}"
                    )
                    if resource.image_filename
                    else None
                ),
                "map_coordinates": (
                    json.loads(resource.map_coordinates)
                    if resource.map_coordinates
                    else None
                ),
                "booking_restriction": resource.booking_restriction,
                "status": resource.status,
                "published_at": (
                    resource.published_at.isoformat() if resource.published_at else None
                ),
                "allowed_user_ids": resource.allowed_user_ids,
                "roles": [
                    {"id": role.id, "name": role.name} for role in resource.roles
                ],  # Include roles
                "bookings_on_date": bookings_info,
            }
            mapped_resources_list.append(resource_info)

        app.logger.info(
            f"Successfully fetched map details for map ID {map_id} for date {target_date_obj}."
        )
        return (
            jsonify(
                {
                    "map_details": map_details_response,
                    "mapped_resources": mapped_resources_list,
                }
            ),
            200,
        )

    except Exception as e:
        app.logger.exception(f"Error fetching map details for map_id {map_id}:")
        return (
            jsonify({"error": "Failed to fetch map details due to a server error."}),
            500,
        )


@app.route("/api/auth/login", methods=["POST"])
def api_login():
    data = request.get_json()
    if not data:
        app.logger.warning("Login attempt with no JSON data.")
        return jsonify({"error": "Invalid input. JSON data expected."}), 400

    username = data.get("username")
    password = data.get("password")

    if not username or not password:
        app.logger.warning("Login attempt with missing username or password.")
        return jsonify({"error": "Username and password are required."}), 400

    user = User.query.filter_by(username=username).first()

    if user and user.check_password(password):
        login_user(user)
        user_data = {
            "id": user.id,
            "username": user.username,
            "email": user.email,
            "is_admin": user.is_admin,
        }
        app.logger.info(f"User '{username}' logged in successfully.")
        add_audit_log(
            action="LOGIN_SUCCESS",
            details=f"User '{username}' logged in successfully.",
            user_id=user.id,
            username=user.username,
        )
        return (
            jsonify(
                {"success": True, "message": "Login successful.", "user": user_data}
            ),
            200,
        )
    else:
        app.logger.warning(f"Invalid login attempt for username: {username}")
        add_audit_log(
            action="LOGIN_FAILED",
            details=f"Failed login attempt for username: '{username}'.",
        )
        return jsonify({"error": "Invalid username or password."}), 401


@csrf.exempt
@app.route("/api/auth/logout", methods=["POST"])
def api_logout():
    """Log out the current user if authenticated.

    This endpoint previously required authentication which meant a stale session
    cookie resulted in a failed logout attempt on page load.  By removing the
    ``@login_required`` decorator and checking ``current_user`` ourselves we can
    safely treat a request from an anonymous user as a successful logout.
    """
    user_identifier = (
        current_user.username if current_user.is_authenticated else "Anonymous"
    )
    user_id_for_log = current_user.id if current_user.is_authenticated else None

    try:
        # ``logout_user`` is safe to call for anonymous users; it simply clears
        # any user-related session data if present.
        logout_user()
        app.logger.info(f"User '{user_identifier}' logged out successfully.")
        add_audit_log(
            action="LOGOUT_SUCCESS",
            details=f"User '{user_identifier}' logged out.",
            user_id=user_id_for_log,
            username=user_identifier,
        )
        return jsonify({"success": True, "message": "Logout successful."}), 200
    except Exception as e:
        app.logger.exception(f"Error during logout for user {user_identifier}:")
        add_audit_log(
            action="LOGOUT_FAILED",
            details=f"Logout attempt failed for user '{user_identifier}'. Error: {str(e)}",
            user_id=user_id_for_log,
            username=user_identifier,
        )
        return jsonify({"error": "Logout failed due to a server error."}), 500


@app.route("/api/auth/status", methods=["GET"])
def api_auth_status():
    if current_user.is_authenticated:
        user_data = {
            "id": current_user.id,
            "username": current_user.username,
            "email": current_user.email,
            "is_admin": current_user.is_admin,
        }
        # app.logger.debug(f"Auth status check: User '{current_user.username}' is logged in.") # Too verbose for INFO
        return jsonify({"logged_in": True, "user": user_data}), 200
    else:
        # app.logger.debug("Auth status check: No user logged in.") # Too verbose for INFO
        return jsonify({"logged_in": False}), 200


@app.route("/api/profile", methods=["PUT"])
@login_required
def update_profile():
    """Update current user's email or password."""
    data = request.get_json()
    if not data:
        return jsonify({"error": "Invalid input. JSON data expected."}), 400

    email = data.get("email")
    password = data.get("password")

    if not email and not password:
        return jsonify({"error": "No changes submitted."}), 400

    if email:
        if "@" not in email or "." not in email.split("@")[-1]:
            return jsonify({"error": "Invalid email format."}), 400
        existing = (
            User.query.filter(User.id != current_user.id)
            .filter_by(email=email.strip())
            .first()
        )
        if existing:
            return (
                jsonify({"error": f"Email '{email.strip()}' already registered."}),
                409,
            )
        current_user.email = email.strip()

    if password:
        current_user.set_password(password)

    try:
        db.session.commit()
        user_data = {
            "id": current_user.id,
            "username": current_user.username,
            "email": current_user.email,
        }
        app.logger.info(f"User {current_user.username} updated their profile.")
        return (
            jsonify(
                {"success": True, "user": user_data, "message": "Profile updated."}
            ),
            200,
        )
    except Exception as e:
        db.session.rollback()
        app.logger.exception(
            f"Error updating profile for user {current_user.username}:"
        )
        return (
            jsonify({"error": "Failed to update profile due to a server error."}),
            500,
        )


@app.route("/api/bookings", methods=["POST"])
@login_required
def create_booking():
    data = request.get_json()

    if not data:
        app.logger.warning(
            f"Booking attempt by {current_user.username} with no JSON data."
        )
        return jsonify({"error": "Invalid input. JSON data expected."}), 400

    resource_id = data.get("resource_id")
    date_str = data.get("date_str")
    start_time_str = data.get("start_time_str")
    end_time_str = data.get("end_time_str")
    title = data.get("title")
    user_name_for_record = data.get("user_name")
    recurrence_rule_str = data.get("recurrence_rule")

    required_fields = {
        "resource_id": resource_id,
        "date_str": date_str,
        "start_time_str": start_time_str,
        "end_time_str": end_time_str,
    }
    missing_fields = [
        field for field, value in required_fields.items() if value is None
    ]
    if missing_fields:
        app.logger.warning(
            f"Booking attempt by {current_user.username} missing fields: {', '.join(missing_fields)}"
        )
        return (
            jsonify(
                {"error": f'Missing required field(s): {", ".join(missing_fields)}'}
            ),
            400,
        )

    if (
        not user_name_for_record
    ):  # Though logged_in, ensure user_name for record is present
        app.logger.warning(
            f"Booking attempt by {current_user.username} missing user_name_for_record in payload."
        )
        return (
            jsonify(
                {"error": "user_name for the booking record is required in payload."}
            ),
            400,
        )

    resource = Resource.query.get(resource_id)
    if not resource:
        app.logger.warning(
            f"Booking attempt by {current_user.username} for non-existent resource ID: {resource_id}"
        )
        return jsonify({"error": "Resource not found."}), 404

    # Permission Enforcement Logic
    can_book = False
    app.logger.info(
        f"Checking booking permissions for user '{current_user.username}' (ID: {current_user.id}, IsAdmin: {current_user.is_admin}) on resource ID {resource_id} ('{resource.name}')."
    )
    app.logger.debug(
        f"Resource booking_restriction: '{resource.booking_restriction}', Allowed User IDs: '{resource.allowed_user_ids}', Resource Roles: {[role.name for role in resource.roles]}"
    )

    if current_user.is_admin:
        app.logger.info(
            f"Booking permitted for admin user '{current_user.username}' on resource {resource_id}."
        )
        can_book = True
    elif resource.booking_restriction == "admin_only":
        # This case is technically covered if current_user.is_admin is false, but explicit for clarity
        app.logger.warning(
            f"Booking denied: Non-admin user '{current_user.username}' attempted to book admin-only resource {resource_id}."
        )
        # No need to return here, can_book remains False and will be handled at the end.
    else:
        # 1. Check allowed user IDs
        if resource.allowed_user_ids:
            allowed_ids_list = {
                int(uid.strip())
                for uid in resource.allowed_user_ids.split(",")
                if uid.strip()
            }
            if current_user.id in allowed_ids_list:
                app.logger.info(
                    f"Booking permitted: User '{current_user.username}' (ID: {current_user.id}) is in allowed_user_ids for resource {resource_id}."
                )
                can_book = True

        # 2. If not allowed by ID, check roles (resource.roles is now a list of Role objects)
        if not can_book and resource.roles:
            user_role_ids = {role.id for role in current_user.roles}
            resource_allowed_role_ids = {role.id for role in resource.roles}
            app.logger.debug(
                f"User role IDs: {user_role_ids}, Resource allowed role IDs: {resource_allowed_role_ids}"
            )
            if not user_role_ids.isdisjoint(
                resource_allowed_role_ids
            ):  # Check for any common role ID
                app.logger.info(
                    f"Booking permitted: User '{current_user.username}' has a matching role for resource {resource_id}."
                )
                can_book = True

        # 3. If no specific user IDs or roles are defined for the resource, and it's not admin_only
        # This implies it's open to all authenticated users.
        # The old `booking_restriction == 'all_users'` can be mapped to this condition.
        if (
            not can_book
            and not (resource.allowed_user_ids and resource.allowed_user_ids.strip())
            and not resource.roles
            and resource.booking_restriction != "admin_only"
        ):
            app.logger.info(
                f"Booking permitted: Resource {resource_id} is open to all authenticated users (no specific user/role restrictions)."
            )
            can_book = True

    if not can_book:
        app.logger.warning(
            f"Booking denied for user '{current_user.username}' on resource {resource_id} based on evaluated permissions."
        )
        # Construct a more informative error message if needed, but for now, a generic one.
        return (
            jsonify(
                {
                    "error": "You are not authorized to book this resource based on its permission settings."
                }
            ),
            403,
        )

    try:
        booking_date = datetime.strptime(date_str, "%Y-%m-%d").date()
        start_h, start_m = map(int, start_time_str.split(":"))
        end_h, end_m = map(int, end_time_str.split(":"))
        new_booking_start_time = datetime.combine(booking_date, time(start_h, start_m))
        new_booking_end_time = datetime.combine(booking_date, time(end_h, end_m))
        if new_booking_end_time <= new_booking_start_time:
            app.logger.warning(
                f"Booking attempt by {current_user.username} for resource {resource_id} with invalid time range: {start_time_str} - {end_time_str}"
            )
            return jsonify({"error": "End time must be after start time."}), 400
    except ValueError:
        app.logger.warning(
            f"Booking attempt by {current_user.username} for resource {resource_id} with invalid date/time format: {date_str} {start_time_str}-{end_time_str}"
        )
        return jsonify({"error": "Invalid date or time format."}), 400

    if resource.is_under_maintenance and (
        resource.maintenance_until is None
        or new_booking_start_time < resource.maintenance_until
    ):
        until_str = (
            resource.maintenance_until.isoformat()
            if resource.maintenance_until
            else "until further notice"
        )
        return jsonify({"error": f"Resource under maintenance until {until_str}."}), 403

    freq, count = parse_simple_rrule(recurrence_rule_str)
    if recurrence_rule_str and freq is None:
        return jsonify({"error": "Invalid recurrence rule."}), 400
    if (
        resource.max_recurrence_count is not None
        and count > resource.max_recurrence_count
    ):
        return (
            jsonify({"error": "Recurrence exceeds allowed limit for this resource."}),
            400,
        )

    occurrences = []
    for i in range(count):
        delta = (
            timedelta(days=i)
            if freq == "DAILY"
            else timedelta(weeks=i) if freq == "WEEKLY" else timedelta(0)
        )
        occurrences.append(
            (new_booking_start_time + delta, new_booking_end_time + delta)
        )

    for occ_start, occ_end in occurrences:
        conflicting = Booking.query.filter(
            Booking.resource_id == resource_id,
            Booking.start_time < occ_end,
            Booking.end_time > occ_start,
        ).first()
        if conflicting:
            existing_waitlist_count = WaitlistEntry.query.filter_by(
                resource_id=resource_id
            ).count()
            if existing_waitlist_count < 2:
                waitlist_entry = WaitlistEntry(
                    resource_id=resource_id, user_id=current_user.id
                )
                db.session.add(waitlist_entry)
                db.session.commit()
                return (
                    jsonify(
                        {
                            "error": "This time slot is no longer available. You have been added to the waitlist."
                        }
                    ),
                    409,
                )
            return (
                jsonify(
                    {
                        "error": "This time slot is no longer available. Please try another slot."
                    }
                ),
                409,
            )

    try:
        created = []
        for occ_start, occ_end in occurrences:
            new_booking = Booking(
                resource_id=resource_id,
                start_time=occ_start,
                end_time=occ_end,
                title=title,
                user_name=user_name_for_record,
                recurrence_rule=recurrence_rule_str,
            )
            # If your application supports approval workflow, set status here
            db.session.add(new_booking)
            db.session.commit()
            created.append(new_booking)
            add_audit_log(
                action="CREATE_BOOKING",
                details=f"Booking ID {new_booking.id} for resource ID {resource_id} ('{resource.name}') created by user '{user_name_for_record}'. Title: '{title}'.",
            )
            socketio.emit(
                "booking_updated",
                {
                    "action": "created",
                    "booking_id": new_booking.id,
                    "resource_id": resource_id,
                },
            )
        created_data = [
            {
                "id": b.id,
                "resource_id": b.resource_id,
                "title": b.title,
                "user_name": b.user_name,
                "start_time": b.start_time.replace(tzinfo=timezone.utc).isoformat(),
                "end_time": b.end_time.replace(tzinfo=timezone.utc).isoformat(),
                "status": b.status,
                "recurrence_rule": b.recurrence_rule,
            }
            for b in created
        ]
        return jsonify({"bookings": created_data}), 201

    except Exception as e:
        db.session.rollback()
        app.logger.exception(
            f"Error creating booking for resource {resource_id} by {current_user.username}:"
        )
        add_audit_log(
            action="CREATE_BOOKING_FAILED",
            details=f"Failed to create booking for resource ID {resource_id} by user '{current_user.username}'. Error: {str(e)}",
        )
        return (
            jsonify({"error": "Failed to create booking due to a server error."}),
            500,
        )


@app.route("/api/bookings/my_bookings", methods=["GET"])
@login_required
def get_my_bookings():
    """
    Fetches all bookings for the currently authenticated user.
    Orders bookings by start_time descending (most recent/upcoming first).
    """
    try:
        user_bookings = (
            Booking.query.filter_by(user_name=current_user.username)
            .order_by(Booking.start_time.desc())
            .all()
        )

        bookings_list = []
        for booking in user_bookings:
            resource = Resource.query.get(booking.resource_id)
            resource_name = resource.name if resource else "Unknown Resource"
            grace = app.config.get("CHECK_IN_GRACE_MINUTES", 15)
            now = datetime.utcnow()
            can_check_in = (
                booking.checked_in_at is None
                and booking.start_time - timedelta(minutes=grace)
                <= now
                <= booking.start_time + timedelta(minutes=grace)
            )
            bookings_list.append(
                {
                    "id": booking.id,
                    "resource_id": booking.resource_id,
                    "resource_name": resource_name,
                    "user_name": booking.user_name,
                    "start_time": booking.start_time.replace(
                        tzinfo=timezone.utc
                    ).isoformat(),
                    "end_time": booking.end_time.replace(
                        tzinfo=timezone.utc
                    ).isoformat(),
                    "title": booking.title,
                    "recurrence_rule": booking.recurrence_rule,
                    "checked_in_at": (
                        booking.checked_in_at.replace(tzinfo=timezone.utc).isoformat()
                        if booking.checked_in_at
                        else None
                    ),
                    "checked_out_at": (
                        booking.checked_out_at.replace(tzinfo=timezone.utc).isoformat()
                        if booking.checked_out_at
                        else None
                    ),
                    "can_check_in": can_check_in,
                }
            )

        app.logger.info(
            f"User '{current_user.username}' fetched their bookings. Count: {len(bookings_list)}"
        )
        return jsonify(bookings_list), 200

    except Exception as e:
        app.logger.exception(
            f"Error fetching bookings for user '{current_user.username}':"
        )
        return (
            jsonify({"error": "Failed to fetch your bookings due to a server error."}),
            500,
        )


@app.route("/api/bookings/calendar", methods=["GET"])
@login_required
def bookings_calendar():
    """Return bookings for the current user in FullCalendar format."""
    try:
        user_bookings = Booking.query.filter_by(user_name=current_user.username).all()
        events = []
        for booking in user_bookings:
            resource = Resource.query.get(booking.resource_id)
            title = booking.title or (resource.name if resource else "Booking")
            events.append(
                {
                    "id": booking.id,
                    "title": title,
                    "start": booking.start_time.replace(
                        tzinfo=timezone.utc
                    ).isoformat(),
                    "end": booking.end_time.replace(tzinfo=timezone.utc).isoformat(),
                    "recurrence_rule": booking.recurrence_rule,
                    "resource_id": booking.resource_id,
                }
            )
        return jsonify(events), 200
    except Exception as e:
        app.logger.exception("Error fetching calendar bookings:")
        return jsonify({"error": "Failed to fetch bookings."}), 500


@app.route("/api/bookings/my_booked_resources", methods=["GET"])
@login_required
def get_my_booked_resources():
    """
    Returns a list of unique resources the current user has booked.
    """
    try:
        # Step 1: Get distinct resource_ids booked by the current user
        # Assuming Booking.user_name stores the username of the user who made the booking.
        booked_resource_ids_query = (
            db.session.query(Booking.resource_id)
            .filter(Booking.user_name == current_user.username)
            .distinct()
            .all()
        )

        booked_resource_ids = [item[0] for item in booked_resource_ids_query]

        if not booked_resource_ids:
            app.logger.info(
                f"User '{current_user.username}' has not booked any resources yet."
            )
            return jsonify([]), 200

        # Step 2: Fetch the details of these resources
        # We are interested in all statuses of resources they have booked, not just 'published'
        resources = Resource.query.filter(Resource.id.in_(booked_resource_ids)).all()

        # Step 3: Serialize the resources to dictionary/JSON
        # Using the existing resource_to_dict helper if suitable, or define custom serialization
        resources_list = [resource_to_dict(resource) for resource in resources]

        app.logger.info(
            f"Successfully fetched {len(resources_list)} unique booked resources for user '{current_user.username}'."
        )
        return jsonify(resources_list), 200

    except Exception as e:
        app.logger.exception(
            f"Error fetching booked resources for user '{current_user.username}':"
        )
        return (
            jsonify(
                {"error": "Failed to fetch booked resources due to a server error."}
            ),
            500,
        )


@app.route("/api/bookings/<int:booking_id>", methods=["DELETE"])
@login_required
def delete_booking_by_user(booking_id):
    """
    Allows an authenticated user to delete their own booking.
    """
    try:
        booking = Booking.query.get(booking_id)

        if not booking:
            app.logger.warning(
                f"User '{current_user.username}' attempted to delete non-existent booking ID: {booking_id}"
            )
            return jsonify({"error": "Booking not found."}), 404

        # Authorization: User can only delete their own bookings.
        if booking.user_name != current_user.username:
            app.logger.warning(
                f"User '{current_user.username}' unauthorized attempt to delete booking ID: {booking_id} owned by '{booking.user_name}'."
            )
            return (
                jsonify({"error": "You are not authorized to delete this booking."}),
                403,
            )

        # For audit log: get resource name before deleting booking
        resource_name = "Unknown Resource"
        if booking.resource_booked:  # Check if backref is populated
            resource_name = booking.resource_booked.name

        booking_start = booking.start_time
        booking_end = booking.end_time
        booking_details_for_log = (
            f"Booking ID: {booking.id}, "
            f"Resource: {resource_name} (ID: {booking.resource_id}), "
            f"Title: '{booking.title}', "
            f"Original User: '{booking.user_name}', "
            f"Time: {booking_start.isoformat()} to {booking_end.isoformat()}"
        )

        db.session.delete(booking)
        db.session.commit()

        if current_user.email:
            send_teams_notification(
                current_user.email,
                "Booking Cancelled",
                f"Your booking for {resource_name} starting at {booking_start.strftime('%Y-%m-%d %H:%M')} has been cancelled.",
            )

        # Notify next user on waitlist, if any
        next_entry = (
            WaitlistEntry.query.filter_by(resource_id=booking.resource_id)
            .order_by(WaitlistEntry.timestamp.asc())
            .first()
        )
        if next_entry:
            user_to_notify = User.query.get(next_entry.user_id)
            db.session.delete(next_entry)
            db.session.commit()
            if user_to_notify:
                send_email(
                    user_to_notify.email,
                    f"Slot available for {resource_name}",
                    f"The slot you requested for {resource_name} is now available.",
                )
                if user_to_notify.email:
                    send_teams_notification(
                        user_to_notify.email,
                        "Waitlist Slot Released",
                        f"A slot for {resource_name} is now available to book.",
                    )

        add_audit_log(
            action="CANCEL_BOOKING_USER",
            details=f"User '{current_user.username}' cancelled their booking. {booking_details_for_log}",
        )
        socketio.emit(
            "booking_updated",
            {
                "action": "deleted",
                "booking_id": booking_id,
                "resource_id": booking.resource_id,
            },
        )
        app.logger.info(
            f"User '{current_user.username}' successfully deleted booking ID: {booking_id}. Details: {booking_details_for_log}"
        )
        return jsonify({"message": "Booking cancelled successfully."}), 200

    except Exception as e:
        db.session.rollback()
        app.logger.exception(
            f"Error deleting booking ID {booking_id} for user '{current_user.username}':"
        )
        # Avoid logging potentially sensitive booking_id in generic error if booking object couldn't be fetched.
        add_audit_log(
            action="CANCEL_BOOKING_USER_FAILED",
            details=f"User '{current_user.username}' failed to cancel booking ID: {booking_id}. Error: {str(e)}",
        )
        return (
            jsonify({"error": "Failed to cancel booking due to a server error."}),
            500,
        )


@app.route("/api/bookings/<int:booking_id>", methods=["PUT"])
@login_required
def update_booking_by_user(booking_id):
    """
    Allows an authenticated user to update the title, start_time, or end_time of their own booking.
    Expects start_time and end_time as ISO 8601 formatted datetime strings.
    """
    app.logger.info(
        f"[API PUT /api/bookings/{booking_id}] Request received. User: {current_user.username if current_user.is_authenticated else 'Anonymous'}"
    )
    data = request.get_json()
    app.logger.info(f"[API PUT /api/bookings/{booking_id}] Request JSON data: {data}")

    if not data:
        app.logger.warning(
            f"[API PUT /api/bookings/{booking_id}] No JSON data received."
        )
        return jsonify({"error": "Invalid input. JSON data expected."}), 400

    try:
        booking = Booking.query.get(booking_id)

        if not booking:
            app.logger.warning(
                f"[API PUT /api/bookings/{booking_id}] User '{current_user.username}' attempted to update non-existent booking ID."
            )
            return jsonify({"error": "Booking not found."}), 404

        if booking.user_name != current_user.username:
            app.logger.warning(
                f"[API PUT /api/bookings/{booking_id}] User '{current_user.username}' unauthorized attempt to update booking ID owned by '{booking.user_name}'."
            )
            return (
                jsonify({"error": "You are not authorized to update this booking."}),
                403,
            )

        # data variable is already defined and logged above.
        # Redundant check `if not data:` is removed as it's covered by the initial check.

        old_title = booking.title
        old_start_time = booking.start_time
        old_end_time = booking.end_time

        changes_made = False
        change_details_list = []

        # Handle title update
        if "title" in data:
            new_title = str(data.get("title", "")).strip()
            if not new_title:
                app.logger.warning(
                    f"User '{current_user.username}' provided empty title for booking {booking_id}."
                )
                return jsonify({"error": "Title cannot be empty."}), 400
            if new_title != old_title:
                booking.title = new_title
                changes_made = True
                change_details_list.append(f"title from '{old_title}' to '{new_title}'")

        # Handle start_time and end_time updates
        new_start_iso = data.get("start_time")
        new_end_iso = data.get("end_time")

        # Determine if time update is intended
        time_update_intended = new_start_iso is not None or new_end_iso is not None

        parsed_new_start_time = None
        parsed_new_end_time = None

        if time_update_intended:
            if not new_start_iso or not new_end_iso:
                app.logger.warning(
                    f"User '{current_user.username}' provided incomplete time for booking {booking_id}. Start: {new_start_iso}, End: {new_end_iso}"
                )
                return (
                    jsonify(
                        {
                            "error": "Both start_time and end_time are required if one is provided."
                        }
                    ),
                    400,
                )
            try:
                parsed_new_start_time = datetime.fromisoformat(new_start_iso)
                parsed_new_end_time = datetime.fromisoformat(new_end_iso)
            except ValueError:
                app.logger.warning(
                    f"[API PUT /api/bookings/{booking_id}] User '{current_user.username}' provided invalid ISO format. Start: {new_start_iso}, End: {new_end_iso}"
                )
                return jsonify({"error": "Invalid datetime format. Use ISO 8601."}), 400

            if parsed_new_start_time >= parsed_new_end_time:
                app.logger.warning(
                    f"[API PUT /api/bookings/{booking_id}] User '{current_user.username}' provided start_time not before end_time."
                )
                return jsonify({"error": "Start time must be before end time."}), 400

            resource = Resource.query.get(booking.resource_id)
            if not resource:
                app.logger.error(
                    f"[API PUT /api/bookings/{booking_id}] Resource ID {booking.resource_id} for booking {booking_id} not found during update."
                )
                return jsonify({"error": "Associated resource not found."}), 500

            # Check for maintenance conflict ONLY IF the new time range is different from old,
            # to allow title changes for bookings already in maintenance.
            time_changed = (
                parsed_new_start_time != old_start_time
                or parsed_new_end_time != old_end_time
            )
            if time_changed and resource.is_under_maintenance:
                # Check if the new booking period overlaps with the maintenance period
                maintenance_active = False
                if resource.maintenance_until is None:  # Indefinite maintenance
                    maintenance_active = True
                else:  # Maintenance with an end date
                    if (
                        parsed_new_start_time < resource.maintenance_until
                        or parsed_new_end_time <= resource.maintenance_until
                    ):
                        maintenance_active = True

                if maintenance_active:
                    # Further check: if the *original* booking was already entirely within this maintenance, allow time changes within it.
                    # This is complex. For now, a simpler check: if new times fall into active maintenance, reject.
                    # A more nuanced check might be needed if bookings *during* maintenance are allowed to be shifted.
                    # Current logic: if resource is under maintenance and new times are proposed, check them.
                    maint_until_str = (
                        resource.maintenance_until.isoformat()
                        if resource.maintenance_until
                        else "indefinitely"
                    )
                    app.logger.warning(
                        f"[API PUT /api/bookings/{booking_id}] Booking update conflicts with resource maintenance (until {maint_until_str})."
                    )
                    return (
                        jsonify(
                            {
                                "error": f"Resource is under maintenance until {maint_until_str} and the new time slot falls within this period."
                            }
                        ),
                        403,
                    )

            # Conflict checking with other bookings
            if time_changed:
                conflicting_booking = Booking.query.filter(
                    Booking.resource_id == booking.resource_id,
                    Booking.id != booking_id,  # Exclude the current booking
                    Booking.start_time < parsed_new_end_time,
                    Booking.end_time > parsed_new_start_time,
                ).first()

                if conflicting_booking:
                    app.logger.warning(
                        f"[API PUT /api/bookings/{booking_id}] Update conflicts with existing booking {conflicting_booking.id} for resource {booking.resource_id}."
                    )
                    return (
                        jsonify(
                            {
                                "error": "The updated time slot conflicts with an existing booking."
                            }
                        ),
                        409,
                    )

            if time_changed:
                booking.start_time = parsed_new_start_time
                booking.end_time = parsed_new_end_time
                changes_made = True
                change_details_list.append(
                    f"time from {old_start_time.isoformat()} to {parsed_new_start_time.isoformat()}-{parsed_new_end_time.isoformat()}"
                )

        if not changes_made:
            app.logger.info(
                f"[API PUT /api/bookings/{booking_id}] User '{current_user.username}' submitted update with no actual changes."
            )
            return jsonify({"error": "No changes supplied."}), 400

        app.logger.info(
            f"[API PUT /api/bookings/{booking_id}] Attempting to commit changes to DB: Title='{booking.title}', Start='{booking.start_time.isoformat()}', End='{booking.end_time.isoformat()}'"
        )
        db.session.commit()
        app.logger.info(f"[API PUT /api/bookings/{booking_id}] DB commit successful.")

        resource_name = (
            booking.resource_booked.name
            if booking.resource_booked
            else "Unknown Resource"
        )

        # Send update email if times changed
        if (
            mail_available
            and current_user.email
            and any("time from" in change for change in change_details_list)
        ):
            try:
                msg = Message(
                    subject="Booking Updated",
                    recipients=[current_user.email],
                    body=(
                        f"Your booking for {resource_name} has been updated.\n"
                        f"New Title: {booking.title}\n"
                        f"New Start Time: {booking.start_time.strftime('%Y-%m-%d %H:%M')}\n"
                        f"New End Time: {booking.end_time.strftime('%Y-%m-%d %H:%M')}\n"
                    ),
                )
                mail.send(msg)
            except (
                Exception
            ) as mail_e:  # Use different variable name for mail exception
                app.logger.exception(
                    f"[API PUT /api/bookings/{booking_id}] Failed to send booking update email to {current_user.email}: {mail_e}"
                )

        change_summary_text = "; ".join(change_details_list)
        add_audit_log(
            action="UPDATE_BOOKING_USER",
            details=(
                f"User '{current_user.username}' updated booking ID: {booking.id} "
                f"for resource '{resource_name}'. Changes: {change_summary_text}."
            ),
        )
        app.logger.info(
            f"[API PUT /api/bookings/{booking_id}] User '{current_user.username}' successfully updated booking. Changes: {change_summary_text}."
        )

        # Log the successful response being sent
        response_data = {
            "id": booking.id,
            "resource_id": booking.resource_id,
            "resource_name": resource_name,
            "user_name": booking.user_name,
            "start_time": booking.start_time.replace(tzinfo=timezone.utc).isoformat(),
            "end_time": booking.end_time.replace(tzinfo=timezone.utc).isoformat(),
            "title": booking.title,
        }
        app.logger.info(
            f"[API PUT /api/bookings/{booking_id}] Sending successful response: {response_data}"
        )
        return jsonify(response_data), 200

    except Exception as e:
        db.session.rollback()
        # Enhanced logging for exceptions
        app.logger.exception(
            f"[API PUT /api/bookings/{booking_id}] Critical error during booking update for user '{current_user.username if current_user.is_authenticated else 'Anonymous'}'. Error: {str(e)}"
        )
        add_audit_log(
            action="UPDATE_BOOKING_USER_FAILED",
            details=f"User '{current_user.username if current_user.is_authenticated else 'Anonymous'}' failed to update booking ID: {booking_id}. Error: {str(e)}",
        )
        return (
            jsonify({"error": "Failed to update booking due to a server error."}),
            500,
        )


@app.route("/api/bookings/<int:booking_id>/check_in", methods=["POST"])
@login_required
def check_in_booking(booking_id):
    booking = Booking.query.get(booking_id)
    if not booking:
        return jsonify({"error": "Booking not found."}), 404
    if booking.user_name != current_user.username:
        return (
            jsonify({"error": "You are not authorized to check in for this booking."}),
            403,
        )
    if booking.checked_in_at:
        return jsonify({"error": "Booking already checked in."}), 400
    now = datetime.utcnow()
    grace = app.config.get("CHECK_IN_GRACE_MINUTES", 15)
    if now < booking.start_time - timedelta(
        minutes=grace
    ) or now > booking.start_time + timedelta(minutes=grace):
        return jsonify({"error": "Check-in not allowed at this time."}), 400
    booking.checked_in_at = now
    db.session.commit()
    return (
        jsonify(
            {
                "message": "Checked in successfully.",
                "checked_in_at": booking.checked_in_at.replace(
                    tzinfo=timezone.utc
                ).isoformat(),
            }
        ),
        200,
    )


@app.route("/api/bookings/<int:booking_id>/check_out", methods=["POST"])
@login_required
def check_out_booking(booking_id):
    booking = Booking.query.get(booking_id)
    if not booking:
        return jsonify({"error": "Booking not found."}), 404
    if booking.user_name != current_user.username:
        return (
            jsonify({"error": "You are not authorized to check out of this booking."}),
            403,
        )
    if not booking.checked_in_at:
        return jsonify({"error": "Cannot check out without checking in."}), 400
    if booking.checked_out_at:
        return jsonify({"error": "Booking already checked out."}), 400
    booking.checked_out_at = datetime.utcnow()
    db.session.commit()
    return (
        jsonify(
            {
                "message": "Checked out successfully.",
                "checked_out_at": booking.checked_out_at.replace(
                    tzinfo=timezone.utc
                ).isoformat(),
            }
        ),
        200,
    )


@app.route("/admin/bookings/pending", methods=["GET"])
@login_required
def list_pending_bookings():
    if not current_user.is_admin:
        return abort(403)
    pending = Booking.query.filter_by(status="pending").all()
    result = []
    for b in pending:
        result.append(
            {
                "id": b.id,
                "resource_id": b.resource_id,
                "resource_name": b.resource_booked.name if b.resource_booked else None,
                "user_name": b.user_name,
                "start_time": b.start_time.replace(tzinfo=timezone.utc).isoformat(),
                "end_time": b.end_time.replace(tzinfo=timezone.utc).isoformat(),
                "title": b.title,
            }
        )
    return jsonify(result), 200


@app.route("/admin/bookings/<int:booking_id>/approve", methods=["POST"])
@login_required
def approve_booking_admin(booking_id):
    if not current_user.is_admin:
        return abort(403)
    booking = Booking.query.get_or_404(booking_id)
    if booking.status != "pending":
        return jsonify({"error": "Booking not pending"}), 400
    booking.status = "approved"
    db.session.commit()
    user = User.query.filter_by(username=booking.user_name).first()
    if user:
        send_email(
            user.email,
            "Booking Approved",
            f"Your booking for {booking.resource_booked.name if booking.resource_booked else 'resource'} on {booking.start_time.strftime('%Y-%m-%d %H:%M')} has been approved.",
        )
    send_slack_notification(f"Booking {booking.id} approved by {current_user.username}")
    return jsonify({"success": True}), 200


@app.route("/admin/bookings/<int:booking_id>/reject", methods=["POST"])
@login_required
def reject_booking_admin(booking_id):
    if not current_user.is_admin:
        return abort(403)
    booking = Booking.query.get_or_404(booking_id)
    if booking.status != "pending":
        return jsonify({"error": "Booking not pending"}), 400
    booking.status = "rejected"
    db.session.commit()
    user = User.query.filter_by(username=booking.user_name).first()
    if user:
        send_email(
            user.email,
            "Booking Rejected",
            f"Your booking for {booking.resource_booked.name if booking.resource_booked else 'resource'} on {booking.start_time.strftime('%Y-%m-%d %H:%M')} has been rejected.",
        )
    send_slack_notification(f"Booking {booking.id} rejected by {current_user.username}")
    return jsonify({"success": True}), 200


# Register blueprint after routes are defined
app.register_blueprint(analytics_bp)


# --- Booking Check-in Background Job ---
def cancel_unchecked_bookings():
    with app.app_context():
        grace_minutes = app.config.get("CHECK_IN_GRACE_MINUTES", 15)
        cutoff = datetime.utcnow() - timedelta(minutes=grace_minutes)
        stale = Booking.query.filter(
            Booking.checked_in_at.is_(None), Booking.start_time < cutoff
        ).all()
        if stale:
            for b in stale:
                db.session.delete(b)
            db.session.commit()
            app.logger.info(f"Auto-cancelled {len(stale)} unchecked bookings")


scheduler = BackgroundScheduler()
scheduler.add_job(
    cancel_unchecked_bookings,
    "interval",
    minutes=app.config.get("AUTO_CANCEL_CHECK_INTERVAL_MINUTES", 5),
)


# --- Scheduled Resource Status Change Job ---
def apply_scheduled_resource_status_changes():
    with app.app_context():  # Required for database operations outside of Flask request context
        now = datetime.utcnow()
        # Query for resources that have a scheduled_status_at in the past or present,
        # and have a non-null, non-empty scheduled_status.
        resources_to_update = Resource.query.filter(
            Resource.scheduled_status_at.isnot(None),
            Resource.scheduled_status_at <= now,
            Resource.scheduled_status.isnot(None),
            Resource.scheduled_status
            != "",  # Explicitly exclude empty string as a target status
        ).all()

        if not resources_to_update:
            # app.logger.info("No resource status changes to apply at this time.") # Optional: for debugging
            return

        for resource in resources_to_update:
            old_status = resource.status
            new_status = (
                resource.scheduled_status
            )  # This is now guaranteed not to be None or ""

            app.logger.info(
                f"Applying scheduled status change for resource {resource.id} ('{resource.name}') "
                f"from '{old_status}' to '{new_status}' scheduled for {resource.scheduled_status_at.isoformat()}"
            )

            resource.status = new_status

            # Handle published_at logic if status changes to 'published'
            if new_status == "published" and old_status != "published":
                # Set/update published_at when transitioning to 'published'
                # This aligns with how publish_resource endpoint behaves (sets it unconditionally)
                # and how update_resource_details behaves (sets if it was None and changing to published).
                # Using `resource.scheduled_status_at` for precision, or `now` if that's preferred.
                resource.published_at = resource.scheduled_status_at

            add_audit_log(
                action="SYSTEM_APPLY_SCHEDULED_STATUS",
                details=(
                    f"Resource {resource.id} ('{resource.name}') status automatically changed "
                    f"from '{old_status}' to '{new_status}' as scheduled for {resource.scheduled_status_at.isoformat()}."
                ),
                username="System",  # Explicitly mark as a system action
            )

            # Clear the scheduled fields after applying the change
            resource.scheduled_status = None
            resource.scheduled_status_at = None

        try:
            db.session.commit()
            app.logger.info(
                f"Successfully applied scheduled status changes for {len(resources_to_update)} resources."
            )
        except Exception as e:
            db.session.rollback()
            app.logger.error(
                f"Error committing scheduled status changes: {e}", exc_info=True
            )


# Add the new job to the scheduler
scheduler.add_job(
    apply_scheduled_resource_status_changes,
    "interval",
    minutes=1,  # Check every minute, or a longer interval like 5 minutes
)

if backup_if_changed:
    scheduler.add_job(
        backup_if_changed,
        "interval",
        minutes=app.config.get("AZURE_BACKUP_INTERVAL_MINUTES", 60),
    )


# Exported names for easier importing in tests and other modules
__all__ = [
    "app",
    "db",
    "User",
    "Resource",
    "Booking",
    "WaitlistEntry",
    "FloorMap",
    "email_log",
    "teams_log",
    "scheduler",
]

if __name__ == "__main__":
    # To initialize the DB, run `python init_setup.py` once or import
    # `init_db` from `init_setup` in a Python shell. Pass force=True if you
    # really want to wipe existing data.
    try:
        scheduler.start()
    except Exception:
        app.logger.exception("Failed to start background scheduler")
    # Avoid using _() here because no request context exists at startup
    app.logger.info(
        translator.gettext("Flask app starting...", translator.default_locale)
    )
    socketio.run(app, debug=True, allow_unsafe_werkzeug=True)


@app.route("/api/resources/<int:resource_id>/all_bookings", methods=["GET"])
@login_required
def get_all_bookings_for_resource(resource_id):
    """
    Fetches all bookings for a specific resource within a given date range,
    formatted for FullCalendar.
    """
    start_str = request.args.get("start")
    end_str = request.args.get("end")

    if not start_str or not end_str:
        app.logger.warning(
            f"Missing start or end query parameters for resource {resource_id} all_bookings."
        )
        return jsonify({"error": "Missing start or end query parameters."}), 400

    try:
        # Try parsing directly as ISO8601 datetime (handles offsets like +07:00 and Z)
        start_dt_aware = datetime.fromisoformat(start_str)
        end_dt_aware = datetime.fromisoformat(end_str)

        # Convert to UTC then make naive for DB comparison, assuming DB stores naive UTC
        # If already naive (e.g. fromisoformat didn't find tz info), astimezone(timezone.utc) would error
        # So, check if tzinfo is present first.
        if start_dt_aware.tzinfo:
            start_dt = start_dt_aware.astimezone(timezone.utc).replace(tzinfo=None)
        else:  # Already naive
            start_dt = start_dt_aware

        if end_dt_aware.tzinfo:
            end_dt = end_dt_aware.astimezone(timezone.utc).replace(tzinfo=None)
        else:  # Already naive
            end_dt = end_dt_aware

    except ValueError:
        # If ISO8601 datetime parsing fails, try parsing as YYYY-MM-DD date
        try:
            start_dt_date = datetime.strptime(start_str, "%Y-%m-%d").date()
            end_dt_date = datetime.strptime(end_str, "%Y-%m-%d").date()

            start_dt = datetime.combine(
                start_dt_date, time.min
            )  # Start of the day (naive)
            end_dt = datetime.combine(end_dt_date, time.max)  # End of the day (naive)
        except ValueError:
            app.logger.warning(
                f"Invalid date format for resource {resource_id} all_bookings. Start: {start_str}, End: {end_str}. Neither full ISO8601 datetime nor YYYY-MM-DD."
            )
            return (
                jsonify(
                    {
                        "error": "Invalid date format. Use ISO8601 for start and end parameters (e.g., YYYY-MM-DDTHH:MM:SSZ or YYYY-MM-DD)."
                    }
                ),
                400,
            )

    try:
        resource = Resource.query.get(resource_id)
        if not resource:
            app.logger.warning(
                f"Resource not found for ID {resource_id} in all_bookings endpoint."
            )
            return jsonify({"error": "Resource not found."}), 404

        bookings_for_resource = Booking.query.filter(
            Booking.resource_id == resource_id,
            Booking.start_time < end_dt,
            Booking.end_time > start_dt,
        ).all()

        events = []
        for booking in bookings_for_resource:
            events.append(
                {
                    "id": booking.id,
                    "title": booking.title or resource.name,
                    "start": booking.start_time.replace(
                        tzinfo=timezone.utc
                    ).isoformat(),
                    "end": booking.end_time.replace(tzinfo=timezone.utc).isoformat(),
                    "color": "blue",
                    "display": "block",
                    "extendedProps": {  # Optional: include more data if needed by frontend
                        "user_name": booking.user_name,
                        "status": booking.status,
                    },
                }
            )

        app.logger.info(
            f"Fetched {len(events)} bookings for resource {resource_id} between {start_str} and {end_str}."
        )
        return jsonify(events), 200

    except Exception as e:
        app.logger.exception(f"Error fetching all bookings for resource {resource_id}:")
        return (
            jsonify({"error": "Failed to fetch bookings due to a server error."}),
            500,
        )<|MERGE_RESOLUTION|>--- conflicted
+++ resolved
@@ -10,13 +10,10 @@
     has_request_context,
 )  # Added Blueprint and has_request_context
 from flask_sqlalchemy import SQLAlchemy
-<<<<<<< HEAD
+
 from sqlalchemy import func, text  # Add this and for WAL pragma setup
 from datetime import datetime, date, timedelta, time, timezone  # Ensure all are here
-=======
-from sqlalchemy import func, text, event  # Add event for config sync
-from datetime import datetime, date, timedelta, time, timezone # Ensure all are here
->>>>>>> 90b599a4
+
 import os
 import json  # For serializing coordinates
 from werkzeug.utils import secure_filename
@@ -677,75 +674,6 @@
     }
 
 
-<<<<<<< HEAD
-=======
-def export_admin_config():
-    """Dump floor maps, resources, users and roles to JSON config."""
-    cfg = load_config()
-    cfg['floor_maps'] = [
-        {
-            'id': m.id,
-            'name': m.name,
-            'image_filename': m.image_filename,
-            'location': m.location,
-            'floor': m.floor,
-        }
-        for m in FloorMap.query.all()
-    ]
-
-    cfg['resources'] = [
-        {
-            'id': r.id,
-            'name': r.name,
-            'capacity': r.capacity,
-            'equipment': r.equipment,
-            'tags': r.tags,
-            'booking_restriction': r.booking_restriction,
-            'status': r.status,
-            'published_at': r.published_at.isoformat() if r.published_at else None,
-            'allowed_user_ids': r.allowed_user_ids,
-            'image_filename': r.image_filename,
-            'floor_map_id': r.floor_map_id,
-            'map_coordinates': r.map_coordinates,
-            'role_ids': [role.id for role in r.roles],
-        }
-        for r in Resource.query.all()
-    ]
-
-    cfg['users'] = [
-        {
-            'id': u.id,
-            'username': u.username,
-            'email': u.email,
-            'is_admin': u.is_admin,
-            'role_ids': [role.id for role in u.roles],
-            'google_id': u.google_id,
-            'google_email': u.google_email,
-        }
-        for u in User.query.all()
-    ]
-
-    cfg['roles'] = [
-        {
-            'id': role.id,
-            'name': role.name,
-            'description': role.description,
-            'permissions': role.permissions,
-        }
-        for role in Role.query.all()
-    ]
-
-    cfg['permissions'] = sorted(
-        {
-            perm
-            for role in Role.query.all()
-            if role.permissions
-            for perm in role.permissions.split(',')
-        }
-    )
-
-    save_config(cfg)
->>>>>>> 90b599a4
 # --- Simple Email Notification System ---
 email_log = []
 slack_log = []
