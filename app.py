--- conflicted
+++ resolved
@@ -700,7 +700,6 @@
 
 teams_log = []
 
-<<<<<<< HEAD
 from sqlalchemy import event
 from json_config import export_admin_config
 
@@ -712,8 +711,7 @@
     except Exception as exc:
         app.logger.error('Failed to export admin configuration after commit')
         app.logger.exception(exc)
-=======
->>>>>>> a30ee93a
+
 
 def send_email(to_address: str, subject: str, body: str):
     """Log an outgoing email (placeholder for real email delivery)."""
