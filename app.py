--- conflicted
+++ resolved
@@ -2076,8 +2076,6 @@
         app.logger.exception("Error importing users:")
         return jsonify({'error': 'Failed to import users due to a server error.'}), 500
 
-<<<<<<< HEAD
-
 @app.route('/api/admin/manual_backup', methods=['POST'])
 @login_required
 def manual_backup():
@@ -2092,8 +2090,6 @@
         app.logger.exception('Manual backup failed:')
         return jsonify({'error': 'Manual backup failed.'}), 500
 
-=======
->>>>>>> c3ba57e4
 # --- Waitlist Management APIs ---
 @app.route('/api/admin/waitlist', methods=['GET'])
 @login_required
