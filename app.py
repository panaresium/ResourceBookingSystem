--- conflicted
+++ resolved
@@ -23,19 +23,11 @@
 
 
 try:
-<<<<<<< HEAD
     from azure_backup import save_floor_map_to_share, backup_if_changed, restore_from_share
 except Exception:
     save_floor_map_to_share = None
     backup_if_changed = None
     restore_from_share = None
-=======
-    from azure_backup import save_floor_map_to_share
-except Exception:
-    save_floor_map_to_share = None
->>>>>>> a1bca1fd
-
-
 
 # Attempt to import APScheduler; provide a basic fallback if unavailable
 try:
@@ -185,7 +177,6 @@
     os.makedirs(app.config['UPLOAD_FOLDER'])
 if not os.path.exists(app.config['RESOURCE_UPLOAD_FOLDER']):
     os.makedirs(app.config['RESOURCE_UPLOAD_FOLDER'])
-<<<<<<< HEAD
 if restore_from_share:
     try:
         restore_from_share()
@@ -195,13 +186,7 @@
     'AZURE_SQL_CONNECTION_STRING',
     os.environ.get('DATABASE_URL', 'sqlite:///' + os.path.join(DATA_DIR, 'site.db'))
 )
-=======
-db_uri = os.environ.get('AZURE_SQL_CONNECTION_STRING') or \
-    os.environ.get('DATABASE_URL') or \
-    'sqlite:///' + os.path.join(DATA_DIR, 'site.db')
-app.config['SQLALCHEMY_DATABASE_URI'] = db_uri
-
->>>>>>> a1bca1fd
+
 app.config['SQLALCHEMY_TRACK_MODIFICATIONS'] = False # silence the warning
 
 # Flask-Mail configuration (defaults can be overridden with environment variables)
