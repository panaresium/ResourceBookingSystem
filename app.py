from flask import Flask, jsonify, render_template, request, url_for, redirect, session, Blueprint # Added Blueprint
from flask_sqlalchemy import SQLAlchemy
from sqlalchemy import func # Add this
from datetime import datetime, date, timedelta, time # Ensure all are here
import os
import json # For serializing coordinates
from werkzeug.utils import secure_filename
from werkzeug.security import generate_password_hash, check_password_hash # For User model and init_db
from flask_login import LoginManager, UserMixin, login_user, logout_user, login_required, current_user
from authlib.integrations.flask_client import OAuth # Added for Google Sign-In

from google_auth_oauthlib.flow import Flow
from google.oauth2 import id_token
from google.auth.transport import requests as google_requests
import pathlib # For finding the client_secret.json file path
import logging # Added for logging
from functools import wraps # For permission_required decorator
from flask import abort # For permission_required decorator
from flask_babel import Babel, gettext as _ # For i18n
from flask_wtf.csrf import CSRFProtect # For CSRF protection
from flask_socketio import SocketIO


# Attempt to import APScheduler; provide a basic fallback if unavailable
try:
    from apscheduler.schedulers.background import BackgroundScheduler
    apscheduler_available = True
except ImportError:  # pragma: no cover - fallback if APScheduler isn't installed
    apscheduler_available = False

    class BackgroundScheduler:  # Minimal fallback implementation
        def __init__(self, *args, **kwargs):
            self.jobs = []

        def add_job(self, func, trigger=None, minutes=0, **kwargs):
            self.jobs.append((func, minutes))

        def start(self):
            import threading, time

            def run_job(job_func, interval):
                while True:
                    time.sleep(interval * 60)
                    try:
                        job_func()
                    except Exception:
                        logging.exception("Error in fallback scheduler job")

            for func, minutes in self.jobs:
                t = threading.Thread(target=run_job, args=(func, minutes), daemon=True)
                t.start()


# Attempt to import Flask-Mail; provide a fallback if unavailable
try:
    from flask_mail import Mail, Message
    mail_available = True
except ImportError:  # pragma: no cover - fallback for environments without Flask-Mail
    mail_available = False

    class Mail:
        def __init__(self, *args, **kwargs):
            pass

        def init_app(self, app):
            pass

        def send(self, message):
            # No-op if Flask-Mail isn't installed
            pass

    class Message:
        def __init__(self, subject='', recipients=None, body=''):
            self.subject = subject
            self.recipients = recipients or []
            self.body = body

# Base directory of the app - project root
basedir = os.path.abspath(os.path.dirname(__file__))
DATA_DIR = os.path.join(basedir, 'data')
UPLOAD_FOLDER = os.path.join(basedir, 'static', 'floor_map_uploads')
RESOURCE_UPLOAD_FOLDER = os.path.join(basedir, 'static', 'resource_uploads')
ALLOWED_EXTENSIONS = {'png', 'jpg', 'jpeg'}

# Ensure the data directory exists (it should be created by init_setup.py)
if not os.path.exists(DATA_DIR):
    os.makedirs(DATA_DIR)

app = Flask(__name__, template_folder='templates', static_folder='static')
socketio = SocketIO(app)

# Define locale selector function first
def get_locale():
    # Try to get language from query parameter first
    lang_query = request.args.get('lang')
    if lang_query and lang_query in app.config.get('LANGUAGES', ['en']): # app needs to be in scope or passed
        return lang_query
    
    # Attempt to get language from user's session (if stored there)
    # user_lang = session.get('language') 
    # if user_lang and user_lang in app.config.get('LANGUAGES', ['en']):
    #    return user_lang

    # Fallback to Accept-Languages header
    # Ensure 'app' is accessible here if app.config is used, or pass 'app' if necessary.
    # For now, assume 'app' is in scope as it was in the original.
    return request.accept_languages.best_match(app.config.get('LANGUAGES', ['en']))

# Initialize Babel for i18n
babel = Babel(app, locale_selector=get_locale) # Pass the function here

# Make languages available in templates
@app.context_processor
def inject_languages():
    return {'available_languages': app.config.get('LANGUAGES', ['en'])}

# Configurations
app.config['UPLOAD_FOLDER'] = UPLOAD_FOLDER
app.config['RESOURCE_UPLOAD_FOLDER'] = RESOURCE_UPLOAD_FOLDER
app.config['SECRET_KEY'] = os.environ.get('SECRET_KEY', 'dev_secret_key_123!@#') # Ensure SECRET_KEY is set from env or default

# Initialize CSRF Protection - AFTER app.config['SECRET_KEY'] is set
csrf = CSRFProtect(app)

# Babel Configuration
app.config['BABEL_DEFAULT_LOCALE'] = 'en'
app.config['BABEL_DEFAULT_TIMEZONE'] = 'UTC'
app.config['LANGUAGES'] = ['en', 'es']

# Google OAuth Configuration - Recommended to use environment variables
app.config['GOOGLE_CLIENT_ID'] = os.environ.get('GOOGLE_CLIENT_ID', 'YOUR_GOOGLE_CLIENT_ID_PLACEHOLDER')
app.config['GOOGLE_CLIENT_SECRET'] = os.environ.get('GOOGLE_CLIENT_SECRET', 'YOUR_GOOGLE_CLIENT_SECRET_PLACEHOLDER')
app.config['GOOGLE_DISCOVERY_URL'] = "https://accounts.google.com/.well-known/openid-configuration"

# Ensure upload folder exists
if not os.path.exists(app.config['UPLOAD_FOLDER']):
    os.makedirs(app.config['UPLOAD_FOLDER'])
if not os.path.exists(app.config['RESOURCE_UPLOAD_FOLDER']):
    os.makedirs(app.config['RESOURCE_UPLOAD_FOLDER'])
app.config['SQLALCHEMY_DATABASE_URI'] = 'sqlite:///' + os.path.join(DATA_DIR, 'site.db')
app.config['SQLALCHEMY_TRACK_MODIFICATIONS'] = False # silence the warning

# Flask-Mail configuration (defaults can be overridden with environment variables)
app.config['MAIL_SERVER'] = os.environ.get('MAIL_SERVER', 'localhost')
app.config['MAIL_PORT'] = int(os.environ.get('MAIL_PORT', 25))
app.config['MAIL_USERNAME'] = os.environ.get('MAIL_USERNAME', '')
app.config['MAIL_PASSWORD'] = os.environ.get('MAIL_PASSWORD', '')
app.config['MAIL_USE_TLS'] = os.environ.get('MAIL_USE_TLS', 'false').lower() in ['true', '1', 'yes']
app.config['MAIL_USE_SSL'] = os.environ.get('MAIL_USE_SSL', 'false').lower() in ['true', '1', 'yes']
app.config['MAIL_DEFAULT_SENDER'] = os.environ.get('MAIL_DEFAULT_SENDER', app.config['MAIL_USERNAME'] or 'noreply@example.com')

# Booking check-in configuration
app.config['CHECK_IN_GRACE_MINUTES'] = int(os.environ.get('CHECK_IN_GRACE_MINUTES', '15'))
app.config['AUTO_CANCEL_CHECK_INTERVAL_MINUTES'] = int(os.environ.get('AUTO_CANCEL_CHECK_INTERVAL_MINUTES', '5'))

# Basic Logging Configuration
logging.basicConfig(level=logging.INFO, format='%(asctime)s %(levelname)s: %(message)s [in %(pathname)s:%(lineno)d]')
# For Flask's built-in logger, you might configure it further if needed,
# but basicConfig provides a good default if running app.py directly.
# app.logger.setLevel(logging.INFO) # Example if using Flask's logger predominantly

# OAuth 2.0 setup
# Note: client_secret.json is not used directly by google-auth-oauthlib Flow if client_id and client_secret are set in config.
# However, if you were to use it, this is how you might define its path:
# CLIENT_SECRET_FILE = os.path.join(pathlib.Path(__file__).parent, 'client_secret.json') 

# Ensure this URL is exactly as registered in your Google Cloud Console Authorized redirect URIs
REDIRECT_URI = 'http://127.0.0.1:5000/login/google/callback' # Or https if using https

# OAuth Scopes, request email and profile
SCOPES = ['openid', 'https://www.googleapis.com/auth/userinfo.email', 'https://www.googleapis.com/auth/userinfo.profile']

def get_google_flow():
    return Flow.from_client_config(
        client_config={'web': {
            'client_id': app.config['GOOGLE_CLIENT_ID'],
            'client_secret': app.config['GOOGLE_CLIENT_SECRET'],
            'auth_uri': 'https://accounts.google.com/o/oauth2/auth',
            'token_uri': 'https://oauth2.googleapis.com/token',
            'redirect_uris': [REDIRECT_URI], # Must match exactly what's in Google Cloud Console
            'javascript_origins': ['http://127.0.0.1:5000'] # Or your app's origin
        }},
        scopes=SCOPES,
        redirect_uri=REDIRECT_URI
    )

db = SQLAlchemy(app)


# Blueprint for analytics routes
analytics_bp = Blueprint('analytics', __name__, url_prefix='/admin/analytics')


# Authlib OAuth 2.0 Client Setup
oauth = OAuth(app)
oauth.register(
    name='google',
    client_id=app.config['GOOGLE_CLIENT_ID'],
    client_secret=app.config['GOOGLE_CLIENT_SECRET'],
    server_metadata_url=app.config['GOOGLE_DISCOVERY_URL'],
    client_kwargs={
        'scope': 'openid email profile'
    }
)

# Flask-Login setup
login_manager = LoginManager()
login_manager.init_app(app)
login_manager.login_view = 'serve_login' 
login_manager.login_message_category = 'info' 
# Example of wrapping a message that Flask-Login might use.
# Note: This specific message is often configured directly in Flask-Login,
# but if it were a custom message, this is how you'd wrap it.
login_manager.login_message = _('Please log in to access this page.')

@login_manager.user_loader
def load_user(user_id):
    return User.query.get(int(user_id))

# Association table for User and Role (Many-to-Many)
user_roles_table = db.Table('user_roles',
    db.Column('user_id', db.Integer, db.ForeignKey('user.id'), primary_key=True),
    db.Column('role_id', db.Integer, db.ForeignKey('role.id'), primary_key=True)
)

class Role(db.Model):
    id = db.Column(db.Integer, primary_key=True)
    name = db.Column(db.String(80), unique=True, nullable=False)
    description = db.Column(db.String(255), nullable=True)
    permissions = db.Column(db.Text, nullable=True)  # e.g., comma-separated: "edit_resource,delete_user"

    def __repr__(self):
        return f'<Role {self.name}>'

class User(db.Model, UserMixin): 
    id = db.Column(db.Integer, primary_key=True)
    username = db.Column(db.String(80), unique=True, nullable=False)
    email = db.Column(db.String(120), unique=True, nullable=False) # Optional for now, but good practice
    password_hash = db.Column(db.String(256), nullable=False) # Increased length for potentially longer hashes
    is_admin = db.Column(db.Boolean, default=False, nullable=False) # Kept for now
    google_id = db.Column(db.String(200), nullable=True, unique=True)
    google_email = db.Column(db.String(200), nullable=True)
    
    roles = db.relationship('Role', secondary=user_roles_table,
                            backref=db.backref('users', lazy='dynamic'))

    def __repr__(self):
        return f'<User {self.username} (Admin: {self.is_admin})>'

    def set_password(self, password):
        """Hashes the password and stores it."""
        self.password_hash = generate_password_hash(password, method='pbkdf2:sha256')

    def check_password(self, password):
        """Checks if the provided password matches the stored hash."""
        return check_password_hash(self.password_hash, password)

    def has_permission(self, permission):
        if self.is_admin: # Super admin (legacy) has all permissions
            return True
        # Check for 'all_permissions' in any role
        if any('all_permissions' in role.permissions.split(',') for role in self.roles if role.permissions):
            return True
        # Check for the specific permission string
        for role in self.roles:
            if role.permissions and permission in role.permissions.split(','):
                return True
        return False

class FloorMap(db.Model):
    id = db.Column(db.Integer, primary_key=True)
    name = db.Column(db.String(100), nullable=False)
    image_filename = db.Column(db.String(255), nullable=False, unique=True) # Store unique filename
    location = db.Column(db.String(100), nullable=True)
    floor = db.Column(db.String(50), nullable=True)

    def __repr__(self):
        loc_floor = f"{self.location or 'N/A'} - Floor {self.floor}" if self.location or self.floor else ""
        return f"<FloorMap {self.name} ({loc_floor})>"

# Association table for Resource and Role (Many-to-Many for resource-specific role permissions)
resource_roles_table = db.Table('resource_roles',
    db.Column('resource_id', db.Integer, db.ForeignKey('resource.id'), primary_key=True),
    db.Column('role_id', db.Integer, db.ForeignKey('role.id'), primary_key=True)
)

class Resource(db.Model):
    id = db.Column(db.Integer, primary_key=True)
    name = db.Column(db.String(100), unique=True, nullable=False)
    capacity = db.Column(db.Integer, nullable=True)
    equipment = db.Column(db.String(200), nullable=True)
    tags = db.Column(db.String(200), nullable=True)
    booking_restriction = db.Column(db.String(50), nullable=True)
    status = db.Column(db.String(50), nullable=False, default='draft')
    published_at = db.Column(db.DateTime, nullable=True)

    allowed_user_ids = db.Column(db.Text, nullable=True)

    image_filename = db.Column(db.String(255), nullable=True)  # <-- Add this line

<<<<<<< HEAD
    is_under_maintenance = db.Column(db.Boolean, nullable=False, default=False)
    maintenance_until = db.Column(db.DateTime, nullable=True)
=======
    requires_approval = db.Column(db.Boolean, nullable=False, default=False)
>>>>>>> 8086137b


    floor_map_id = db.Column(db.Integer, db.ForeignKey('floor_map.id'), nullable=True)
    map_coordinates = db.Column(db.Text, nullable=True) # To store JSON like {'type':'rect', 'x':10, 'y':20, 'w':50, 'h':30}
    
    # Relationships
    bookings = db.relationship('Booking', backref='resource_booked', lazy=True, cascade="all, delete-orphan")
    floor_map = db.relationship('FloorMap', backref=db.backref('resources', lazy='dynamic')) # Optional but useful
    
    # RBAC: Many-to-many relationship for roles that can book/access this resource
    roles = db.relationship('Role', secondary=resource_roles_table,
                            backref=db.backref('allowed_resources', lazy='dynamic'))

    def __repr__(self):
        return f"<Resource {self.name}>"

class Booking(db.Model):
    id = db.Column(db.Integer, primary_key=True)
    resource_id = db.Column(db.Integer, db.ForeignKey('resource.id'), nullable=False)
    user_name = db.Column(db.String(100), nullable=True)  # Placeholder for user
    start_time = db.Column(db.DateTime, nullable=False)
    end_time = db.Column(db.DateTime, nullable=False)
    title = db.Column(db.String(100), nullable=True)
    checked_in_at = db.Column(db.DateTime, nullable=True)
    checked_out_at = db.Column(db.DateTime, nullable=True)
    status = db.Column(db.String(20), nullable=False, default='approved')

    def __repr__(self):
        return f"<Booking {self.title or self.id} for Resource {self.resource_id} from {self.start_time.strftime('%Y-%m-%d %H:%M')} to {self.end_time.strftime('%Y-%m-%d %H:%M')}>"

class WaitlistEntry(db.Model):
    id = db.Column(db.Integer, primary_key=True)
    resource_id = db.Column(db.Integer, db.ForeignKey('resource.id'), nullable=False)
    user_id = db.Column(db.Integer, db.ForeignKey('user.id'), nullable=False)
    timestamp = db.Column(db.DateTime, nullable=False, default=datetime.utcnow)

    resource = db.relationship('Resource')
    user = db.relationship('User')

    def __repr__(self):
        return f"<WaitlistEntry resource={self.resource_id} user={self.user_id}>"

class AuditLog(db.Model):
    id = db.Column(db.Integer, primary_key=True)
    timestamp = db.Column(db.DateTime, nullable=False, default=datetime.utcnow)
    user_id = db.Column(db.Integer, db.ForeignKey('user.id'), nullable=True) # User performing action
    username = db.Column(db.String(80), nullable=True) # Denormalized for easy display
    action = db.Column(db.String(100), nullable=False) # e.g., "LOGIN", "CREATE_USER"
    details = db.Column(db.Text, nullable=True) # e.g., "User admin logged in"

    user = db.relationship('User') # Optional, for easier access to user object if needed

    def __repr__(self):
        return f'<AuditLog {self.timestamp} - {self.username or "System"} - {self.action}>'

# --- Audit Log Helper ---
def add_audit_log(action: str, details: str, user_id: int = None, username: str = None):
    """Adds an entry to the audit log."""
    try:
        log_user_id = user_id
        log_username = username

        if current_user and current_user.is_authenticated:
            if log_user_id is None:
                log_user_id = current_user.id
            if log_username is None:
                log_username = current_user.username
        
        # If user_id is provided but username is not, try to fetch username
        if log_user_id is not None and log_username is None:
            user = User.query.get(log_user_id)
            if user:
                log_username = user.username
            else: # Fallback if user not found for some reason
                log_username = f"User ID {log_user_id}"
        
        # If no user context at all (e.g. system action, or pre-login)
        if log_user_id is None and log_username is None:
            log_username = "System" # Or None, depending on preference

        log_entry = AuditLog(
            user_id=log_user_id,
            username=log_username,
            action=action,
            details=details
        )
        db.session.add(log_entry)
        db.session.commit()
    except Exception as e:
        app.logger.error(f"Error adding audit log: {e}", exc_info=True)
        db.session.rollback() # Rollback in case of error during audit logging itself

# --- Simple Email Notification System ---
email_log = []
slack_log = []

def send_email(to_address: str, subject: str, body: str):
    """Log an outgoing email (placeholder for real email delivery)."""
    email_entry = {
        'to': to_address,
        'subject': subject,
        'body': body,
        'timestamp': datetime.utcnow().isoformat(),
    }
    email_log.append(email_entry)
    app.logger.info(f"Email queued to {to_address}: {subject}")

def send_slack_notification(message: str):
    """Log a Slack notification (placeholder for real integration)."""
    slack_entry = {
        'message': message,
        'timestamp': datetime.utcnow().isoformat(),
    }
    slack_log.append(slack_entry)
    app.logger.info(f"Slack notification queued: {message}")

@app.route("/")
@login_required
def serve_index():
    return render_template("index.html")

@app.route("/new_booking")
@login_required
def serve_new_booking():
    return render_template("new_booking.html")

@app.route("/resources")
def serve_resources():
    return render_template("resources.html")

@app.route("/login")
def serve_login():
    return render_template("login.html")

@app.route("/profile")
@login_required
def serve_profile_page():
    """Serves the user's profile page."""
    # current_user is available thanks to Flask-Login
    app.logger.info(f"User {current_user.username} accessed their profile page.")
    return render_template("profile.html", 
                           username=current_user.username, 
                           email=current_user.email)

@app.route("/profile/edit")
@login_required
def serve_edit_profile_page():
    """Render form for editing profile."""
    app.logger.info(f"User {current_user.username} accessed edit profile page.")
    return render_template("edit_profile.html", email=current_user.email)

@app.route("/my_bookings")
@login_required
def serve_my_bookings_page():
    """Serves the 'My Bookings' page."""
    app.logger.info(f"User {current_user.username} accessed My Bookings page.")
    return render_template("my_bookings.html")

@app.route("/calendar")
@login_required
def serve_calendar():
    """Serves the calendar view."""
    app.logger.info(f"User {current_user.username} accessed Calendar page.")
    return render_template("calendar.html")

# --- Permission Decorator ---
def permission_required(permission):
    def decorator(f):
        @wraps(f)
        def decorated_function(*args, **kwargs):
            if not current_user.is_authenticated:
                # Or redirect to login: return redirect(url_for('serve_login', next=request.url))
                return abort(401) 
            if not current_user.has_permission(permission):
                app.logger.warning(f"User {current_user.username} lacks permission '{permission}' for {f.__name__}")
                return abort(403) # Forbidden
            return f(*args, **kwargs)
        return decorated_function
    return decorator

@app.route('/admin/users_manage')
@login_required
@permission_required('manage_users')
def serve_user_management_page():
    # if not current_user.is_admin: # Replaced by decorator
    #     app.logger.warning(f"Non-admin user {current_user.username} attempted to access User Management page.")
    #     return redirect(url_for('serve_index'))
    app.logger.info(f"Admin user {current_user.username} accessed User Management page.")
    return render_template("user_management.html")

@app.route('/admin/logs')
@login_required
@permission_required('view_audit_logs')
def serve_audit_log_page():
    # if not current_user.is_admin: # Replaced by decorator
    #     app.logger.warning(f"Non-admin user {current_user.username} attempted to access Audit Log page.")
    #     return redirect(url_for('serve_index'))
    app.logger.info(f"Admin user {current_user.username} accessed Audit Log page.")
    return render_template("log_view.html")

@app.route('/admin/maps')
@login_required 
@permission_required('manage_floor_maps') # Or 'manage_resources' depending on primary function
def serve_admin_maps():
    # if not current_user.is_admin: # Replaced by decorator
    #     return redirect(url_for('serve_index'))
    return render_template("admin_maps.html")

# --- Analytics Routes ---
@analytics_bp.route('/')
@login_required
@permission_required('view_analytics')
def analytics_dashboard():
    app.logger.info(f"User {current_user.username} accessed analytics dashboard.")
    return render_template('analytics.html')


@analytics_bp.route('/data/bookings')
@login_required
@permission_required('view_analytics')
def analytics_bookings_data():
    last_30_days = datetime.utcnow() - timedelta(days=30)
    results = (
        db.session.query(Resource.name, func.date(Booking.start_time), func.count(Booking.id))
        .join(Resource)
        .filter(Booking.start_time >= last_30_days)
        .group_by(Resource.name, func.date(Booking.start_time))
        .all()
    )

    data = {}
    for resource_name, day, count in results:
        day_str = day.isoformat() if hasattr(day, 'isoformat') else str(day)
        data.setdefault(resource_name, []).append({'date': day_str, 'count': count})
    return jsonify(data)

@app.route('/map_view/<int:map_id>')
def serve_map_view(map_id):
    # You could fetch map name here to pass to template title, but JS will fetch full details
    return render_template("map_view.html", map_id_from_flask=map_id)

@app.route('/login/google')
def login_google():
    if current_user.is_authenticated:
        return redirect(url_for('serve_index'))
    
    flow = get_google_flow()
    authorization_url, state = flow.authorization_url(
        access_type='offline',
        include_granted_scopes='true'
    )
    # Store the state in the session to verify in the callback
    session['oauth_state'] = state 
    return redirect(authorization_url)

@app.route('/login/google/callback')
def login_google_callback():
    state = session.pop('oauth_state', None)
    # It's important to verify the state to prevent CSRF attacks.
    # For explicit state check:
    if state is None or state != request.args.get('state'):
        app.logger.error("Invalid OAuth state parameter during Google callback. Potential CSRF.")
        # Flash messages are not part of this app's error handling strategy
        # If flash messages were used, they would be like: flash(_('Invalid OAuth state.'), 'error')
        return redirect(url_for('serve_login'))

    flow = get_google_flow()
    try:
        flow.fetch_token(authorization_response=request.url)
    except Exception as e: # Catches errors like MismatchingStateError (already covered by above state check) or others
        app.logger.error(f"Error fetching OAuth token from Google: {e}", exc_info=True)
        # flash(_("Authentication failed: Could not fetch token. Please try again."), "danger")
        return redirect(url_for('serve_login')) 

    if not flow.credentials:
        app.logger.error("Failed to retrieve credentials from Google after token fetch.")
        # flash(_("Failed to retrieve credentials from Google. Please try again."), "danger")
        return redirect(url_for('serve_login'))

    # Extract the ID token from credentials
    id_token_jwt = flow.credentials.id_token

    try:
        # Verify the ID token and extract user info
        # The audience ('aud') parameter must match your Google Client ID
        id_info = id_token.verify_oauth2_token(
            id_token_jwt, google_requests.Request(), app.config['GOOGLE_CLIENT_ID']
        )

        google_user_id = id_info.get('sub')
        google_user_email = id_info.get('email')

        if not google_user_id or not google_user_email:
            app.logger.error(f"Google ID token verification successful, but 'sub' or 'email' missing. Email: {google_user_email}, Sub: {google_user_id}")
            # flash(_("Could not retrieve Google ID or email. Please ensure your Google account has an email and permissions are granted."), "danger")
            return redirect(url_for('serve_login'))

        # Check if user exists by google_id
        user = User.query.filter_by(google_id=google_user_id).first()

        if user: # User found by google_id
            if user.is_admin: # Only allow admin users for this application
                login_user(user)
                app.logger.info(f"Admin user {user.username} (Google ID: {google_user_id}) logged in via Google.")
                # flash(_('Welcome back, %(username)s!', username=user.username), 'success')
                return redirect(url_for('serve_index')) 
            else:
                app.logger.warning(f"Non-admin user {user.username} (Google ID: {google_user_id}) attempted Google login. Denied.")
                # flash(_('Your Google account is linked, but it is not associated with an admin user for this application.'), 'danger')
                return redirect(url_for('serve_login')) 

        # If no user by google_id, check if an existing admin user has this email
        # This is to link an existing admin account (username/password) to Google Sign-In
        admin_with_email = User.query.filter_by(email=google_user_email, is_admin=True).first()

        if admin_with_email:
            # Check if this Google ID is already linked to another account (should be rare if google_id is unique)
            existing_google_id_user = User.query.filter_by(google_id=google_user_id).first() # This should be the same as `user` if found
            if existing_google_id_user and existing_google_id_user.id != admin_with_email.id:
                app.logger.error(f"Google ID {google_user_id} (email: {google_user_email}) is already linked to user {existing_google_id_user.username}, but trying to link to {admin_with_email.username}.")
                # flash(_('This Google account is already linked to a different user. Please contact support.'), 'danger')
                return redirect(url_for('serve_login'))

            admin_with_email.google_id = google_user_id
            admin_with_email.google_email = google_user_email 
            try:
                db.session.commit()
                login_user(admin_with_email)
                app.logger.info(f"Admin user {admin_with_email.username} successfully linked their Google account (ID: {google_user_id}).")
                return redirect(url_for('serve_index')) 
            except Exception as e:
                db.session.rollback()
                app.logger.exception(f"Database error linking Google ID {google_user_id} to user {admin_with_email.username}:")
                return redirect(url_for('serve_login'))
        else:
            app.logger.warning(f"Google account (Email: {google_user_email}, ID: {google_user_id}) not associated with any existing admin user. Login denied for this application.")
            return redirect(url_for('serve_login'))

    except ValueError as e: # Specifically for id_token.verify_oauth2_token
        app.logger.error(f"Invalid Google ID token during Google login: {e}", exc_info=True)
        return redirect(url_for('serve_login'))
    except Exception as e: # Catch any other unexpected errors
        app.logger.exception("An unexpected error occurred during Google login callback:")
        return redirect(url_for('serve_login')) 

# Function to initialize the database
def init_db():
    with app.app_context():
        app.logger.info("Starting database initialization...")

        app.logger.info("Creating database tables (if they don't exist)...")
        db.create_all()
        app.logger.info("Database tables creation/verification step completed.")
        
        app.logger.info("Attempting to delete existing data in corrected order...")
        # Corrected Deletion Order: AuditLog -> Booking -> resource_roles_table -> Resource -> FloorMap -> user_roles_table -> User -> Role
        app.logger.info("Deleting existing AuditLog entries...")
        num_audit_logs_deleted = db.session.query(AuditLog).delete()
        app.logger.info(f"Deleted {num_audit_logs_deleted} AuditLog entries.")
        
        app.logger.info("Deleting existing Bookings...")
        num_bookings_deleted = db.session.query(Booking).delete()
        app.logger.info(f"Deleted {num_bookings_deleted} Bookings.")

        app.logger.info("Deleting existing Resource-Role associations...")
        db.session.execute(resource_roles_table.delete()) # Clear association table
        app.logger.info("Resource-Role associations deleted.")

        app.logger.info("Deleting existing Resources...")
        num_resources_deleted = db.session.query(Resource).delete()
        app.logger.info(f"Deleted {num_resources_deleted} Resources.")
        
        app.logger.info("Deleting existing FloorMaps...") 
        num_floormaps_deleted = db.session.query(FloorMap).delete()
        app.logger.info(f"Deleted {num_floormaps_deleted} FloorMaps.")

        app.logger.info("Deleting existing User-Role associations...")
        db.session.execute(user_roles_table.delete()) # Clear association table
        app.logger.info("User-Role associations deleted.")
            
        app.logger.info("Deleting existing Users...") 
        num_users_deleted = db.session.query(User).delete()     
        app.logger.info(f"Deleted {num_users_deleted} Users.")

        app.logger.info("Deleting existing Roles...")
        num_roles_deleted = db.session.query(Role).delete()
        app.logger.info(f"Deleted {num_roles_deleted} Roles.")
        
        try:
            db.session.commit()
            app.logger.info("Successfully committed deletions of existing data.")
        except Exception as e:
            db.session.rollback()
            app.logger.exception("Error committing deletions during DB initialization:")

        app.logger.info("Adding default users (admin/admin, user/userpass)...")
        try:
            default_users = [
                User(username='admin', email='admin@example.com', 
                     password_hash=generate_password_hash('admin', method='pbkdf2:sha256'), 
                     is_admin=True),
                User(username='user', email='user@example.com', 
                     password_hash=generate_password_hash('userpass', method='pbkdf2:sha256'), 
                     is_admin=False)
            ]
            db.session.bulk_save_objects(default_users)
            db.session.commit()
            app.logger.info(f"Successfully added {len(default_users)} default users.")
        except Exception as e:
            db.session.rollback()
            app.logger.exception("Error adding default users during DB initialization:")
        
        app.logger.info("Adding default roles...")
        try:
            admin_role = Role(name="Administrator", description="Full system access", permissions="all_permissions,view_analytics")
            standard_role = Role(name="StandardUser", description="Can make bookings and view resources", permissions="make_bookings,view_resources")
            db.session.add_all([admin_role, standard_role])
            db.session.commit()
            app.logger.info("Successfully added default roles.")
        except Exception as e:
            db.session.rollback()
            app.logger.exception("Error adding default roles during DB initialization:")
            # Ensure admin_role and standard_role are None if creation failed, to prevent errors below
            admin_role = None
            standard_role = None


        app.logger.info("Assigning roles to default users...")
        admin_user = User.query.filter_by(username='admin').first()
        standard_user = User.query.filter_by(username='user').first()
        
        # Fetch roles again in case of session issues or if they were not committed properly
        if not admin_role: admin_role = Role.query.filter_by(name="Administrator").first()
        if not standard_role: standard_role = Role.query.filter_by(name="StandardUser").first()

        if admin_user and admin_role:
            admin_user.roles.append(admin_role)
        if standard_user and standard_role:
            standard_user.roles.append(standard_role)
        
        try:
            db.session.commit()
            app.logger.info("Successfully assigned roles to default users.")
        except Exception as e:
            db.session.rollback()
            app.logger.exception("Error assigning roles to default users:")


        admin_user_for_perms = User.query.filter_by(username='admin').first()
        standard_user_for_perms = User.query.filter_by(username='user').first()
        
        admin_user_id_str = str(admin_user_for_perms.id) if admin_user_for_perms else "1" 
        standard_user_id_str = str(standard_user_for_perms.id) if standard_user_for_perms else "2"
        
        # Fetch roles for sample data assignment
        admin_role_for_resource = Role.query.filter_by(name="Administrator").first()
        standard_role_for_resource = Role.query.filter_by(name="StandardUser").first()


        app.logger.info("Adding sample resources...")
        try: 
            res_alpha = Resource(name="Conference Room Alpha", capacity=10, equipment="Projector,Whiteboard,Teleconference",
                                 tags="large,video",
                                 booking_restriction=None, status='published', published_at=datetime.utcnow(),
                                 allowed_user_ids=None) # No specific user IDs, open to roles
            if standard_role_for_resource:
                res_alpha.roles.append(standard_role_for_resource)
            if admin_role_for_resource: # Admins can also book
                res_alpha.roles.append(admin_role_for_resource)

            res_beta = Resource(name="Meeting Room Beta", capacity=6, equipment="Teleconference,Whiteboard",
                                tags="medium",
                                booking_restriction='all_users', status='published', published_at=datetime.utcnow(), # 'all_users' might be redundant now
                                allowed_user_ids=f"{standard_user_id_str},{admin_user_id_str}") # Can keep user_ids for specific overrides
            # No specific roles assigned to Beta, relies on allowed_user_ids or booking_restriction logic

            res_gamma = Resource(name="Focus Room Gamma", capacity=2, equipment="Whiteboard",
                                 tags="quiet",
                                 booking_restriction='admin_only', status='draft', published_at=None, # admin_only might be redundant
                                 allowed_user_ids=None)
            if admin_role_for_resource:
                res_gamma.roles.append(admin_role_for_resource)

            res_delta = Resource(name="Quiet Pod Delta", capacity=1, equipment=None,
                                 tags="quiet,small",
                                 booking_restriction=None, status='draft', published_at=None,
                                 allowed_user_ids=None)
            if standard_role_for_resource:
                 res_delta.roles.append(standard_role_for_resource)
            # If admin should also have access by default to standard_user resources, add admin_role too.
            # Or rely on a global admin override in permission checking logic.

            res_omega = Resource(name="Archived Room Omega", capacity=5, equipment="Old Projector",
                                 tags="archived",
                                 booking_restriction=None, status='archived', published_at=datetime.utcnow() - timedelta(days=30),
                                 allowed_user_ids=None)
            # Typically archived resources don't need role assignments unless there's a use case.
            
            sample_resources_list = [res_alpha, res_beta, res_gamma, res_delta, res_omega]
            db.session.add_all(sample_resources_list)
            db.session.commit()
            app.logger.info(f"Successfully added {len(sample_resources_list)} sample resources with roles.")
        except Exception as e:
            db.session.rollback()
            app.logger.exception("Error adding sample resources during DB initialization:")

        app.logger.info("Adding sample bookings...")
        resource_alpha = Resource.query.filter_by(name="Conference Room Alpha").first()
        resource_beta = Resource.query.filter_by(name="Meeting Room Beta").first()

        if resource_alpha and resource_beta:
            try:
                sample_bookings = [
                    Booking(resource_id=resource_alpha.id, user_name="user1", title="Team Sync Alpha", 
                            start_time=datetime.combine(date.today(), time(9, 0)), 
                            end_time=datetime.combine(date.today(), time(10, 0))),
                    Booking(resource_id=resource_alpha.id, user_name="user2", title="Client Meeting", 
                            start_time=datetime.combine(date.today(), time(11, 0)), 
                            end_time=datetime.combine(date.today(), time(12, 30))),
                    Booking(resource_id=resource_alpha.id, user_name="user1", title="Project Update Alpha", 
                            start_time=datetime.combine(date.today() + timedelta(days=1), time(14, 0)), 
                            end_time=datetime.combine(date.today() + timedelta(days=1), time(15, 0))),
                    Booking(resource_id=resource_beta.id, user_name="user3", title="Quick Chat Beta", 
                            start_time=datetime.combine(date.today(), time(10, 0)), 
                            end_time=datetime.combine(date.today(), time(10, 30))),
                    Booking(resource_id=resource_beta.id, user_name="user1", title="Planning Session Beta", 
                            start_time=datetime.combine(date.today(), time(14, 0)), 
                            end_time=datetime.combine(date.today(), time(16, 0))),
                ]
                db.session.bulk_save_objects(sample_bookings)
                db.session.commit()
                app.logger.info(f"Successfully added {len(sample_bookings)} sample bookings.")
            except Exception as e:
                db.session.rollback()
                app.logger.exception("Error adding sample bookings during DB initialization:")
        else:
            app.logger.warning("Could not find sample resources 'Conference Room Alpha' or 'Meeting Room Beta' to create bookings for. Skipping sample booking addition.")
        
        app.logger.info("Database initialization script completed.")

@app.route("/api/resources", methods=['GET'])
def get_resources():
    try:
        query = Resource.query.filter_by(status='published')

        capacity = request.args.get('capacity', type=int)
        if capacity is not None:
            query = query.filter(Resource.capacity >= capacity)

        equipment = request.args.get('equipment')
        if equipment:
            for item in [e.strip().lower() for e in equipment.split(',') if e.strip()]:
                query = query.filter(Resource.equipment.ilike(f'%{item}%'))

        tags = request.args.get('tags')
        if tags:
            for tag in [t.strip().lower() for t in tags.split(',') if t.strip()]:
                query = query.filter(Resource.tags.ilike(f'%{tag}%'))

        resources_query = query.all()
            
        resources_list = []
        for resource in resources_query:
            resources_list.append({
                'id': resource.id,
                'name': resource.name,
                'capacity': resource.capacity,
                'equipment': resource.equipment,
                'tags': resource.tags,
                'image_url': url_for('static', filename=f'resource_uploads/{resource.image_filename}') if resource.image_filename else None,
                'floor_map_id': resource.floor_map_id,
                'map_coordinates': json.loads(resource.map_coordinates) if resource.map_coordinates else None,
                'booking_restriction': resource.booking_restriction,
                'status': resource.status,
                'published_at': resource.published_at.isoformat() if resource.published_at else None,
                'allowed_user_ids': resource.allowed_user_ids,
                'roles': [{'id': role.id, 'name': role.name} for role in resource.roles],
                'is_under_maintenance': resource.is_under_maintenance,
                'maintenance_until': resource.maintenance_until.isoformat() if resource.maintenance_until else None
            })
        app.logger.info("Successfully fetched published resources.")
        return jsonify(resources_list), 200
    except Exception as e:
        app.logger.exception("Error fetching resources:")
        return jsonify({'error': 'Failed to fetch resources due to a server error.'}), 500

@app.route('/api/resources/<int:resource_id>/availability', methods=['GET'])
def get_resource_availability(resource_id):
    # Get the date from query parameters, default to today if not provided
    date_str = request.args.get('date')
    
    target_date_obj = None
    if date_str:
        try:
            target_date_obj = datetime.strptime(date_str, '%Y-%m-%d').date()
        except ValueError:
            app.logger.warning(f"Invalid date format provided: {date_str}")
            return jsonify({'error': 'Invalid date format. Please use YYYY-MM-DD.'}), 400
    else:
        target_date_obj = date.today()

    try:
        resource = Resource.query.get(resource_id)
        if not resource:
            app.logger.warning(f"Resource availability check for non-existent resource ID: {resource_id}")
            return jsonify({'error': 'Resource not found.'}), 404

        if resource.is_under_maintenance and (resource.maintenance_until is None or target_date_obj <= resource.maintenance_until.date()):
            until_str = resource.maintenance_until.isoformat() if resource.maintenance_until else 'until further notice'
            return jsonify({'error': f'Resource under maintenance until {until_str}.'}), 403

        bookings_on_date = Booking.query.filter(
            Booking.resource_id == resource_id,
            func.date(Booking.start_time) == target_date_obj
        ).all()

        booked_slots = []
        for booking in bookings_on_date:
            grace = app.config.get('CHECK_IN_GRACE_MINUTES', 15)
            now = datetime.utcnow()
            can_check_in = (
                booking.checked_in_at is None and
                booking.start_time - timedelta(minutes=grace) <= now <= booking.start_time + timedelta(minutes=grace)
            )
            booked_slots.append({
                'title': booking.title,
                'user_name': booking.user_name,
                'start_time': booking.start_time.strftime('%H:%M:%S'),
                'end_time': booking.end_time.strftime('%H:%M:%S'),
                'booking_id': booking.id,
                'checked_in_at': booking.checked_in_at.isoformat() if booking.checked_in_at else None,
                'checked_out_at': booking.checked_out_at.isoformat() if booking.checked_out_at else None,
                'can_check_in': can_check_in
            })
        
        return jsonify(booked_slots), 200

    except Exception as e:
        app.logger.exception(f"Error fetching availability for resource {resource_id} on {target_date_obj}:")
        return jsonify({'error': 'Failed to fetch resource availability due to a server error.'}), 500

# Helper function to check allowed file extensions
def allowed_file(filename):
    return '.' in filename and \
           filename.rsplit('.', 1)[1].lower() in ALLOWED_EXTENSIONS

@app.route('/api/admin/maps', methods=['POST'])
@login_required
def upload_floor_map():
    if not current_user.has_permission('manage_floor_maps'):
        add_audit_log(action="UPLOAD_MAP_DENIED", details=f"User {current_user.username} lacks permission 'manage_floor_maps'.")
        return jsonify({'error': 'Permission denied to manage floor maps.'}), 403

    if 'map_image' not in request.files:
        app.logger.warning("Map image missing in upload request.")
        return jsonify({'error': 'No map_image file part in the request.'}), 400
    
    file = request.files['map_image']
    map_name = request.form.get('map_name')
    location = request.form.get('location')
    floor = request.form.get('floor')

    if not map_name:
        app.logger.warning("Map name missing in upload request.")
        return jsonify({'error': 'map_name is required.'}), 400
    
    if file.filename == '':
        app.logger.warning("No file selected for map upload.")
        return jsonify({'error': 'No selected file.'}), 400

    if file and allowed_file(file.filename):
        filename = secure_filename(file.filename)
        
        # Check for existing map with same name or filename to prevent duplicates
        existing_map_by_filename = FloorMap.query.filter_by(image_filename=filename).first()
        existing_map_by_name = FloorMap.query.filter_by(name=map_name).first()
        
        if existing_map_by_filename:
            app.logger.warning(f"Attempt to upload map with duplicate filename: {filename}")
            return jsonify({'error': 'A map with this image filename already exists.'}), 409 # Conflict
        if existing_map_by_name:
            app.logger.warning(f"Attempt to upload map with duplicate name: {map_name}")
            return jsonify({'error': 'A map with this name already exists.'}), 409 # Conflict

        file_path = None # Initialize file_path to ensure it's defined for potential cleanup
        try:
            file_path = os.path.join(app.config['UPLOAD_FOLDER'], filename)
            file.save(file_path)

            new_map = FloorMap(name=map_name, image_filename=filename,
                               location=location, floor=floor)
            db.session.add(new_map)
            db.session.commit()
            app.logger.info(f"Floor map '{map_name}' uploaded successfully by {current_user.username}.")
            add_audit_log(action="CREATE_MAP_SUCCESS", details=f"Floor map '{map_name}' (ID: {new_map.id}) uploaded successfully.")
            return jsonify({
                'id': new_map.id,
                'name': new_map.name,
                'image_filename': new_map.image_filename,
                'location': new_map.location,
                'floor': new_map.floor,
                'image_url': url_for('static', filename=f'floor_map_uploads/{new_map.image_filename}')
            }), 201
        except Exception as e:
            db.session.rollback()
            if file_path and os.path.exists(file_path): # Attempt to clean up saved file on error
                 os.remove(file_path)
                 app.logger.info(f"Cleaned up partially uploaded file: {file_path}")
            app.logger.exception(f"Error uploading floor map '{map_name}':")
            # Audit log for failed map upload attempt
            add_audit_log(action="CREATE_MAP_FAILED", details=f"Failed to upload floor map '{map_name}'. Error: {str(e)}", username=current_user.username if current_user.is_authenticated else "Unknown")
            return jsonify({'error': f'Failed to upload map due to a server error.'}), 500
    else:
        app.logger.warning(f"File type not allowed for map upload: {file.filename}")
        return jsonify({'error': 'File type not allowed. Allowed types are: png, jpg, jpeg.'}), 400

@app.route('/api/admin/maps', methods=['GET'])
@login_required
def get_floor_maps():
    if not current_user.has_permission('manage_floor_maps'):
        return jsonify({'error': 'Permission denied to manage floor maps.'}), 403
    try:
        maps = FloorMap.query.all()
        maps_list = []
        for m in maps:
            maps_list.append({
                'id': m.id,
                'name': m.name,
                'image_filename': m.image_filename,
                'location': m.location,
                'floor': m.floor,
                'image_url': url_for('static', filename=f'floor_map_uploads/{m.image_filename}')
            })
        app.logger.info("Successfully fetched all floor maps for admin.")
        return jsonify(maps_list), 200
    except Exception as e:
        app.logger.exception("Error fetching floor maps:")
        return jsonify({'error': 'Failed to fetch maps due to a server error.'}), 500

@app.route('/api/admin/resources/<int:resource_id>/map_info', methods=['PUT'])
@login_required 
def update_resource_map_info(resource_id):
    if not current_user.has_permission('manage_resources'):
        add_audit_log(action="UPDATE_RESOURCE_MAP_INFO_DENIED", details=f"User {current_user.username} lacks permission 'manage_resources'.")
        return jsonify({'error': 'Permission denied to manage resources.'}), 403

    data = request.get_json()
    if not data:
        app.logger.warning(f"Invalid input for update_resource_map_info for resource {resource_id}: No JSON data.")
        return jsonify({'error': 'Invalid input. JSON data expected.'}), 400

    resource = Resource.query.get(resource_id)
    if not resource:
        app.logger.warning(f"Attempt to update map info for non-existent resource ID: {resource_id}")
        return jsonify({'error': 'Resource not found.'}), 404

    # Process booking_restriction
    if 'booking_restriction' in data:
        booking_restriction_data = data.get('booking_restriction')
        allowed_restrictions = ['admin_only', 'all_users', None, ""] 
        if booking_restriction_data not in allowed_restrictions:
            app.logger.warning(f"Invalid booking_restriction value '{booking_restriction_data}' for resource {resource_id}.")
            return jsonify({'error': f'Invalid booking_restriction value. Allowed: {allowed_restrictions}. Received: {booking_restriction_data}'}), 400
        resource.booking_restriction = booking_restriction_data if booking_restriction_data != "" else None

    # Process allowed_user_ids
    if 'allowed_user_ids' in data: # This key must be present to modify allowed_user_ids
        user_ids_str_list = data.get('allowed_user_ids') # Expecting a string of comma-separated IDs or null
        if user_ids_str_list is None or user_ids_str_list.strip() == "":
            resource.allowed_user_ids = None
        elif isinstance(user_ids_str_list, str):
            try: # Validate that all are integers
                processed_ids = sorted(list(set(int(uid.strip()) for uid in user_ids_str_list.split(',') if uid.strip())))
                resource.allowed_user_ids = ",".join(map(str, processed_ids)) if processed_ids else None
            except ValueError:
                app.logger.warning(f"Invalid user ID in allowed_user_ids for resource {resource_id}: {user_ids_str_list}")
                return jsonify({'error': 'Invalid allowed_user_ids format. Expected a comma-separated string of integers or null.'}), 400
        else: # Should be string or null
            app.logger.warning(f"Incorrect type for allowed_user_ids for resource {resource_id}: {type(user_ids_str_list)}")
            return jsonify({'error': 'allowed_user_ids must be a string or null.'}), 400


    # Process allowed_roles
    # Process allowed_roles (now role_ids)
    if 'role_ids' in data:
        role_ids = data.get('role_ids')
        if role_ids is None: # Explicitly setting to no roles
            resource.roles = []
        elif isinstance(role_ids, list):
            new_roles = []
            for r_id in role_ids:
                if not isinstance(r_id, int):
                    return jsonify({'error': f'Invalid role ID type: {r_id}. Must be integer.'}), 400
                role = Role.query.get(r_id)
                if not role:
                    return jsonify({'error': f'Role with ID {r_id} not found.'}), 400
                new_roles.append(role)
            resource.roles = new_roles
        else:
            return jsonify({'error': 'role_ids must be a list of integers or null.'}), 400

    # Logic for map and coordinates
    # Only update map info if 'floor_map_id' is explicitly in the payload
    if 'floor_map_id' in data: 
        floor_map_id_data = data.get('floor_map_id')
        coordinates_data = data.get('coordinates') # This should be present if floor_map_id is not null

        if floor_map_id_data is not None: 
            floor_map = FloorMap.query.get(floor_map_id_data)
            if not floor_map:
                app.logger.warning(f"Floor map ID {floor_map_id_data} not found for resource {resource_id}.")
                return jsonify({'error': 'Floor map not found.'}), 404
            resource.floor_map_id = floor_map_id_data

            if not coordinates_data or not isinstance(coordinates_data, dict):
                app.logger.warning(f"Missing or invalid coordinates for resource {resource_id} when floor_map_id is {floor_map_id_data}.")
                return jsonify({'error': 'Missing or invalid coordinates data when floor_map_id is provided.'}), 400
            
            if coordinates_data.get('type') == 'rect':
                required_coords = ['x', 'y', 'width', 'height']
                if not all(k in coordinates_data and isinstance(coordinates_data[k], (int, float)) for k in required_coords):
                    app.logger.warning(f"Invalid rect coordinates for resource {resource_id}: {coordinates_data}")
                    return jsonify({'error': 'Rect coordinates require numeric x, y, width, height.'}), 400
                resource.map_coordinates = json.dumps(coordinates_data)
            else:
                app.logger.warning(f"Invalid coordinates type for resource {resource_id}: {coordinates_data.get('type')}")
                return jsonify({'error': "Invalid coordinates type. Only 'rect' is supported."}), 400
        else: # floor_map_id is explicitly set to null (or empty string handled by frontend)
            resource.floor_map_id = None
            resource.map_coordinates = None
    
    try:
        db.session.commit()
        app.logger.info(f"Successfully updated map/permission info for resource ID {resource.id} by user {current_user.username}.")
        updated_resource_data = {
            'id': resource.id, 'name': resource.name,
            'floor_map_id': resource.floor_map_id,
            'map_coordinates': json.loads(resource.map_coordinates) if resource.map_coordinates else None,
            'booking_restriction': resource.booking_restriction, 'status': resource.status,
            'published_at': resource.published_at.isoformat() if resource.published_at else None,
            'allowed_user_ids': resource.allowed_user_ids, 
            'roles': [{'id': role.id, 'name': role.name} for role in resource.roles],
            'capacity': resource.capacity, 'equipment': resource.equipment
        }
        add_audit_log(action="UPDATE_RESOURCE_MAP_INFO_SUCCESS", details=f"Map/permission info for resource ID {resource.id} ('{resource.name}') updated.")
        return jsonify(updated_resource_data), 200
        
    except Exception as e:
        db.session.rollback()
        add_audit_log(action="UPDATE_RESOURCE_MAP_INFO_FAILED", details=f"Failed to update map/permission info for resource ID {resource_id}. Error: {str(e)}")
        app.logger.exception(f"Error committing update_resource_map_info for resource {resource_id}:")
        return jsonify({'error': 'Failed to update resource due to a server error.'}), 500

@app.route('/api/admin/resources/<int:resource_id>/publish', methods=['POST'])
@login_required
def publish_resource(resource_id):
    if not current_user.has_permission('manage_resources'):
        add_audit_log(action="PUBLISH_RESOURCE_DENIED", details=f"User {current_user.username} lacks permission 'manage_resources'.")
        return jsonify({'error': 'Permission denied to manage resources.'}), 403

    resource = Resource.query.get(resource_id)
    if not resource:
        app.logger.warning(f"Attempt to publish non-existent resource ID: {resource_id}")
        return jsonify({'error': 'Resource not found.'}), 404

    if resource.status == 'published':
        app.logger.info(f"Resource {resource_id} is already published. No action taken.")
        return jsonify({'message': 'Resource is already published.', 
                        'resource': {
                            'id': resource.id, 'name': resource.name, 'status': resource.status, 
                            'published_at': resource.published_at.isoformat() if resource.published_at else None
                        }}), 200
    
    if resource.status != 'draft':
        app.logger.warning(f"Attempt to publish resource {resource_id} from invalid status: {resource.status}")
        return jsonify({'error': f'Resource cannot be published from status: {resource.status}. Must be a draft.'}), 400

    try:
        resource.status = 'published'
        resource.published_at = datetime.utcnow()
        db.session.commit()
        app.logger.info(f"Resource {resource_id} ('{resource.name}') published successfully by {current_user.username}.")
        updated_resource_data = {
            'id': resource.id, 'name': resource.name, 'status': resource.status,
            'published_at': resource.published_at.isoformat() if resource.published_at else None,
            'booking_restriction': resource.booking_restriction, 'capacity': resource.capacity,
            'equipment': resource.equipment, 'floor_map_id': resource.floor_map_id,
            'map_coordinates': json.loads(resource.map_coordinates) if resource.map_coordinates else None
        }
        add_audit_log(action="PUBLISH_RESOURCE_SUCCESS", details=f"Resource {resource_id} ('{resource.name}') published successfully.")
        return jsonify({'message': 'Resource published successfully.', 'resource': updated_resource_data}), 200
        
    except Exception as e:
        db.session.rollback()
        add_audit_log(action="PUBLISH_RESOURCE_FAILED", details=f"Failed to publish resource {resource_id}. Error: {str(e)}")
        app.logger.exception(f"Error publishing resource {resource_id}:")
        return jsonify({'error': 'Failed to publish resource due to a server error.'}), 500

@app.route('/api/admin/resources/<int:resource_id>', methods=['PUT'])
@login_required
def update_resource_details(resource_id):
    if not current_user.has_permission('manage_resources'):
        add_audit_log(action="UPDATE_RESOURCE_DETAILS_DENIED", details=f"User {current_user.username} lacks permission 'manage_resources'.")
        return jsonify({'error': 'Permission denied to manage resources.'}), 403

    resource = Resource.query.get(resource_id)
    if not resource:
        app.logger.warning(f"Attempt to update non-existent resource ID: {resource_id}")
        return jsonify({'error': 'Resource not found.'}), 404

    data = request.get_json()
    if not data:
        app.logger.warning(f"Update attempt for resource {resource_id} with no JSON data.")
        return jsonify({'error': 'Invalid input. JSON data expected.'}), 400

    # Fields that can be updated via this endpoint (excluding 'allowed_roles' string field)
    allowed_fields = ['name', 'capacity', 'equipment', 'status', 'booking_restriction', 'allowed_user_ids', 'is_under_maintenance', 'maintenance_until'] # role_ids handled separately
    
    # Validate status if provided
    if 'status' in data:
        new_status = data.get('status')
        valid_statuses = ['draft', 'published', 'archived']
        if new_status not in valid_statuses:
            app.logger.warning(f"Invalid status value '{new_status}' for resource {resource_id}.")
            return jsonify({'error': f"Invalid status value. Allowed values are: {', '.join(valid_statuses)}."}), 400
        
        # Handle published_at logic
        if new_status == 'published' and resource.status != 'published': # Changed to published
            if resource.published_at is None:
                resource.published_at = datetime.utcnow()
        # If status changes away from 'published', current requirements are to leave published_at as is.
        resource.status = new_status

    for field in allowed_fields:
        if field in data and field != 'status': # Status is handled separately
            if field == 'capacity':
                try:
                    value = data[field]
                    if value is not None: # Allow setting capacity to null
                        value = int(value)
                    setattr(resource, field, value)
                except (ValueError, TypeError):
                    app.logger.warning(f"Invalid capacity value '{data[field]}' for resource {resource_id}.")
                    return jsonify({'error': f"Invalid value for capacity. Must be an integer or null."}), 400
            elif field == 'booking_restriction':
                booking_restriction_data = data.get('booking_restriction')
                allowed_restrictions = ['admin_only', 'all_users', None, ""] 
                if booking_restriction_data not in allowed_restrictions:
                    app.logger.warning(f"Invalid booking_restriction value '{booking_restriction_data}' for resource {resource_id}.")
                    return jsonify({'error': f'Invalid booking_restriction value. Allowed: {allowed_restrictions}. Received: {booking_restriction_data}'}), 400
                resource.booking_restriction = booking_restriction_data if booking_restriction_data != "" else None
            elif field == 'allowed_user_ids':
                user_ids_str_list = data.get('allowed_user_ids')
                if user_ids_str_list is None or user_ids_str_list.strip() == "":
                    resource.allowed_user_ids = None
                elif isinstance(user_ids_str_list, str):
                    try:
                        processed_ids = sorted(list(set(int(uid.strip()) for uid in user_ids_str_list.split(',') if uid.strip())))
                        resource.allowed_user_ids = ",".join(map(str, processed_ids)) if processed_ids else None
                    except ValueError:
                        app.logger.warning(f"Invalid user ID in allowed_user_ids for resource {resource_id}: {user_ids_str_list}")
                        return jsonify({'error': 'Invalid allowed_user_ids format. Expected a comma-separated string of integers or null.'}), 400
                else:
                    app.logger.warning(f"Incorrect type for allowed_user_ids for resource {resource_id}: {type(user_ids_str_list)}")
                    return jsonify({'error': 'allowed_user_ids must be a string or null.'}), 400
            elif field == 'is_under_maintenance':
                resource.is_under_maintenance = bool(data.get('is_under_maintenance'))
            elif field == 'maintenance_until':
                maint_val = data.get('maintenance_until')
                if maint_val:
                    try:
                        resource.maintenance_until = datetime.fromisoformat(maint_val)
                    except ValueError:
                        return jsonify({'error': 'Invalid maintenance_until format. Use ISO datetime.'}), 400
                else:
                    resource.maintenance_until = None
            elif field == 'allowed_roles':
                roles_str = data.get('allowed_roles')
                if roles_str is None or roles_str.strip() == "":
                    resource.allowed_roles = None
                # This was the old 'allowed_roles' string field logic, now replaced by 'role_ids'
                pass 
            else: # For 'name', 'equipment'
                setattr(resource, field, data[field])

    # Handle role_ids separately
    if 'role_ids' in data:
        role_ids = data.get('role_ids')
        if role_ids is None: # Explicitly setting to no roles
            resource.roles = []
        elif isinstance(role_ids, list):
            new_roles = []
            for r_id in role_ids:
                if not isinstance(r_id, int):
                    return jsonify({'error': f'Invalid role ID type: {r_id}. Must be integer.'}), 400
                role = Role.query.get(r_id)
                if not role:
                    return jsonify({'error': f'Role with ID {r_id} not found.'}), 400
                new_roles.append(role)
            resource.roles = new_roles
        else:
            return jsonify({'error': 'role_ids must be a list of integers or null.'}), 400
            
    try:
        db.session.commit()
        app.logger.info(f"Resource {resource_id} ('{resource.name}') updated successfully by {current_user.username}.")
        # Return the updated resource
        updated_resource_data = {
            'id': resource.id,
            'name': resource.name,
            'capacity': resource.capacity,
            'equipment': resource.equipment,
            'status': resource.status,
            'published_at': resource.published_at.isoformat() if resource.published_at else None,
            'booking_restriction': resource.booking_restriction,
            'allowed_user_ids': resource.allowed_user_ids,
            'roles': [{'id': role.id, 'name': role.name} for role in resource.roles], # Return new roles list
            # Map-related fields are not updated here, but returned for consistency
            'floor_map_id': resource.floor_map_id,
            'map_coordinates': json.loads(resource.map_coordinates) if resource.map_coordinates else None,
            'is_under_maintenance': resource.is_under_maintenance,
            'maintenance_until': resource.maintenance_until.isoformat() if resource.maintenance_until else None
        }
        add_audit_log(action="UPDATE_RESOURCE_DETAILS_SUCCESS", details=f"Resource ID {resource.id} ('{resource.name}') details updated. Data: {str(data)}")
        return jsonify(updated_resource_data), 200
    except Exception as e:
        db.session.rollback()
        app.logger.exception(f"Error updating resource {resource_id}:")
        add_audit_log(action="UPDATE_RESOURCE_DETAILS_FAILED", details=f"Failed to update resource ID {resource_id}. Error: {str(e)}. Data: {str(data)}")
        return jsonify({'error': 'Failed to update resource due to a server error.'}), 500

@app.route('/api/admin/resources/<int:resource_id>/image', methods=['POST'])
@login_required
def upload_resource_image(resource_id):
    if not current_user.has_permission('manage_resources'):
        return jsonify({'error': 'Permission denied to manage resources.'}), 403

    resource = Resource.query.get(resource_id)
    if not resource:
        return jsonify({'error': 'Resource not found.'}), 404

    if 'resource_image' not in request.files:
        return jsonify({'error': 'No resource_image file part in the request.'}), 400

    file = request.files['resource_image']
    if file.filename == '':
        return jsonify({'error': 'No selected file.'}), 400

    if file and allowed_file(file.filename):
        filename = secure_filename(file.filename)
        existing_by_filename = Resource.query.filter_by(image_filename=filename).first()
        if existing_by_filename and existing_by_filename.id != resource_id:
            return jsonify({'error': 'A resource with this image filename already exists.'}), 409
        file_path = os.path.join(app.config['RESOURCE_UPLOAD_FOLDER'], filename)
        old_path = None
        try:
            file.save(file_path)
            if resource.image_filename and resource.image_filename != filename:
                old_path = os.path.join(app.config['RESOURCE_UPLOAD_FOLDER'], resource.image_filename)
            resource.image_filename = filename
            db.session.commit()
            if old_path and os.path.exists(old_path):
                os.remove(old_path)
            return jsonify({'message': 'Image uploaded successfully.',
                            'image_url': url_for('static', filename=f'resource_uploads/{filename}')}), 200
        except Exception as e:
            db.session.rollback()
            if os.path.exists(file_path):
                os.remove(file_path)
            return jsonify({'error': 'Failed to upload image due to a server error.'}), 500
    else:
        return jsonify({'error': 'File type not allowed. Allowed types are: png, jpg, jpeg.'}), 400

@app.route('/api/admin/resources/<int:resource_id>', methods=['DELETE'])
@login_required
def delete_resource(resource_id):
    if not current_user.has_permission('manage_resources'):
        add_audit_log(action="DELETE_RESOURCE_DENIED", details=f"User {current_user.username} lacks permission 'manage_resources'.")
        return jsonify({'error': 'Permission denied to manage resources.'}), 403

    resource = Resource.query.get(resource_id)
    if not resource:
        app.logger.warning(f"Attempt to delete non-existent resource ID: {resource_id}")
        return jsonify({'error': 'Resource not found.'}), 404

    try:
        # Bookings associated with this resource will be deleted due to cascade="all, delete-orphan"
        resource_name_for_log = resource.name  # Capture before deletion
        old_image = resource.image_filename
        db.session.delete(resource)
        db.session.commit()
        if old_image:
            old_path = os.path.join(app.config['RESOURCE_UPLOAD_FOLDER'], old_image)
            if os.path.exists(old_path):
                os.remove(old_path)
        app.logger.info(f"Resource {resource_id} ('{resource_name_for_log}') and its associated bookings deleted successfully by {current_user.username}.")
        add_audit_log(action="DELETE_RESOURCE_SUCCESS", details=f"Resource ID {resource_id} ('{resource_name_for_log}') deleted.")
        return jsonify({'message': f"Resource '{resource_name_for_log}' (ID: {resource_id}) and its bookings deleted successfully."}), 200
    except Exception as e:
        db.session.rollback()
        app.logger.exception(f"Error deleting resource {resource_id}:")
        add_audit_log(action="DELETE_RESOURCE_FAILED", details=f"Failed to delete resource ID {resource_id} ('{resource_name_for_log}'). Error: {str(e)}")
        return jsonify({'error': 'Failed to delete resource due to a server error.'}), 500

@app.route('/api/admin/users', methods=['GET'])
@login_required
def get_all_users():
    if not current_user.has_permission('manage_users'):
        return jsonify({'error': 'Permission denied to manage users.'}), 403

    try:
        users = User.query.all()
        users_list = [{
            'id': u.id, 
            'username': u.username, 
            'email': u.email, 
            'is_admin': u.is_admin,
            'google_id': u.google_id,
            'roles': [{'id': role.id, 'name': role.name} for role in u.roles] # Added roles
        } for u in users]
        app.logger.info(f"Admin user {current_user.username} fetched all users list.")
        return jsonify(users_list), 200
    except Exception as e:
        app.logger.exception("Error fetching all users:")
        return jsonify({'error': 'Failed to fetch users due to a server error.'}), 500

@app.route('/api/admin/users', methods=['POST'])
@login_required
def create_user():
    if not current_user.has_permission('manage_users'):
        add_audit_log(action="CREATE_USER_DENIED", details=f"User {current_user.username} lacks permission 'manage_users'.")
        return jsonify({'error': 'Permission denied to manage users.'}), 403

    data = request.get_json()
    if not data:
        return jsonify({'error': 'Invalid input. JSON data expected.'}), 400

    username = data.get('username')
    email = data.get('email')
    password = data.get('password')
    is_admin = data.get('is_admin', False) # Default to False if not provided

    if not username or not username.strip():
        return jsonify({'error': 'Username is required.'}), 400
    if not email or not email.strip():
        return jsonify({'error': 'Email is required.'}), 400
    if not password: # Password is required for new user
        return jsonify({'error': 'Password is required.'}), 400
    
    # Basic email validation
    if '@' not in email or '.' not in email.split('@')[-1]:
        return jsonify({'error': 'Invalid email format.'}), 400

    if User.query.filter_by(username=username).first():
        return jsonify({'error': f"Username '{username}' already exists."}), 409
    if User.query.filter_by(email=email).first():
        return jsonify({'error': f"Email '{email}' already registered."}), 409

    new_user = User(username=username.strip(), email=email.strip(), is_admin=is_admin)
    new_user.set_password(password)
    
    try:
        db.session.add(new_user)
        db.session.commit()
        app.logger.info(f"User '{new_user.username}' created successfully by {current_user.username}.")
        add_audit_log(action="CREATE_USER_SUCCESS", details=f"User '{new_user.username}' (ID: {new_user.id}) created. Admin: {new_user.is_admin}.")
        return jsonify({
            'id': new_user.id,
            'username': new_user.username,
            'email': new_user.email,
            'is_admin': new_user.is_admin,
            'google_id': new_user.google_id # Will be None initially
        }), 201
    except Exception as e:
        db.session.rollback()
        app.logger.exception(f"Error creating user '{username}':")
        add_audit_log(action="CREATE_USER_FAILED", details=f"Failed to create user '{username}'. Error: {str(e)}")
        return jsonify({'error': 'Failed to create user due to a server error.'}), 500

@app.route('/api/admin/users/<int:user_id>', methods=['PUT'])
@login_required
def update_user(user_id):
    if not current_user.has_permission('manage_users'):
        add_audit_log(action="UPDATE_USER_DENIED", details=f"User {current_user.username} lacks permission 'manage_users' for user ID {user_id}.")
        return jsonify({'error': 'Permission denied to manage users.'}), 403

    user_to_update = User.query.get(user_id)
    if not user_to_update:
        return jsonify({'error': 'User not found.'}), 404

    data = request.get_json()
    if not data:
        return jsonify({'error': 'Invalid input. JSON data expected.'}), 400

    # Update username if provided and changed
    new_username = data.get('username')
    if new_username and new_username.strip() and user_to_update.username != new_username.strip():
        if User.query.filter(User.id != user_id).filter_by(username=new_username.strip()).first():
            return jsonify({'error': f"Username '{new_username.strip()}' already exists."}), 409
        user_to_update.username = new_username.strip()

    # Update email if provided and changed
    new_email = data.get('email')
    if new_email and new_email.strip() and user_to_update.email != new_email.strip():
        if '@' not in new_email or '.' not in new_email.split('@')[-1]:
            return jsonify({'error': 'Invalid email format.'}), 400
        if User.query.filter(User.id != user_id).filter_by(email=new_email.strip()).first():
            return jsonify({'error': f"Email '{new_email.strip()}' already registered."}), 409
        user_to_update.email = new_email.strip()
        # If email changes, should we reset google_id/google_email if they were linked to the old email?
        # For now, this is not handled, but could be a consideration.

    # Update password if provided
    new_password = data.get('password')
    if new_password: # Only update if password is not empty
        user_to_update.set_password(new_password)
        app.logger.info(f"Password updated for user ID {user_id} by {current_user.username}.")

    # Update admin status if provided
    if 'is_admin' in data and isinstance(data['is_admin'], bool):
        # Prevent admin from accidentally de-admining themselves if they are the only admin
        # This check is based on the is_admin flag. A similar check for roles will be added.
        if user_to_update.id == current_user.id and not data['is_admin']:
            num_admins_flag = User.query.filter_by(is_admin=True).count()
            if num_admins_flag == 1:
                app.logger.warning(f"Admin user {current_user.username} attempted to remove their own admin status (is_admin flag) as the sole admin flag holder.")
                # This might be too restrictive if roles are the primary mechanism. Consider if this check is still needed.
                # For now, keeping it as a defense layer.
                # return jsonify({'error': 'Cannot remove is_admin flag from the only user with this flag.'}), 400
        user_to_update.is_admin = data['is_admin']

    # Update roles if 'role_ids' is provided in the payload
    if 'role_ids' in data:
        role_ids = data.get('role_ids', [])
        if not isinstance(role_ids, list):
            return jsonify({'error': 'role_ids must be a list of integers.'}), 400
        
        new_roles = []
        for r_id in role_ids:
            if not isinstance(r_id, int):
                return jsonify({'error': f'Invalid role ID type: {r_id}. Must be integer.'}), 400
            role = Role.query.get(r_id)
            if not role:
                return jsonify({'error': f'Role with ID {r_id} not found.'}), 400
            new_roles.append(role)

        # Safeguard: Prevent removal of "Administrator" role from the last admin user who has it.
        # This counts users who currently have the "Administrator" role.
        admin_role = Role.query.filter_by(name="Administrator").first()
        if admin_role: # Ensure admin role exists
            is_removing_admin_role_from_this_user = admin_role not in new_roles and admin_role in user_to_update.roles
            
            if is_removing_admin_role_from_this_user and user_to_update.id == current_user.id :
                # Check if this user is one of the last users with the Administrator role
                users_with_admin_role = User.query.filter(User.roles.any(id=admin_role.id)).all()
                if len(users_with_admin_role) == 1 and users_with_admin_role[0].id == user_to_update.id:
                    app.logger.warning(f"Admin user {current_user.username} attempted to remove their own 'Administrator' role as the sole holder of this role.")
                    return jsonify({'error': 'Cannot remove the "Administrator" role from the only user holding it.'}), 403
        
        user_to_update.roles = new_roles
        app.logger.info(f"Roles updated for user ID {user_id} by {current_user.username}. New roles: {[r.name for r in new_roles]}")


    try:
        db.session.commit()
        app.logger.info(f"User ID {user_id} ('{user_to_update.username}') updated successfully by {current_user.username}.")
        add_audit_log(action="UPDATE_USER_SUCCESS", details=f"User '{user_to_update.username}' (ID: {user_id}) updated. Data: {str(data)}")
        return jsonify({
            'id': user_to_update.id,
            'username': user_to_update.username,
            'email': user_to_update.email,
            'is_admin': user_to_update.is_admin,
            'google_id': user_to_update.google_id,
            'roles': [{'id': role.id, 'name': role.name} for role in user_to_update.roles] # Return updated roles
        }), 200
    except Exception as e:
        db.session.rollback()
        app.logger.exception(f"Error updating user {user_id}:")
        return jsonify({'error': 'Failed to update user due to a server error.'}), 500

@app.route('/api/admin/users/<int:user_id>', methods=['DELETE'])
@login_required
def delete_user(user_id):
    if not current_user.has_permission('manage_users'):
        add_audit_log(action="DELETE_USER_DENIED", details=f"User {current_user.username} lacks permission 'manage_users' for user ID {user_id}.")
        return jsonify({'error': 'Permission denied to manage users.'}), 403

    user_to_delete = User.query.get(user_id)
    if not user_to_delete:
        return jsonify({'error': 'User not found.'}), 404

    # Safeguard: Prevent admin from deleting themselves via this endpoint
    if current_user.id == user_to_delete.id:
        app.logger.warning(f"Admin user {current_user.username} attempted to delete their own account (ID: {user_id}) via admin endpoint.")
        return jsonify({'error': 'Admins cannot delete their own account through this endpoint. Use a different method if self-deletion is intended and supported.'}), 403

    # Safeguard: Prevent deletion of the only admin user
    if user_to_delete.is_admin:
        num_admins = User.query.filter_by(is_admin=True).count()
        if num_admins == 1:
            app.logger.warning(f"Admin user {current_user.username} attempted to delete the only admin user (ID: {user_id}, Username: {user_to_delete.username}).")
            return jsonify({'error': 'Cannot delete the only admin user in the system.'}), 403
    
    try:
        # Note: Bookings are not directly linked via foreign key from User, but by user_name string.
        # If there's a need to anonymize or reassign bookings, that would be a separate, more complex operation.
        # For now, deleting the user does not affect booking records directly other than orphaning the user_name.
        username_for_log = user_to_delete.username # Capture before deletion
        db.session.delete(user_to_delete)
        db.session.commit()
        app.logger.info(f"User ID {user_id} ('{username_for_log}') deleted successfully by {current_user.username}.")
        add_audit_log(action="DELETE_USER_SUCCESS", details=f"User '{username_for_log}' (ID: {user_id}) deleted by '{current_user.username}'.")
        return jsonify({'message': f"User '{username_for_log}' (ID: {user_id}) deleted successfully."}), 200
    except Exception as e:
        db.session.rollback()
        app.logger.exception(f"Error deleting user {user_id}:")
        add_audit_log(action="DELETE_USER_FAILED", details=f"Failed to delete user ID {user_id} ('{username_for_log}'). Error: {str(e)}")
        return jsonify({'error': 'Failed to delete user due to a server error.'}), 500

@app.route('/api/admin/users/<int:user_id>/assign_google_auth', methods=['POST'])
@login_required
def assign_google_auth(user_id):
    if not current_user.has_permission('manage_users'):
        add_audit_log(action="ASSIGN_GOOGLE_AUTH_DENIED", details=f"User {current_user.username} lacks permission 'manage_users' for user ID {user_id}.")
        return jsonify({'error': 'Permission denied to manage users.'}), 403

    user_to_update = User.query.get(user_id)
    if not user_to_update:
        return jsonify({'error': 'User not found.'}), 404

    data = request.get_json()
    if not data:
        return jsonify({'error': 'Invalid input. JSON data expected.'}), 400

    google_id_to_assign = data.get('google_id')
    if not google_id_to_assign or not isinstance(google_id_to_assign, str) or not google_id_to_assign.strip():
        return jsonify({'error': 'google_id is required and must be a non-empty string.'}), 400
    
    google_id_to_assign = google_id_to_assign.strip()

    # Check if this Google ID is already used by another user
    existing_user_with_google_id = User.query.filter(User.google_id == google_id_to_assign, User.id != user_id).first()
    if existing_user_with_google_id:
        app.logger.warning(f"Attempt to assign already used Google ID '{google_id_to_assign}' to user {user_id}. It's already linked to user {existing_user_with_google_id.id}.")
        return jsonify({'error': f"Google ID '{google_id_to_assign}' is already associated with another user (ID: {existing_user_with_google_id.id}, Username: {existing_user_with_google_id.username})."}), 409

    user_to_update.google_id = google_id_to_assign
    user_to_update.google_email = None # Clear associated email as it's a manual ID assignment

    try:
        db.session.commit()
        app.logger.info(f"Google ID '{google_id_to_assign}' assigned to user ID {user_id} ('{user_to_update.username}') by {current_user.username}.")
        add_audit_log(action="ASSIGN_GOOGLE_AUTH_SUCCESS", details=f"Google ID '{google_id_to_assign}' assigned to user '{user_to_update.username}' (ID: {user_id}).")
        return jsonify({
            'id': user_to_update.id,
            'username': user_to_update.username,
            'email': user_to_update.email,
            'is_admin': user_to_update.is_admin,
            'google_id': user_to_update.google_id,
            'google_email': user_to_update.google_email
        }), 200
    except Exception as e:
        db.session.rollback()
        app.logger.exception(f"Error assigning Google ID to user {user_id}:")
        return jsonify({'error': 'Failed to assign Google ID due to a server error.'}), 500

# --- Waitlist Management APIs ---
@app.route('/api/admin/waitlist', methods=['GET'])
@login_required
def get_waitlist_entries():
    if not current_user.has_permission('manage_resources'):
        return jsonify({'error': 'Permission denied to manage waitlist.'}), 403

    entries = WaitlistEntry.query.order_by(WaitlistEntry.timestamp.asc()).all()
    response_list = []
    for entry in entries:
        user = User.query.get(entry.user_id)
        resource = Resource.query.get(entry.resource_id)
        response_list.append({
            'id': entry.id,
            'resource_id': entry.resource_id,
            'resource_name': resource.name if resource else None,
            'user_id': entry.user_id,
            'username': user.username if user else None,
            'timestamp': entry.timestamp.isoformat(),
        })
    return jsonify(response_list), 200


@app.route('/api/admin/waitlist/<int:entry_id>', methods=['DELETE'])
@login_required
def delete_waitlist_entry_admin(entry_id):
    if not current_user.has_permission('manage_resources'):
        return jsonify({'error': 'Permission denied to manage waitlist.'}), 403

    entry = WaitlistEntry.query.get(entry_id)
    if not entry:
        return jsonify({'error': 'Waitlist entry not found.'}), 404

    db.session.delete(entry)
    db.session.commit()
    return jsonify({'message': 'Waitlist entry deleted.'}), 200

# --- Role Management APIs ---

# --- Audit Log API ---
@app.route('/api/admin/logs', methods=['GET'])
@login_required
def get_audit_logs():
    if not current_user.has_permission('view_audit_logs'):
        return jsonify({'error': 'Permission denied to view audit logs.'}), 403

    try:
        page = request.args.get('page', 1, type=int)
        per_page = request.args.get('per_page', 30, type=int)
        
        start_date_str = request.args.get('start_date')
        end_date_str = request.args.get('end_date')
        username_filter = request.args.get('username_filter')
        action_filter = request.args.get('action_filter')

        query = AuditLog.query

        if start_date_str:
            try:
                start_date = datetime.strptime(start_date_str, '%Y-%m-%d').date()
                query = query.filter(AuditLog.timestamp >= datetime.combine(start_date, time.min))
            except ValueError:
                return jsonify({'error': 'Invalid start_date format. Use YYYY-MM-DD.'}), 400
        
        if end_date_str:
            try:
                end_date = datetime.strptime(end_date_str, '%Y-%m-%d').date()
                # Add one day to make the end_date inclusive for the whole day
                query = query.filter(AuditLog.timestamp < datetime.combine(end_date + timedelta(days=1), time.min))
            except ValueError:
                return jsonify({'error': 'Invalid end_date format. Use YYYY-MM-DD.'}), 400

        if username_filter:
            query = query.filter(AuditLog.username.ilike(f"%{username_filter}%"))
        
        if action_filter:
            query = query.filter(AuditLog.action.ilike(f"%{action_filter}%"))

        pagination = query.order_by(AuditLog.timestamp.desc()).paginate(page=page, per_page=per_page, error_out=False)
        
        logs_list = [{
            'id': log.id,
            'timestamp': log.timestamp.isoformat(), # Use ISO format for consistency
            'user_id': log.user_id,
            'username': log.username,
            'action': log.action,
            'details': log.details
        } for log in pagination.items]

        return jsonify({
            'logs': logs_list,
            'total_logs': pagination.total,
            'current_page': pagination.page,
            'total_pages': pagination.pages,
            'per_page': pagination.per_page
        }), 200

    except Exception as e:
        app.logger.exception("Error fetching audit logs:")
        return jsonify({'error': 'Failed to fetch audit logs due to a server error.'}), 500


@app.route('/api/admin/roles', methods=['GET'])
@login_required
def get_roles():
    if not current_user.has_permission('manage_roles'):
        return jsonify({'error': 'Permission denied to manage roles.'}), 403
    
    roles = Role.query.all()
    roles_list = [{
        'id': role.id,
        'name': role.name,
        'description': role.description,
        'permissions': role.permissions
    } for role in roles]
    return jsonify(roles_list), 200

@app.route('/api/admin/roles', methods=['POST'])
@login_required
def create_role():
    if not current_user.has_permission('manage_roles'):
        add_audit_log(action="CREATE_ROLE_DENIED", details=f"User {current_user.username} lacks permission 'manage_roles'.")
        return jsonify({'error': 'Permission denied to manage roles.'}), 403

    data = request.get_json()
    if not data:
        return jsonify({'error': 'Invalid input. JSON data expected.'}), 400

    name = data.get('name')
    description = data.get('description')
    permissions = data.get('permissions')

    if not name or not name.strip():
        return jsonify({'error': 'Role name is required.'}), 400
    
    # Case-insensitive check for uniqueness
    if Role.query.filter(func.lower(Role.name) == func.lower(name.strip())).first():
        return jsonify({'error': f"Role name '{name.strip()}' already exists."}), 409

    new_role = Role(
        name=name.strip(), 
        description=description.strip() if description else None,
        permissions=permissions.strip() if permissions else None
    )
    
    try:
        db.session.add(new_role)
        db.session.commit()
        app.logger.info(f"Role '{new_role.name}' created successfully by {current_user.username}.")
        add_audit_log(action="CREATE_ROLE_SUCCESS", details=f"Role '{new_role.name}' (ID: {new_role.id}) created with permissions: {new_role.permissions}.")
        return jsonify({
            'id': new_role.id,
            'name': new_role.name,
            'description': new_role.description,
            'permissions': new_role.permissions
        }), 201
    except Exception as e:
        db.session.rollback()
        app.logger.exception(f"Error creating role '{name}':")
        return jsonify({'error': 'Failed to create role due to a server error.'}), 500

@app.route('/api/admin/roles/<int:role_id>', methods=['PUT'])
@login_required
def update_role(role_id):
    if not current_user.has_permission('manage_roles'):
        add_audit_log(action="UPDATE_ROLE_DENIED", details=f"User {current_user.username} lacks permission 'manage_roles' for role ID {role_id}.")
        return jsonify({'error': 'Permission denied to manage roles.'}), 403

    role_to_update = Role.query.get(role_id)
    if not role_to_update:
        return jsonify({'error': 'Role not found.'}), 404

    data = request.get_json()
    if not data:
        return jsonify({'error': 'Invalid input. JSON data expected.'}), 400

    # Protected role check for "Administrator"
    if role_to_update.name == "Administrator":
        if 'name' in data and data.get('name').strip() != "Administrator":
            return jsonify({'error': 'Cannot rename the "Administrator" role.'}), 403
        if 'permissions' in data and data.get('permissions') != "all":
             return jsonify({'error': 'Cannot change permissions of the "Administrator" role.'}), 403
        # Allow description update for Administrator role
        if 'description' in data:
            role_to_update.description = data.get('description', role_to_update.description).strip()

    else: # For roles other than "Administrator"
        new_name = data.get('name')
        if new_name and new_name.strip() and role_to_update.name != new_name.strip():
            # Case-insensitive check
            if Role.query.filter(func.lower(Role.name) == func.lower(new_name.strip()), Role.id != role_id).first():
                return jsonify({'error': f"Role name '{new_name.strip()}' already exists."}), 409
            role_to_update.name = new_name.strip()

        if 'description' in data:
            role_to_update.description = data.get('description', role_to_update.description).strip()
        
        if 'permissions' in data:
            role_to_update.permissions = data.get('permissions', role_to_update.permissions).strip()

    try:
        db.session.commit()
        app.logger.info(f"Role ID {role_id} ('{role_to_update.name}') updated successfully by {current_user.username}.")
        add_audit_log(action="UPDATE_ROLE_SUCCESS", details=f"Role '{role_to_update.name}' (ID: {role_id}) updated. New data: {str(data)}")
        return jsonify({
            'id': role_to_update.id,
            'name': role_to_update.name,
            'description': role_to_update.description,
            'permissions': role_to_update.permissions
        }), 200
    except Exception as e:
        db.session.rollback()
        app.logger.exception(f"Error updating role {role_id}:")
        return jsonify({'error': 'Failed to update role due to a server error.'}), 500

@app.route('/api/admin/roles/<int:role_id>', methods=['DELETE'])
@login_required
def delete_role(role_id):
    if not current_user.has_permission('manage_roles'):
        add_audit_log(action="DELETE_ROLE_DENIED", details=f"User {current_user.username} lacks permission 'manage_roles' for role ID {role_id}.")
        return jsonify({'error': 'Permission denied to manage roles.'}), 403

    role_to_delete = Role.query.get(role_id)
    if not role_to_delete:
        return jsonify({'error': 'Role not found.'}), 404

    # Protected role check
    if role_to_delete.name == "Administrator":
        return jsonify({'error': 'Cannot delete the "Administrator" role.'}), 403
    
    # Check if role is assigned to any users
    if role_to_delete.users.first(): # Checks if the 'users' backref yields any user
        app.logger.warning(f"Attempt to delete role '{role_to_delete.name}' (ID: {role_id}) which is still assigned to users.")
        return jsonify({'error': f"Cannot delete role '{role_to_delete.name}' because it is currently assigned to one or more users."}), 409

    try:
        role_name_for_log = role_to_delete.name # Capture before deletion
        db.session.delete(role_to_delete)
        db.session.commit()
        app.logger.info(f"Role '{role_name_for_log}' (ID: {role_id}) deleted successfully by {current_user.username}.")
        add_audit_log(action="DELETE_ROLE_SUCCESS", details=f"Role '{role_name_for_log}' (ID: {role_id}) deleted.")
        return jsonify({'message': f"Role '{role_name_for_log}' deleted successfully."}), 200
    except Exception as e:
        db.session.rollback()
        app.logger.exception(f"Error deleting role {role_id}:")
        add_audit_log(action="DELETE_ROLE_FAILED", details=f"Failed to delete role ID {role_id} ('{role_to_delete.name}'). Error: {str(e)}")
        return jsonify({'error': 'Failed to delete role due to a server error.'}), 500

@app.route('/api/admin/resources/<int:resource_id>/map_info', methods=['DELETE'])
@login_required
def delete_resource_map_info(resource_id):
    if not current_user.has_permission('manage_resources'):
        add_audit_log(action="DELETE_RESOURCE_MAP_INFO_DENIED", details=f"User {current_user.username} lacks permission 'manage_resources'.")
        return jsonify({'error': 'Permission denied to manage resources.'}), 403

    resource = Resource.query.get(resource_id)
    if not resource:
        app.logger.warning(f"Attempt to delete map info for non-existent resource ID: {resource_id}")
        return jsonify({'error': 'Resource not found.'}), 404

    if resource.floor_map_id is None and resource.map_coordinates is None:
        app.logger.info(f"Resource {resource_id} is not mapped. No action taken for map info deletion.")
        return jsonify({'message': 'Resource is not currently mapped. No changes made.'}), 200 

    try:
        resource.floor_map_id = None
        resource.map_coordinates = None
        resource_name_for_log = resource.name # Capture before modification
        db.session.commit()
        app.logger.info(f"Map information for resource ID {resource_id} deleted by {current_user.username}.")
        add_audit_log(action="DELETE_RESOURCE_MAP_INFO_SUCCESS", details=f"Map information for resource ID {resource_id} ('{resource_name_for_log}') deleted.")
        return jsonify({'message': f'Map information for resource ID {resource_id} has been deleted.'}), 200
    except Exception as e:
        db.session.rollback()
        app.logger.exception(f"Error deleting map info for resource {resource_id}:")
        add_audit_log(action="DELETE_RESOURCE_MAP_INFO_FAILED", details=f"Failed to delete map info for resource ID {resource_id}. Error: {str(e)}")
        return jsonify({'error': 'Failed to delete map information due to a server error.'}), 500

@app.route('/api/map_details/<int:map_id>', methods=['GET'])
def get_map_details(map_id):
    date_str = request.args.get('date')
    target_date_obj = None

    if date_str:
        try:
            target_date_obj = datetime.strptime(date_str, '%Y-%m-%d').date()
        except ValueError:
            app.logger.warning(f"Invalid date format for map details: {date_str}")
            return jsonify({'error': 'Invalid date format. Please use YYYY-MM-DD.'}), 400
    else:
        target_date_obj = date.today()

    try:
        floor_map = FloorMap.query.get(map_id)
        if not floor_map:
            app.logger.warning(f"Map details requested for non-existent map ID: {map_id}")
            return jsonify({'error': 'Floor map not found.'}), 404

        map_details_response = {
            'id': floor_map.id,
            'name': floor_map.name,
            'image_url': url_for('static', filename=f'floor_map_uploads/{floor_map.image_filename}'),
            'location': floor_map.location,
            'floor': floor_map.floor
        }
        
        # Ensure only published resources are shown on the public map view
        mapped_resources_query = Resource.query.filter(
            Resource.floor_map_id == map_id,
            Resource.map_coordinates.isnot(None),
            Resource.status == 'published' 
        ).all()

        mapped_resources_list = []
        for resource in mapped_resources_query:
            bookings_on_date = Booking.query.filter(
                Booking.resource_id == resource.id,
                func.date(Booking.start_time) == target_date_obj
            ).all()
            bookings_info = [{'title': b.title, 'user_name': b.user_name, 
                              'start_time': b.start_time.strftime('%H:%M:%S'), 
                              'end_time': b.end_time.strftime('%H:%M:%S')} for b in bookings_on_date]
            
            resource_info = {
                'id': resource.id, 'name': resource.name, 'capacity': resource.capacity,
                'equipment': resource.equipment,
                'image_url': url_for('static', filename=f'resource_uploads/{resource.image_filename}') if resource.image_filename else None,
                'map_coordinates': json.loads(resource.map_coordinates) if resource.map_coordinates else None,
                'booking_restriction': resource.booking_restriction, 'status': resource.status,
                'published_at': resource.published_at.isoformat() if resource.published_at else None,
                'allowed_user_ids': resource.allowed_user_ids, 
                'roles': [{'id': role.id, 'name': role.name} for role in resource.roles], # Include roles
                'bookings_on_date': bookings_info
            }
            mapped_resources_list.append(resource_info)
        
        app.logger.info(f"Successfully fetched map details for map ID {map_id} for date {target_date_obj}.")
        return jsonify({
            'map_details': map_details_response,
            'mapped_resources': mapped_resources_list
        }), 200

    except Exception as e:
        app.logger.exception(f"Error fetching map details for map_id {map_id}:")
        return jsonify({'error': 'Failed to fetch map details due to a server error.'}), 500

@app.route('/api/auth/login', methods=['POST'])
def api_login():
    data = request.get_json()
    if not data:
        app.logger.warning("Login attempt with no JSON data.")
        return jsonify({'error': 'Invalid input. JSON data expected.'}), 400

    username = data.get('username')
    password = data.get('password')

    if not username or not password:
        app.logger.warning("Login attempt with missing username or password.")
        return jsonify({'error': 'Username and password are required.'}), 400

    user = User.query.filter_by(username=username).first()

    if user and user.check_password(password):
        login_user(user)
        user_data = {'id': user.id, 'username': user.username, 'email': user.email, 'is_admin': user.is_admin}
        app.logger.info(f"User '{username}' logged in successfully.")
        add_audit_log(action="LOGIN_SUCCESS", details=f"User '{username}' logged in successfully.", user_id=user.id, username=user.username)
        return jsonify({'success': True, 'message': 'Login successful.', 'user': user_data}), 200
    else:
        app.logger.warning(f"Invalid login attempt for username: {username}")
        add_audit_log(action="LOGIN_FAILED", details=f"Failed login attempt for username: '{username}'.")
        return jsonify({'error': 'Invalid username or password.'}), 401

@app.route('/api/auth/logout', methods=['POST'])

def api_logout():
    """Log out the current user if authenticated.

    This endpoint previously required authentication which meant a stale session
    cookie resulted in a failed logout attempt on page load.  By removing the
    ``@login_required`` decorator and checking ``current_user`` ourselves we can
    safely treat a request from an anonymous user as a successful logout.
    """
    user_identifier = current_user.username if current_user.is_authenticated else "Anonymous"
    user_id_for_log = current_user.id if current_user.is_authenticated else None

    try:
        # ``logout_user`` is safe to call for anonymous users; it simply clears
        # any user-related session data if present.
        logout_user()
        app.logger.info(f"User '{user_identifier}' logged out successfully.")
        add_audit_log(
            action="LOGOUT_SUCCESS",
            details=f"User '{user_identifier}' logged out.",
            user_id=user_id_for_log,
            username=user_identifier,
        )
        return jsonify({'success': True, 'message': 'Logout successful.'}), 200
    except Exception as e:
        app.logger.exception(f"Error during logout for user {user_identifier}:")
        add_audit_log(
            action="LOGOUT_FAILED",
            details=f"Logout attempt failed for user '{user_identifier}'. Error: {str(e)}",
            user_id=user_id_for_log,
            username=user_identifier,
        )
        return jsonify({'error': 'Logout failed due to a server error.'}), 500

@app.route('/api/auth/status', methods=['GET'])
def api_auth_status():
    if current_user.is_authenticated:
        user_data = {
            'id': current_user.id, 'username': current_user.username, 
            'email': current_user.email, 'is_admin': current_user.is_admin
        }
        # app.logger.debug(f"Auth status check: User '{current_user.username}' is logged in.") # Too verbose for INFO
        return jsonify({'logged_in': True, 'user': user_data}), 200
    else:
        # app.logger.debug("Auth status check: No user logged in.") # Too verbose for INFO
        return jsonify({'logged_in': False}), 200

@app.route('/api/profile', methods=['PUT'])
@login_required
def update_profile():
    """Update current user's email or password."""
    data = request.get_json()
    if not data:
        return jsonify({'error': 'Invalid input. JSON data expected.'}), 400

    email = data.get('email')
    password = data.get('password')

    if not email and not password:
        return jsonify({'error': 'No changes submitted.'}), 400

    if email:
        if '@' not in email or '.' not in email.split('@')[-1]:
            return jsonify({'error': 'Invalid email format.'}), 400
        existing = User.query.filter(User.id != current_user.id).filter_by(email=email.strip()).first()
        if existing:
            return jsonify({'error': f"Email '{email.strip()}' already registered."}), 409
        current_user.email = email.strip()

    if password:
        current_user.set_password(password)

    try:
        db.session.commit()
        user_data = {'id': current_user.id, 'username': current_user.username, 'email': current_user.email}
        app.logger.info(f"User {current_user.username} updated their profile.")
        return jsonify({'success': True, 'user': user_data, 'message': 'Profile updated.'}), 200
    except Exception as e:
        db.session.rollback()
        app.logger.exception(f"Error updating profile for user {current_user.username}:")
        return jsonify({'error': 'Failed to update profile due to a server error.'}), 500

@app.route('/api/bookings', methods=['POST'])
@login_required
def create_booking():
    data = request.get_json()

    if not data:
        app.logger.warning(f"Booking attempt by {current_user.username} with no JSON data.")
        return jsonify({'error': 'Invalid input. JSON data expected.'}), 400

    resource_id = data.get('resource_id')
    date_str = data.get('date_str')
    start_time_str = data.get('start_time_str')
    end_time_str = data.get('end_time_str')
    title = data.get('title')
    user_name_for_record = data.get('user_name') 

    required_fields = {'resource_id': resource_id, 'date_str': date_str, 
                       'start_time_str': start_time_str, 'end_time_str': end_time_str}
    missing_fields = [field for field, value in required_fields.items() if value is None]
    if missing_fields:
        app.logger.warning(f"Booking attempt by {current_user.username} missing fields: {', '.join(missing_fields)}")
        return jsonify({'error': f'Missing required field(s): {", ".join(missing_fields)}'}), 400
    
    if not user_name_for_record: # Though logged_in, ensure user_name for record is present
        app.logger.warning(f"Booking attempt by {current_user.username} missing user_name_for_record in payload.")
        return jsonify({'error': 'user_name for the booking record is required in payload.'}), 400

    resource = Resource.query.get(resource_id)
    if not resource:
        app.logger.warning(f"Booking attempt by {current_user.username} for non-existent resource ID: {resource_id}")
        return jsonify({'error': 'Resource not found.'}), 404

    # Permission Enforcement Logic
    can_book = False
    app.logger.info(f"Checking booking permissions for user '{current_user.username}' (ID: {current_user.id}, IsAdmin: {current_user.is_admin}) on resource ID {resource_id} ('{resource.name}').")
    app.logger.debug(f"Resource booking_restriction: '{resource.booking_restriction}', Allowed User IDs: '{resource.allowed_user_ids}', Resource Roles: {[role.name for role in resource.roles]}")

    if current_user.is_admin:
        app.logger.info(f"Booking permitted for admin user '{current_user.username}' on resource {resource_id}.")
        can_book = True
    elif resource.booking_restriction == 'admin_only':
        # This case is technically covered if current_user.is_admin is false, but explicit for clarity
        app.logger.warning(f"Booking denied: Non-admin user '{current_user.username}' attempted to book admin-only resource {resource_id}.")
        # No need to return here, can_book remains False and will be handled at the end.
    else:
        # 1. Check allowed user IDs
        if resource.allowed_user_ids:
            allowed_ids_list = {int(uid.strip()) for uid in resource.allowed_user_ids.split(',') if uid.strip()}
            if current_user.id in allowed_ids_list:
                app.logger.info(f"Booking permitted: User '{current_user.username}' (ID: {current_user.id}) is in allowed_user_ids for resource {resource_id}.")
                can_book = True
        
        # 2. If not allowed by ID, check roles (resource.roles is now a list of Role objects)
        if not can_book and resource.roles: 
            user_role_ids = {role.id for role in current_user.roles}
            resource_allowed_role_ids = {role.id for role in resource.roles}
            app.logger.debug(f"User role IDs: {user_role_ids}, Resource allowed role IDs: {resource_allowed_role_ids}")
            if not user_role_ids.isdisjoint(resource_allowed_role_ids): # Check for any common role ID
                app.logger.info(f"Booking permitted: User '{current_user.username}' has a matching role for resource {resource_id}.")
                can_book = True
        
        # 3. If no specific user IDs or roles are defined for the resource, and it's not admin_only
        # This implies it's open to all authenticated users.
        # The old `booking_restriction == 'all_users'` can be mapped to this condition.
        if not can_book and \
           not (resource.allowed_user_ids and resource.allowed_user_ids.strip()) and \
           not resource.roles and \
           resource.booking_restriction != 'admin_only':
            app.logger.info(f"Booking permitted: Resource {resource_id} is open to all authenticated users (no specific user/role restrictions).")
            can_book = True

    if not can_book:
        app.logger.warning(f"Booking denied for user '{current_user.username}' on resource {resource_id} based on evaluated permissions.")
        # Construct a more informative error message if needed, but for now, a generic one.
        return jsonify({'error': 'You are not authorized to book this resource based on its permission settings.'}), 403

    try:
        booking_date = datetime.strptime(date_str, '%Y-%m-%d').date()
        start_h, start_m = map(int, start_time_str.split(':'))
        end_h, end_m = map(int, end_time_str.split(':'))
        new_booking_start_time = datetime.combine(booking_date, time(start_h, start_m))
        new_booking_end_time = datetime.combine(booking_date, time(end_h, end_m))
        if new_booking_end_time <= new_booking_start_time:
            app.logger.warning(f"Booking attempt by {current_user.username} for resource {resource_id} with invalid time range: {start_time_str} - {end_time_str}")
            return jsonify({'error': 'End time must be after start time.'}), 400
    except ValueError:
        app.logger.warning(f"Booking attempt by {current_user.username} for resource {resource_id} with invalid date/time format: {date_str} {start_time_str}-{end_time_str}")
        return jsonify({'error': 'Invalid date or time format.'}), 400

    if resource.is_under_maintenance and (resource.maintenance_until is None or new_booking_start_time < resource.maintenance_until):
        until_str = resource.maintenance_until.isoformat() if resource.maintenance_until else 'until further notice'
        return jsonify({'error': f'Resource under maintenance until {until_str}.'}), 403
    
    conflicting_booking = Booking.query.filter(
        Booking.resource_id == resource_id,
        Booking.start_time < new_booking_end_time,
        Booking.end_time > new_booking_start_time
    ).first()

    if conflicting_booking:
        app.logger.info(
            f"Booking conflict for user {current_user.username}, resource {resource_id} at {new_booking_start_time}-{new_booking_end_time}."
        )

        # Add to waitlist if fewer than two entries exist for this resource
        existing_waitlist_count = WaitlistEntry.query.filter_by(resource_id=resource_id).count()
        if existing_waitlist_count < 2:
            waitlist_entry = WaitlistEntry(resource_id=resource_id, user_id=current_user.id)
            db.session.add(waitlist_entry)
            db.session.commit()
            app.logger.info(
                f"User {current_user.username} added to waitlist for resource {resource_id}."
            )
            return (
                jsonify({'error': 'This time slot is no longer available. You have been added to the waitlist.'}),
                409,
            )

        return (
            jsonify({'error': 'This time slot is no longer available. Please try another slot.'}),
            409,
        )

    try:
        new_booking = Booking(
            resource_id=resource_id,
            start_time=new_booking_start_time,
            end_time=new_booking_end_time,
            title=title,
            user_name=user_name_for_record,
        )
        if resource.requires_approval:
            new_booking.status = 'pending'
        db.session.add(new_booking)
        db.session.commit()
        app.logger.info(
            f"Booking ID {new_booking.id} created for resource {resource_id} by user {current_user.username} (record user: {user_name_for_record})."
        )

        if not resource.requires_approval and mail_available and current_user.email:
            try:
                msg = Message(
                    subject="Booking Confirmation",
                    recipients=[current_user.email],
                    body=(
                        f"Your booking for {resource.name} on {new_booking.start_time.strftime('%Y-%m-%d')} from {new_booking.start_time.strftime('%H:%M')} to {new_booking.end_time.strftime('%H:%M')} has been created."
                    ),
                )
                mail.send(msg)
            except Exception:
                app.logger.exception(
                    f"Failed to send booking confirmation email to {current_user.email}:"
                )

        created_booking_data = {
            'id': new_booking.id,
            'resource_id': new_booking.resource_id,
            'title': new_booking.title,
            'user_name': new_booking.user_name,
            'start_time': new_booking.start_time.strftime('%Y-%m-%d %H:%M:%S'),
            'end_time': new_booking.end_time.strftime('%Y-%m-%d %H:%M:%S'),
            'status': new_booking.status,
        }
        status_note = 'pending approval' if new_booking.status == 'pending' else 'created'
        add_audit_log(action="CREATE_BOOKING", details=f"Booking ID {new_booking.id} for resource ID {resource_id} ('{resource.name}') {status_note} by user '{user_name_for_record}'. Title: '{title}'.")
        socketio.emit('booking_updated', {'action': 'created', 'booking_id': new_booking.id, 'resource_id': resource_id})
        return jsonify(created_booking_data), 201
        
    except Exception as e:
        db.session.rollback()
        app.logger.exception(f"Error creating booking for resource {resource_id} by {current_user.username}:")
        add_audit_log(action="CREATE_BOOKING_FAILED", details=f"Failed to create booking for resource ID {resource_id} by user '{current_user.username}'. Error: {str(e)}")
        return jsonify({'error': 'Failed to create booking due to a server error.'}), 500

@app.route('/api/bookings/my_bookings', methods=['GET'])
@login_required
def get_my_bookings():
    """
    Fetches all bookings for the currently authenticated user.
    Orders bookings by start_time descending (most recent/upcoming first).
    """
    try:
        user_bookings = Booking.query.filter_by(user_name=current_user.username)\
                                     .order_by(Booking.start_time.desc())\
                                     .all()
        
        bookings_list = []
        for booking in user_bookings:
            resource = Resource.query.get(booking.resource_id)
            resource_name = resource.name if resource else "Unknown Resource"
            grace = app.config.get('CHECK_IN_GRACE_MINUTES', 15)
            now = datetime.utcnow()
            can_check_in = (
                booking.checked_in_at is None and
                booking.start_time - timedelta(minutes=grace) <= now <= booking.start_time + timedelta(minutes=grace)
            )
            bookings_list.append({
                'id': booking.id,
                'resource_id': booking.resource_id,
                'resource_name': resource_name,
                'user_name': booking.user_name,
                'start_time': booking.start_time.isoformat(),
                'end_time': booking.end_time.isoformat(),
                'title': booking.title,
                'checked_in_at': booking.checked_in_at.isoformat() if booking.checked_in_at else None,
                'checked_out_at': booking.checked_out_at.isoformat() if booking.checked_out_at else None,
                'can_check_in': can_check_in
            })
        
        app.logger.info(f"User '{current_user.username}' fetched their bookings. Count: {len(bookings_list)}")
        return jsonify(bookings_list), 200

    except Exception as e:
        app.logger.exception(f"Error fetching bookings for user '{current_user.username}':")
        return jsonify({'error': 'Failed to fetch your bookings due to a server error.'}), 500

@app.route('/api/bookings/calendar', methods=['GET'])
@login_required
def bookings_calendar():
    """Return bookings for the current user in FullCalendar format."""
    try:
        user_bookings = Booking.query.filter_by(user_name=current_user.username).all()
        events = []
        for booking in user_bookings:
            resource = Resource.query.get(booking.resource_id)
            title = booking.title or (resource.name if resource else 'Booking')
            events.append({
                'id': booking.id,
                'title': title,
                'start': booking.start_time.isoformat(),
                'end': booking.end_time.isoformat()
            })
        return jsonify(events), 200
    except Exception as e:
        app.logger.exception("Error fetching calendar bookings:")
        return jsonify({'error': 'Failed to fetch bookings.'}), 500

@app.route('/api/bookings/<int:booking_id>', methods=['DELETE'])
@login_required
def delete_booking_by_user(booking_id):
    """
    Allows an authenticated user to delete their own booking.
    """
    try:
        booking = Booking.query.get(booking_id)

        if not booking:
            app.logger.warning(f"User '{current_user.username}' attempted to delete non-existent booking ID: {booking_id}")
            return jsonify({'error': 'Booking not found.'}), 404

        # Authorization: User can only delete their own bookings.
        if booking.user_name != current_user.username:
            app.logger.warning(f"User '{current_user.username}' unauthorized attempt to delete booking ID: {booking_id} owned by '{booking.user_name}'.")
            return jsonify({'error': 'You are not authorized to delete this booking.'}), 403

        # For audit log: get resource name before deleting booking
        resource_name = "Unknown Resource"
        if booking.resource_booked: # Check if backref is populated
            resource_name = booking.resource_booked.name
        
        booking_start = booking.start_time
        booking_end = booking.end_time
        booking_details_for_log = (
            f"Booking ID: {booking.id}, "
            f"Resource: {resource_name} (ID: {booking.resource_id}), "
            f"Title: '{booking.title}', "
            f"Original User: '{booking.user_name}', "
            f"Time: {booking_start.isoformat()} to {booking_end.isoformat()}"
        )

        db.session.delete(booking)
        db.session.commit()


        # Notify next user on waitlist, if any
        next_entry = (
            WaitlistEntry.query.filter_by(resource_id=booking.resource_id)
            .order_by(WaitlistEntry.timestamp.asc())
            .first()
        )
        if next_entry:
            user_to_notify = User.query.get(next_entry.user_id)
            db.session.delete(next_entry)
            db.session.commit()
            if user_to_notify:
                send_email(
                    user_to_notify.email,
                    f"Slot available for {resource_name}",
                    f"The slot you requested for {resource_name} is now available.",
                )


        add_audit_log(
            action="CANCEL_BOOKING_USER",
            details=f"User '{current_user.username}' cancelled their booking. {booking_details_for_log}"
        )
        socketio.emit('booking_updated', {'action': 'deleted', 'booking_id': booking_id, 'resource_id': booking.resource_id})
        app.logger.info(f"User '{current_user.username}' successfully deleted booking ID: {booking_id}. Details: {booking_details_for_log}")
        return jsonify({'message': 'Booking cancelled successfully.'}), 200

    except Exception as e:
        db.session.rollback()
        app.logger.exception(f"Error deleting booking ID {booking_id} for user '{current_user.username}':")
        # Avoid logging potentially sensitive booking_id in generic error if booking object couldn't be fetched.
        add_audit_log(action="CANCEL_BOOKING_USER_FAILED", details=f"User '{current_user.username}' failed to cancel booking ID: {booking_id}. Error: {str(e)}")
        return jsonify({'error': 'Failed to cancel booking due to a server error.'}), 500

@app.route('/api/bookings/<int:booking_id>', methods=['PUT'])
@login_required
def update_booking_by_user(booking_id):
    """
    Allows an authenticated user to update the title of their own booking.
    """
    try:
        booking = Booking.query.get(booking_id)

        if not booking:
            app.logger.warning(f"User '{current_user.username}' attempted to update non-existent booking ID: {booking_id}")
            return jsonify({'error': 'Booking not found.'}), 404

        if booking.user_name != current_user.username:
            app.logger.warning(f"User '{current_user.username}' unauthorized attempt to update booking ID: {booking_id} owned by '{booking.user_name}'.")
            return jsonify({'error': 'You are not authorized to update this booking.'}), 403

        old_title = booking.title
        old_start_time = booking.start_time
        old_end_time = booking.end_time

        data = request.get_json()
        if not data:
            app.logger.warning(f"User '{current_user.username}' attempt to update booking ID: {booking_id} with no JSON data.")
            return jsonify({'error': 'Invalid input. JSON data expected.'}), 400

        updated = False

        if 'title' in data:
            new_title = str(data.get('title', '')).strip()
            if not new_title:
                return jsonify({'error': 'Title cannot be empty.'}), 400
            old_title = booking.title
            if new_title != old_title:
                booking.title = new_title
                updated = True

        if 'start_time' in data or 'end_time' in data:
            new_start_str = data.get('start_time')
            new_end_str = data.get('end_time')
            if not new_start_str or not new_end_str:
                return jsonify({'error': 'start_time and end_time are required.'}), 400
            try:
                new_start = datetime.fromisoformat(new_start_str)
                new_end = datetime.fromisoformat(new_end_str)
            except ValueError:
                return jsonify({'error': 'Invalid datetime format.'}), 400
            booking.start_time = new_start
            booking.end_time = new_end
            updated = True

        if not updated:
            return jsonify({'error': 'No changes supplied.'}), 400

        db.session.commit()

        changes = []
        if 'title' in data and booking.title != old_title:
            changes.append(f"title from '{old_title}' to '{booking.title}'")
        if ('start_time' in data or 'end_time' in data) and (booking.start_time != old_start_time or booking.end_time != old_end_time):
            changes.append(
                f"time from {old_start_time.isoformat()}-{old_end_time.isoformat()} to {booking.start_time.isoformat()}-{booking.end_time.isoformat()}"
            )

        resource_name = booking.resource_booked.name if booking.resource_booked else "Unknown Resource"

        # Send update email
        if mail_available and current_user.email:
            try:
                msg = Message(
                    subject="Booking Updated",
                    recipients=[current_user.email],
                    body=(
                        f"Your booking for {resource_name} has been updated. "
                        f"New time: {booking.start_time.strftime('%Y-%m-%d %H:%M')} - {booking.end_time.strftime('%Y-%m-%d %H:%M')}. "
                        f"Title: {booking.title}."
                    )
                )
                mail.send(msg)
            except Exception:
                app.logger.exception(f"Failed to send booking update email to {current_user.email}:")

        change_text = '; '.join(changes) if changes else 'no changes'
        add_audit_log(
            action="UPDATE_BOOKING_USER",
            details=f"User '{current_user.username}' updated booking ID: {booking.id} for resource '{resource_name}'. Changes: {change_text}.",
        )
        app.logger.info(f"User '{current_user.username}' updated booking ID: {booking.id}. Changes: {change_text}.")
        
        return jsonify({
            'id': booking.id,
            'resource_id': booking.resource_id,
            'resource_name': resource_name,
            'user_name': booking.user_name,
            'start_time': booking.start_time.isoformat(),
            'end_time': booking.end_time.isoformat(),
            'title': booking.title
        }), 200

    except Exception as e:
        db.session.rollback()
        app.logger.exception(f"Error updating booking ID {booking_id} for user '{current_user.username}':")
        add_audit_log(action="UPDATE_BOOKING_USER_FAILED", details=f"User '{current_user.username}' failed to update booking ID: {booking_id}. Error: {str(e)}")
        return jsonify({'error': 'Failed to update booking due to a server error.'}), 500


@app.route('/api/bookings/<int:booking_id>/check_in', methods=['POST'])
@login_required
def check_in_booking(booking_id):
    booking = Booking.query.get(booking_id)
    if not booking:
        return jsonify({'error': 'Booking not found.'}), 404
    if booking.user_name != current_user.username:
        return jsonify({'error': 'You are not authorized to check in for this booking.'}), 403
    if booking.checked_in_at:
        return jsonify({'error': 'Booking already checked in.'}), 400
    now = datetime.utcnow()
    grace = app.config.get('CHECK_IN_GRACE_MINUTES', 15)
    if now < booking.start_time - timedelta(minutes=grace) or now > booking.start_time + timedelta(minutes=grace):
        return jsonify({'error': 'Check-in not allowed at this time.'}), 400
    booking.checked_in_at = now
    db.session.commit()
    return jsonify({'message': 'Checked in successfully.', 'checked_in_at': booking.checked_in_at.isoformat()}), 200


@app.route('/api/bookings/<int:booking_id>/check_out', methods=['POST'])
@login_required
def check_out_booking(booking_id):
    booking = Booking.query.get(booking_id)
    if not booking:
        return jsonify({'error': 'Booking not found.'}), 404
    if booking.user_name != current_user.username:
        return jsonify({'error': 'You are not authorized to check out of this booking.'}), 403
    if not booking.checked_in_at:
        return jsonify({'error': 'Cannot check out without checking in.'}), 400
    if booking.checked_out_at:
        return jsonify({'error': 'Booking already checked out.'}), 400
    booking.checked_out_at = datetime.utcnow()
    db.session.commit()
    return jsonify({'message': 'Checked out successfully.', 'checked_out_at': booking.checked_out_at.isoformat()}), 200


@app.route('/admin/bookings/pending', methods=['GET'])
@login_required
def list_pending_bookings():
    if not current_user.is_admin:
        return abort(403)
    pending = Booking.query.filter_by(status='pending').all()
    result = []
    for b in pending:
        result.append({
            'id': b.id,
            'resource_id': b.resource_id,
            'resource_name': b.resource_booked.name if b.resource_booked else None,
            'user_name': b.user_name,
            'start_time': b.start_time.isoformat(),
            'end_time': b.end_time.isoformat(),
            'title': b.title,
        })
    return jsonify(result), 200


@app.route('/admin/bookings/<int:booking_id>/approve', methods=['POST'])
@login_required
def approve_booking_admin(booking_id):
    if not current_user.is_admin:
        return abort(403)
    booking = Booking.query.get_or_404(booking_id)
    if booking.status != 'pending':
        return jsonify({'error': 'Booking not pending'}), 400
    booking.status = 'approved'
    db.session.commit()
    user = User.query.filter_by(username=booking.user_name).first()
    if user:
        send_email(user.email, 'Booking Approved',
                   f"Your booking for {booking.resource_booked.name if booking.resource_booked else 'resource'} on {booking.start_time.strftime('%Y-%m-%d %H:%M')} has been approved.")
    send_slack_notification(f"Booking {booking.id} approved by {current_user.username}")
    return jsonify({'success': True}), 200


@app.route('/admin/bookings/<int:booking_id>/reject', methods=['POST'])
@login_required
def reject_booking_admin(booking_id):
    if not current_user.is_admin:
        return abort(403)
    booking = Booking.query.get_or_404(booking_id)
    if booking.status != 'pending':
        return jsonify({'error': 'Booking not pending'}), 400
    booking.status = 'rejected'
    db.session.commit()
    user = User.query.filter_by(username=booking.user_name).first()
    if user:
        send_email(user.email, 'Booking Rejected',
                   f"Your booking for {booking.resource_booked.name if booking.resource_booked else 'resource'} on {booking.start_time.strftime('%Y-%m-%d %H:%M')} has been rejected.")
    send_slack_notification(f"Booking {booking.id} rejected by {current_user.username}")
    return jsonify({'success': True}), 200

# Register blueprint after routes are defined
app.register_blueprint(analytics_bp)

# --- Booking Check-in Background Job ---
def cancel_unchecked_bookings():
    with app.app_context():
        grace_minutes = app.config.get('CHECK_IN_GRACE_MINUTES', 15)
        cutoff = datetime.utcnow() - timedelta(minutes=grace_minutes)
        stale = Booking.query.filter(
            Booking.checked_in_at.is_(None),
            Booking.start_time < cutoff
        ).all()
        if stale:
            for b in stale:
                db.session.delete(b)
            db.session.commit()
            app.logger.info(f"Auto-cancelled {len(stale)} unchecked bookings")

scheduler = BackgroundScheduler()
scheduler.add_job(
    cancel_unchecked_bookings,
    'interval',
    minutes=app.config.get('AUTO_CANCEL_CHECK_INTERVAL_MINUTES', 5)
)

# Exported names for easier importing in tests and other modules
__all__ = [
    "app",
    "db",
    "User",
    "Resource",
    "Booking",
    "WaitlistEntry",
    "FloorMap",
    "email_log",
    "slack_log",
    "scheduler",

]

if __name__ == "__main__":
    # To initialize the DB, you can uncomment the next line and run 'python app.py' once.
    # Then comment it out again to prevent re-initialization on every run.
    # init_db() # Call this directly only for the very first setup
    try:
        scheduler.start()
    except Exception:
        app.logger.exception("Failed to start background scheduler")
    app.logger.info(_("Flask app starting...")) # Example of wrapping a log message, though not typically necessary for i18n
    socketio.run(app, debug=True)<|MERGE_RESOLUTION|>--- conflicted
+++ resolved
@@ -298,12 +298,9 @@
 
     image_filename = db.Column(db.String(255), nullable=True)  # <-- Add this line
 
-<<<<<<< HEAD
     is_under_maintenance = db.Column(db.Boolean, nullable=False, default=False)
     maintenance_until = db.Column(db.DateTime, nullable=True)
-=======
-    requires_approval = db.Column(db.Boolean, nullable=False, default=False)
->>>>>>> 8086137b
+
 
 
     floor_map_id = db.Column(db.Integer, db.ForeignKey('floor_map.id'), nullable=True)
