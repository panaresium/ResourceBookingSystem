# GeminiTest
# Smart Resource Booking System

This project is a web application designed to help manage and book resources such as meeting rooms and equipment efficiently. It aims to provide a centralized view of resource availability and streamline the booking process. This initial version focuses on the front-end user interface.

## Getting Started

These instructions will get you a copy of the project up and running on your local machine for development and testing purposes.

### Prerequisites

*   Python 3.7 or higher. You can download Python from [python.org](https://www.python.org/downloads/).

### Setting up a Virtual Environment

It is highly recommended to use a virtual environment to manage project dependencies and isolate this project from your global Python installation.

1.  **Open your terminal or command prompt.**
2.  **Navigate to the project's root directory** (where this `README.md` file is located).
3.  **Create a virtual environment:**
    ```bash
    python3 -m venv venv
    ```
    (If `python3` doesn't work, try `python`)

4.  **Activate the virtual environment:**
    *   **On macOS and Linux:**
        ```bash
        source venv/bin/activate
        ```
    *   **On Windows:**
        ```bash
        .\venv\Scripts\activate
        ```
    Your terminal prompt should change to indicate that the virtual environment is active (e.g., `(venv) ...`).

### Running the Initialization Script

After activating your virtual environment, run the initialization script:

```bash
python init_setup.py
```

This script checks your Python version, creates the required directories, and then verifies the database. If no database exists, a new one is created. When a database is present its structure is compared against the expected schema. If the schema is incorrect the old file is removed and recreated. If everything looks good, the existing database is left untouched.

Running `python app.py` or `flask run` performs a minimal check as well, but `init_setup.py` is the preferred method to ensure the environment is healthy.

The initialization process also creates `data/admin_config.json` if it does not
exist. This file stores floor map, resource, user and permission information in
JSON format so you can easily modify it or replace it from an Azure file share.


### Installing Dependencies

Install the necessary Python packages by running:
```bash
pip install -r requirements.txt
```
(This assumes the virtual environment is already activated as per previous instructions).

### Running the Application

To run the application:
1.  Ensure your virtual environment is activated.
2.  Make sure all dependencies are installed by running `pip install -r requirements.txt`.
3.  Run the Flask development server:
    ```bash
    flask run
    ```
    Or, if you prefer (and if `app.py` includes `app.run()`):
    ```bash
    python app.py
    ```
4.  Open your web browser and navigate to `http://127.0.0.1:5000/`.
    You should see the application's home page.

### Initializing the Database

The application uses an SQLite database to store resource information. If you haven't already, initialize the database and create the necessary tables (this also adds sample resources):
1. Ensure your virtual environment is activated and dependencies are installed (`pip install -r requirements.txt`).
2. Open a Python interactive shell in your project root:
   ```bash
   flask shell
   ```
   (Alternatively, you can use `python` and then `from init_setup import init_db` if you are using the plain python interpreter)
3. In the Flask shell, import the `init_db` function and run it:
   ```python
   >>> from init_setup import init_db
   >>> init_db()  # Creates tables and adds sample data if the database is empty
   ```
This will create a `site.db` file in the `data/` directory and set up the tables.
The database is excluded from version control, but the `azure_backup.py` script
automatically uploads `data/site.db` to Azure File Share whenever its contents
change.
You should see messages indicating success.
<<<<<<< HEAD
The initialization also creates `data/admin_config.json` containing example users, roles and resources. If this file already exists, it will be loaded and used to populate the database. Any changes made to admin records are written back to this JSON file so it can be easily backed up or edited.
=======
An additional JSON file `data/admin_config.json` stores floor map, resource,
user and permission configuration. The initialization script creates this file
if it is missing, and it is backed up to Azure along with uploaded media.
>>>>>>> 90b599a4
Pass `force=True` if you want to **reset and wipe** existing data:
   ```python
   >>> init_db(force=True)
   ```
**Important:** You only need to run `init_db()` once in a fresh environment. Omitting `force=True` will keep existing records intact.

### Updating Existing Databases

If you upgrade and encounter database errors, run `python init_setup.py` again.
The script will verify the schema of the existing `site.db` file. If it doesn't
match the current models, the old database is deleted and rebuilt. Make sure you
back up any important data before running the script in these situations.

### Email Configuration

Flask-Mail is used to send email notifications when bookings are created, updated or cancelled. Configure your SMTP credentials through environment variables before running the application:

* `MAIL_SERVER` – SMTP server address
* `MAIL_PORT` – SMTP port number
* `MAIL_USERNAME` – SMTP username
* `MAIL_PASSWORD` – SMTP password
* `MAIL_USE_TLS` – set to `true` to enable TLS
* `MAIL_USE_SSL` – set to `true` to enable SSL
* `MAIL_DEFAULT_SENDER` – address used as the default sender

If these variables are not provided, placeholder values from `app.py` will be used.

### Teams Notifications

To enable Microsoft Teams notifications, create an incoming webhook URL in your Teams channel and set it in the environment variable `TEAMS_WEBHOOK_URL` before running the application:

```
export TEAMS_WEBHOOK_URL="https://outlook.office.com/webhook/your-webhook-url"
```

Users must have an email address set in their profile to receive Teams alerts for booking creation, cancellation and waitlist releases.

### Running Tests

To run the test suite:
1. Activate your virtual environment.
2. Install dependencies from `requirements.txt`:
   ```bash
   pip install -r requirements.txt
   ```
   Alternatively, you can run the helper script:
   ```bash
   ./tests/setup.sh
   ```
3. Execute the tests with `pytest`:
   ```bash
   pytest
   ```

### Enabling Multiple Languages

Translations are stored in simple JSON files under `locales/`. Each file is named after its language code, such as `en.json` or `es.json`. To add a new language:

1. Ensure the desired language code is listed in `app.config['LANGUAGES']` in `app.py`.
2. Create a `locales/<lang>.json` file mapping English phrases to their translations. Example structure:
   ```json
   {
       "Home": "Inicio",
       "Login": "Iniciar sesión"
   }
   ```
3. Restart the application. The language selector in the footer will load strings from the JSON files without any compilation step.

### Filtering Resources

The `/api/resources` endpoint supports optional query parameters to narrow down
results:

- `capacity` – minimum capacity required (e.g. `?capacity=5`)
- `equipment` – comma-separated equipment keywords (e.g. `?equipment=projector,whiteboard`)
- `tags` – comma-separated tags assigned to a resource (e.g. `?tags=quiet`)

These filters can be combined. Only resources with `status='published'` are returned.

## Bulk User Management

Admins can manage many users at once from the **User Management** screen.

- **Export Users** – `GET /api/admin/users/export` returns a JSON payload containing all users and roles.
- **Import Users** – `POST /api/admin/users/import` accepts the same structure to create or update users in bulk.
- **Bulk Delete** – `DELETE /api/admin/users/bulk` removes multiple users by ID.

These actions are also accessible via buttons on the User Management page.

## Deploying to Azure Web App

This project includes a GitHub Actions workflow that can publish the application to Azure Web App. Configure these secrets in your repository settings:

- `AZURE_CLIENT_ID`
- `AZURE_TENANT_ID`
- `AZURE_SUBSCRIPTION_ID`

Pushing to the `main` branch triggers the workflow. The action zips the project and deploys it to an App Service named `resourcebooking`.

Make sure the database is initialized by running `python init_setup.py` locally or as part of your deployment process.


## Backing Up Data to Azure File Share

Use `azure_backup.py` to upload the SQLite database, uploaded images, and the admin configuration JSON (`data/admin_config.json`) to an Azure File Share. The script reads these environment variables:

- `AZURE_STORAGE_CONNECTION_STRING` – connection string to your storage account
- `AZURE_DB_SHARE` – file share name for database backups (default `db-backups`)
- `AZURE_MEDIA_SHARE` – file share name for uploaded images (default `media`)

`data/admin_config.json` holds admin configuration for floor maps, resources, users and permissions. This JSON file is backed up together with `site.db` and uploaded images.

Run the script with:
```bash
python azure_backup.py
```
<<<<<<< HEAD
All floor map and resource images from `static/` along with `data/site.db` will be uploaded. The script stores hashes of previous uploads so unchanged files are skipped on subsequent runs. During the process, log messages indicate whether `site.db` was uploaded or skipped because it did not change.
`data/admin_config.json` is included in these backups so any configuration changes are preserved.
=======
All floor map and resource images from `static/` along with `data/site.db` will be uploaded. The admin configuration JSON (`data/admin_config.json`) is also included. The script stores hashes of previous uploads so unchanged files are skipped on subsequent runs. During the process, log messages indicate whether files were uploaded or skipped because they did not change.
>>>>>>> 90b599a4

### Automatic Backups

When the app runs, it will attempt to restore `site.db` and uploaded images from the configured Azure File Shares.  A background job then backs up the database and media files at regular intervals.

Configure the interval via the `AZURE_BACKUP_INTERVAL_MINUTES` environment variable (default `60`).  Files are only uploaded when their content changes.

In addition to the database, the application keeps admin configuration (floor maps, resources, roles and users) in `data/admin_config.json`.  This JSON file is downloaded from Azure during setup if available and is uploaded whenever changes are committed.


## Bulk User Management

Admins can manage users in batches using the provided APIs and UI tools.

- **Export** all user accounts and roles via `GET /api/admin/users/export`.
- **Import** users and roles from a JSON file with `POST /api/admin/users/import`. Existing users are updated when an `id` is provided.
- **Delete** multiple users by sending their IDs to `DELETE /api/admin/users/bulk`.

The user management page offers buttons to export, import and remove selected users.

<|MERGE_RESOLUTION|>--- conflicted
+++ resolved
@@ -94,13 +94,9 @@
 automatically uploads `data/site.db` to Azure File Share whenever its contents
 change.
 You should see messages indicating success.
-<<<<<<< HEAD
+
 The initialization also creates `data/admin_config.json` containing example users, roles and resources. If this file already exists, it will be loaded and used to populate the database. Any changes made to admin records are written back to this JSON file so it can be easily backed up or edited.
-=======
-An additional JSON file `data/admin_config.json` stores floor map, resource,
-user and permission configuration. The initialization script creates this file
-if it is missing, and it is backed up to Azure along with uploaded media.
->>>>>>> 90b599a4
+
 Pass `force=True` if you want to **reset and wipe** existing data:
    ```python
    >>> init_db(force=True)
@@ -217,12 +213,9 @@
 ```bash
 python azure_backup.py
 ```
-<<<<<<< HEAD
 All floor map and resource images from `static/` along with `data/site.db` will be uploaded. The script stores hashes of previous uploads so unchanged files are skipped on subsequent runs. During the process, log messages indicate whether `site.db` was uploaded or skipped because it did not change.
 `data/admin_config.json` is included in these backups so any configuration changes are preserved.
-=======
-All floor map and resource images from `static/` along with `data/site.db` will be uploaded. The admin configuration JSON (`data/admin_config.json`) is also included. The script stores hashes of previous uploads so unchanged files are skipped on subsequent runs. During the process, log messages indicate whether files were uploaded or skipped because they did not change.
->>>>>>> 90b599a4
+
 
 ### Automatic Backups
 
