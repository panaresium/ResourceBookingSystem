# GeminiTest
# Smart Resource Booking System

This project is a web application designed to help manage and book resources such as meeting rooms and equipment efficiently. It aims to provide a centralized view of resource availability and streamline the booking process. This initial version focuses on the front-end user interface.

## Getting Started

These instructions will get you a copy of the project up and running on your local machine for development and testing purposes.

### Prerequisites

*   Python 3.7 or higher. You can download Python from [python.org](https://www.python.org/downloads/).

### Setting up a Virtual Environment

It is highly recommended to use a virtual environment to manage project dependencies and isolate this project from your global Python installation.

1.  **Open your terminal or command prompt.**
2.  **Navigate to the project's root directory** (where this `README.md` file is located).
3.  **Create a virtual environment:**
    ```bash
    python3 -m venv venv
    ```
    (If `python3` doesn't work, try `python`)

4.  **Activate the virtual environment:**
    *   **On macOS and Linux:**
        ```bash
        source venv/bin/activate
        ```
    *   **On Windows:**
        ```bash
        .\venv\Scripts\activate
        ```
    Your terminal prompt should change to indicate that the virtual environment is active (e.g., `(venv) ...`).

### Running the Initialization Script

After activating your virtual environment, run the initialization script:

```bash
python init_setup.py
```

This script checks your Python version, creates the required directories, and then verifies the database. If no database exists, a new one is created. When a database is present its structure is compared against the expected schema. If the schema is incorrect the old file is removed and recreated. If everything looks good, the existing database is left untouched.

Running `python app.py` or `flask run` performs a minimal check as well, but `init_setup.py` is the preferred method to ensure the environment is healthy.


### Installing Dependencies

Install the necessary Python packages by running:
```bash
pip install -r requirements.txt
```
(This assumes the virtual environment is already activated as per previous instructions).

### Running the Application

To run the application:
1.  Ensure your virtual environment is activated.
2.  Make sure all dependencies are installed by running `pip install -r requirements.txt`.
3.  Run the Flask development server:
    ```bash
    flask run
    ```
    Or, if you prefer (and if `app.py` includes `app.run()`):
    ```bash
    python app.py
    ```
4.  Open your web browser and navigate to `http://127.0.0.1:5000/`.
    You should see the application's home page.

### Initializing the Database

The application uses an SQLite database to store resource information. If you haven't already, initialize the database and create the necessary tables (this also adds sample resources):
1. Ensure your virtual environment is activated and dependencies are installed (`pip install -r requirements.txt`).
2. Open a Python interactive shell in your project root:
   ```bash
   flask shell
   ```
   (Alternatively, you can use `python` and then `from init_setup import init_db` if you are using the plain python interpreter)
3. In the Flask shell, import the `init_db` function and run it:
   ```python
   >>> from init_setup import init_db
   >>> init_db()  # Creates tables and adds sample data if the database is empty
   ```
   This will create a `site.db` file in the `data/` directory and set up the tables.
   You should see messages indicating success.
   Pass `force=True` if you want to **reset and wipe** existing data:
   ```python
   >>> init_db(force=True)
   ```
**Important:** You only need to run `init_db()` once in a fresh environment. Omitting `force=True` will keep existing records intact.

### Updating Existing Databases

If you upgrade and encounter database errors, run `python init_setup.py` again.
The script will verify the schema of the existing `site.db` file. If it doesn't
match the current models, the old database is deleted and rebuilt. Make sure you
back up any important data before running the script in these situations.

### Email Configuration

Flask-Mail is used to send email notifications when bookings are created, updated or cancelled. Configure your SMTP credentials through environment variables before running the application:

* `MAIL_SERVER` – SMTP server address
* `MAIL_PORT` – SMTP port number
* `MAIL_USERNAME` – SMTP username
* `MAIL_PASSWORD` – SMTP password
* `MAIL_USE_TLS` – set to `true` to enable TLS
* `MAIL_USE_SSL` – set to `true` to enable SSL
* `MAIL_DEFAULT_SENDER` – address used as the default sender

If these variables are not provided, placeholder values from `app.py` will be used.

### Teams Notifications

To enable Microsoft Teams notifications, create an incoming webhook URL in your Teams channel and set it in the environment variable `TEAMS_WEBHOOK_URL` before running the application:

```
export TEAMS_WEBHOOK_URL="https://outlook.office.com/webhook/your-webhook-url"
```

Users must have an email address set in their profile to receive Teams alerts for booking creation, cancellation and waitlist releases.

### Running Tests

To run the test suite:
1. Activate your virtual environment.
2. Install dependencies from `requirements.txt`:
   ```bash
   pip install -r requirements.txt
   ```
   Alternatively, you can run the helper script:
   ```bash
   ./tests/setup.sh
   ```
3. Execute the tests with `pytest`:
   ```bash
   pytest
   ```

### Enabling Multiple Languages

Translations are stored in simple JSON files under `locales/`. Each file is named after its language code, such as `en.json` or `es.json`. To add a new language:

1. Ensure the desired language code is listed in `app.config['LANGUAGES']` in `app.py`.
2. Create a `locales/<lang>.json` file mapping English phrases to their translations. Example structure:
   ```json
   {
       "Home": "Inicio",
       "Login": "Iniciar sesión"
   }
   ```
3. Restart the application. The language selector in the footer will load strings from the JSON files without any compilation step.

### Filtering Resources

The `/api/resources` endpoint supports optional query parameters to narrow down
results:

- `capacity` – minimum capacity required (e.g. `?capacity=5`)
- `equipment` – comma-separated equipment keywords (e.g. `?equipment=projector,whiteboard`)
- `tags` – comma-separated tags assigned to a resource (e.g. `?tags=quiet`)

These filters can be combined. Only resources with `status='published'` are returned.

## Bulk User Management

<<<<<<< HEAD
Admins can manage many users at once from the **User Management** screen.

- **Export Users** – `GET /api/admin/users/export` returns a JSON payload containing all users and roles.
- **Import Users** – `POST /api/admin/users/import` accepts the same structure to create or update users in bulk.
- **Bulk Delete** – `DELETE /api/admin/users/bulk` removes multiple users by ID.

These actions are also accessible via buttons on the User Management page.
=======
Admins can manage many users at once from the Users page.

- **Export Users** – Download a JSON file describing all users and their roles.
- **Import Users** – Upload a JSON file (same structure as the export) to create
  new users or update existing ones. Missing required fields for new users are
  reported and existing usernames/emails are validated.
- **Delete Selected** – Select multiple users in the table and remove them in one
  request.

Corresponding API endpoints:

- `GET /api/admin/users/export`
- `POST /api/admin/users/import`
- `DELETE /api/admin/users/bulk` with body `{ "ids": [1,2,3] }`
>>>>>>> c3ba57e4

## Deploying to Azure Web App

This project includes a GitHub Actions workflow that can publish the application to Azure Web App. Configure these secrets in your repository settings:

- `AZURE_CLIENT_ID`
- `AZURE_TENANT_ID`
- `AZURE_SUBSCRIPTION_ID`

Pushing to the `main` branch triggers the workflow. The action zips the project and deploys it to an App Service named `resourcebooking`.

Make sure the database is initialized by running `python init_setup.py` locally or as part of your deployment process.


## Backing Up Data to Azure File Share

Use `azure_backup.py` to upload the SQLite database and uploaded images to an Azure File Share. The script reads these environment variables:

- `AZURE_STORAGE_CONNECTION_STRING` – connection string to your storage account
- `AZURE_DB_SHARE` – file share name for database backups (default `db-backups`)
- `AZURE_MEDIA_SHARE` – file share name for uploaded images (default `media`)


Run the script with:
```bash
python azure_backup.py
```
All floor map and resource images from `static/` along with `data/site.db` will be uploaded. The script stores hashes of previous uploads so unchanged files are skipped on subsequent runs.

### Automatic Backups

When the app runs, it will attempt to restore `site.db` and uploaded images from the configured Azure File Shares.  A background job then backs up the database and media files at regular intervals.

Configure the interval via the `AZURE_BACKUP_INTERVAL_MINUTES` environment variable (default `60`).  Files are only uploaded when their content changes.

<<<<<<< HEAD
Admins can trigger a backup on demand from the UI's **Manual Sync** button (or send a `POST` request to `/api/admin/manual_backup`).
=======
Running `python azure_backup.py` performs the same check using cached file hashes
so unchanged files are skipped during manual backups as well.

>>>>>>> c3ba57e4
<|MERGE_RESOLUTION|>--- conflicted
+++ resolved
@@ -168,7 +168,6 @@
 
 ## Bulk User Management
 
-<<<<<<< HEAD
 Admins can manage many users at once from the **User Management** screen.
 
 - **Export Users** – `GET /api/admin/users/export` returns a JSON payload containing all users and roles.
@@ -176,22 +175,6 @@
 - **Bulk Delete** – `DELETE /api/admin/users/bulk` removes multiple users by ID.
 
 These actions are also accessible via buttons on the User Management page.
-=======
-Admins can manage many users at once from the Users page.
-
-- **Export Users** – Download a JSON file describing all users and their roles.
-- **Import Users** – Upload a JSON file (same structure as the export) to create
-  new users or update existing ones. Missing required fields for new users are
-  reported and existing usernames/emails are validated.
-- **Delete Selected** – Select multiple users in the table and remove them in one
-  request.
-
-Corresponding API endpoints:
-
-- `GET /api/admin/users/export`
-- `POST /api/admin/users/import`
-- `DELETE /api/admin/users/bulk` with body `{ "ids": [1,2,3] }`
->>>>>>> c3ba57e4
 
 ## Deploying to Azure Web App
 
@@ -227,10 +210,5 @@
 
 Configure the interval via the `AZURE_BACKUP_INTERVAL_MINUTES` environment variable (default `60`).  Files are only uploaded when their content changes.
 
-<<<<<<< HEAD
 Admins can trigger a backup on demand from the UI's **Manual Sync** button (or send a `POST` request to `/api/admin/manual_backup`).
-=======
-Running `python azure_backup.py` performs the same check using cached file hashes
-so unchanged files are skipped during manual backups as well.
-
->>>>>>> c3ba57e4
+
