# GeminiTest
# Smart Resource Booking System

This project is a web application designed to help manage and book resources such as meeting rooms and equipment efficiently. It aims to provide a centralized view of resource availability and streamline the booking process. This initial version focuses on the front-end user interface.

## Getting Started

These instructions will get you a copy of the project up and running on your local machine for development and testing purposes.

### Prerequisites

*   Python 3.7 or higher. You can download Python from [python.org](https://www.python.org/downloads/).

### Setting up a Virtual Environment

It is highly recommended to use a virtual environment to manage project dependencies and isolate this project from your global Python installation.

1.  **Open your terminal or command prompt.**
2.  **Navigate to the project's root directory** (where this `README.md` file is located).
3.  **Create a virtual environment:**
    ```bash
    python3 -m venv venv
    ```
    (If `python3` doesn't work, try `python`)

4.  **Activate the virtual environment:**
    *   **On macOS and Linux:**
        ```bash
        source venv/bin/activate
        ```
    *   **On Windows:**
        ```bash
        .\venv\Scripts\activate
        ```
    Your terminal prompt should change to indicate that the virtual environment is active (e.g., `(venv) ...`).

### Running the Initialization Script

After activating your virtual environment, run the initialization script:

```bash
python init_setup.py
```

This script checks your Python version, creates the required directories, and then verifies the database. If no database exists, a new one is created. When a database is present its structure is compared against the expected schema. If the schema is incorrect the old file is removed and recreated. If everything looks good, the existing database is left untouched.

Running `python app.py` or `flask run` performs a minimal check as well, but `init_setup.py` is the preferred method to ensure the environment is healthy.


### Installing Dependencies

Install the necessary Python packages by running:
```bash
pip install -r requirements.txt
```
(This assumes the virtual environment is already activated as per previous instructions).

### Running the Application

To run the application:
1.  Ensure your virtual environment is activated.
2.  Make sure all dependencies are installed by running `pip install -r requirements.txt`.
3.  Run the Flask development server:
    ```bash
    flask run
    ```
    Or, if you prefer (and if `app.py` includes `app.run()`):
    ```bash
    python app.py
    ```
4.  Open your web browser and navigate to `http://127.0.0.1:5000/`.
    You should see the application's home page.

### Initializing the Database

The application uses an SQLite database to store resource information. If you haven't already, initialize the database and create the necessary tables (this also adds sample resources):
1. Ensure your virtual environment is activated and dependencies are installed (`pip install -r requirements.txt`).
2. Open a Python interactive shell in your project root:
   ```bash
   flask shell
   ```
   (Alternatively, you can use `python` and then `from init_setup import init_db` if you are using the plain python interpreter)
3. In the Flask shell, import the `init_db` function and run it:
   ```python
   >>> from init_setup import init_db
   >>> init_db()  # Creates tables and adds sample data if the database is empty
   ```
   This will create a `site.db` file in the `data/` directory and set up the tables.
   You should see messages indicating success.
   Pass `force=True` if you want to **reset and wipe** existing data:
   ```python
   >>> init_db(force=True)
   ```
**Important:** You only need to run `init_db()` once in a fresh environment. Omitting `force=True` will keep existing records intact.

### Updating Existing Databases

If you upgrade and encounter database errors, run `python init_setup.py` again.
The script will verify the schema of the existing `site.db` file. If it doesn't
match the current models, the old database is deleted and rebuilt. Make sure you
back up any important data before running the script in these situations.

### Email Configuration

Flask-Mail is used to send email notifications when bookings are created, updated or cancelled. Configure your SMTP credentials through environment variables before running the application:

* `MAIL_SERVER` – SMTP server address
* `MAIL_PORT` – SMTP port number
* `MAIL_USERNAME` – SMTP username
* `MAIL_PASSWORD` – SMTP password
* `MAIL_USE_TLS` – set to `true` to enable TLS
* `MAIL_USE_SSL` – set to `true` to enable SSL
* `MAIL_DEFAULT_SENDER` – address used as the default sender

If these variables are not provided, placeholder values from `app.py` will be used.

### Teams Notifications

To enable Microsoft Teams notifications, create an incoming webhook URL in your Teams channel and set it in the environment variable `TEAMS_WEBHOOK_URL` before running the application:

```
export TEAMS_WEBHOOK_URL="https://outlook.office.com/webhook/your-webhook-url"
```

Users must have an email address set in their profile to receive Teams alerts for booking creation, cancellation and waitlist releases.

### Running Tests

To run the test suite:
1. Activate your virtual environment.
2. Install dependencies from `requirements.txt`:
   ```bash
   pip install -r requirements.txt
   ```
   Alternatively, you can run the helper script:
   ```bash
   ./tests/setup.sh
   ```
3. Execute the tests with `pytest`:
   ```bash
   pytest
   ```

### Enabling Multiple Languages

Translations are stored in simple JSON files under `locales/`. Each file is named after its language code, such as `en.json` or `es.json`. To add a new language:

1. Ensure the desired language code is listed in `app.config['LANGUAGES']` in `app.py`.
2. Create a `locales/<lang>.json` file mapping English phrases to their translations. Example structure:
   ```json
   {
       "Home": "Inicio",
       "Login": "Iniciar sesión"
   }
   ```
3. Restart the application. The language selector in the footer will load strings from the JSON files without any compilation step.

### Filtering Resources

The `/api/resources` endpoint supports optional query parameters to narrow down
results:

- `capacity` – minimum capacity required (e.g. `?capacity=5`)
- `equipment` – comma-separated equipment keywords (e.g. `?equipment=projector,whiteboard`)
- `tags` – comma-separated tags assigned to a resource (e.g. `?tags=quiet`)

These filters can be combined. Only resources with `status='published'` are returned.

## Bulk User Management

Admins can manage many users at once from the **User Management** screen.

- **Export Users** – `GET /api/admin/users/export` returns a JSON payload containing all users and roles.
- **Import Users** – `POST /api/admin/users/import` accepts the same structure to create or update users in bulk.
- **Bulk Delete** – `DELETE /api/admin/users/bulk` removes multiple users by ID.

These actions are also accessible via buttons on the User Management page.

## Deploying to Azure Web App

This project includes a GitHub Actions workflow that can publish the application to Azure Web App. Configure these secrets in your repository settings:

- `AZURE_CLIENT_ID`
- `AZURE_TENANT_ID`
- `AZURE_SUBSCRIPTION_ID`

Pushing to the `main` branch triggers the workflow. The action zips the project and deploys it to an App Service named `resourcebooking`.

Make sure the database is initialized by running `python init_setup.py` locally or as part of your deployment process.


## Backing Up Data to Azure File Share

Use `azure_backup.py` to upload the SQLite database and uploaded images to an Azure File Share. The script reads these environment variables:

- `AZURE_STORAGE_CONNECTION_STRING` – connection string to your storage account
- `AZURE_DB_SHARE` – file share name for database backups (default `db-backups`)
- `AZURE_MEDIA_SHARE` – file share name for uploaded images (default `media`)


Run the script with:
```bash
python azure_backup.py
```
All floor map and resource images from `static/` along with `data/site.db` will be uploaded. The script stores hashes of previous uploads so unchanged files are skipped on subsequent runs.

### Automatic Backups

When the app runs, it will attempt to restore `site.db` and uploaded images from the configured Azure File Shares.  A background job then backs up the database and media files at regular intervals.

Configure the interval via the `AZURE_BACKUP_INTERVAL_MINUTES` environment variable (default `60`).  Files are only uploaded when their content changes.

<<<<<<< HEAD

## Bulk User Management

Administrators can manage users in bulk from the User Management page. The backend also provides API endpoints for automation.

### Export Users
Visit the page and click **Export Users** or send a GET request to `/api/admin/users/export`. The response includes users with their assigned role IDs and role definitions.

### Import Users
Click **Import Users** to upload a previously exported JSON file or POST the same structure to `/api/admin/users/import`. Existing records are updated and new users are created.

### Bulk Delete
Select users in the table and press **Delete Selected** or send a DELETE request to `/api/admin/users/bulk` with a JSON payload of `{ "ids": [1,2,3] }`.
=======
Admins can trigger a backup on demand from the UI's **Manual Sync** button (or send a `POST` request to `/api/admin/manual_backup`).
>>>>>>> 951f40dc

<|MERGE_RESOLUTION|>--- conflicted
+++ resolved
@@ -210,7 +210,6 @@
 
 Configure the interval via the `AZURE_BACKUP_INTERVAL_MINUTES` environment variable (default `60`).  Files are only uploaded when their content changes.
 
-<<<<<<< HEAD
 
 ## Bulk User Management
 
@@ -224,7 +223,5 @@
 
 ### Bulk Delete
 Select users in the table and press **Delete Selected** or send a DELETE request to `/api/admin/users/bulk` with a JSON payload of `{ "ids": [1,2,3] }`.
-=======
-Admins can trigger a backup on demand from the UI's **Manual Sync** button (or send a `POST` request to `/api/admin/manual_backup`).
->>>>>>> 951f40dc
-
+
+
