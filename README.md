# GeminiTest
# Smart Resource Booking System

This project is a web application designed to help manage and book resources such as meeting rooms and equipment efficiently. It aims to provide a centralized view of resource availability and streamline the booking process. This initial version focuses on the front-end user interface.

## Getting Started

These instructions will get you a copy of the project up and running on your local machine for development and testing purposes.

### Prerequisites

*   Python 3.7 or higher. You can download Python from [python.org](https://www.python.org/downloads/).

### Setting up a Virtual Environment

It is highly recommended to use a virtual environment to manage project dependencies and isolate this project from your global Python installation.

1.  **Open your terminal or command prompt.**
2.  **Navigate to the project's root directory** (where this `README.md` file is located).
3.  **Create a virtual environment:**
    ```bash
    python3 -m venv venv
    ```
    (If `python3` doesn't work, try `python`)

4.  **Activate the virtual environment:**
    *   **On macOS and Linux:**
        ```bash
        source venv/bin/activate
        ```
    *   **On Windows:**
        ```bash
        .\venv\Scripts\activate
        ```
    Your terminal prompt should change to indicate that the virtual environment is active (e.g., `(venv) ...`).

### Running the Initialization Script

After activating your virtual environment, run the initialization script:

```bash
python init_setup.py
```

This script checks your Python version, creates the required directories, and then verifies the database. If no database exists, a new one is created. When a database is present its structure is compared against the expected schema. If the schema is incorrect the old file is removed and recreated. If everything looks good, the existing database is left untouched.

Running `python app.py` or `flask run` performs a minimal check as well, but `init_setup.py` is the preferred method to ensure the environment is healthy.


### Installing Dependencies

Install the necessary Python packages by running:
```bash
pip install -r requirements.txt
```
(This assumes the virtual environment is already activated as per previous instructions).

### Running the Application

To run the application:
1.  Ensure your virtual environment is activated.
2.  Make sure all dependencies are installed by running `pip install -r requirements.txt`.
3.  Run the Flask development server:
    ```bash
    flask run
    ```
    Or, if you prefer (and if `app.py` includes `app.run()`):
    ```bash
    python app.py
    ```
4.  Open your web browser and navigate to `http://127.0.0.1:5000/`.
    You should see the application's home page.

### Initializing the Database

The application uses an SQLite database to store resource information. If you haven't already, initialize the database and create the necessary tables (this also adds sample resources):
1. Ensure your virtual environment is activated and dependencies are installed (`pip install -r requirements.txt`).
2. Open a Python interactive shell in your project root:
   ```bash
   flask shell
   ```
   (Alternatively, you can use `python` and then `from init_setup import init_db` if you are using the plain python interpreter)
3. In the Flask shell, import the `init_db` function and run it:
   ```python
   >>> from init_setup import init_db
   >>> init_db()  # Creates tables and adds sample data if the database is empty
   ```
   This will create a `site.db` file in the `data/` directory and set up the tables.
   You should see messages indicating success.
   Pass `force=True` if you want to **reset and wipe** existing data:
   ```python
   >>> init_db(force=True)
   ```
**Important:** You only need to run `init_db()` once in a fresh environment. Omitting `force=True` will keep existing records intact.

### Updating Existing Databases

If you upgrade and encounter database errors, run `python init_setup.py` again.
The script will verify the schema of the existing `site.db` file. If it doesn't
match the current models, the old database is deleted and rebuilt. Make sure you
back up any important data before running the script in these situations.

### Email Configuration

Flask-Mail is used to send email notifications when bookings are created, updated or cancelled. Configure your SMTP credentials through environment variables before running the application:

* `MAIL_SERVER` – SMTP server address
* `MAIL_PORT` – SMTP port number
* `MAIL_USERNAME` – SMTP username
* `MAIL_PASSWORD` – SMTP password
* `MAIL_USE_TLS` – set to `true` to enable TLS
* `MAIL_USE_SSL` – set to `true` to enable SSL
* `MAIL_DEFAULT_SENDER` – address used as the default sender

If these variables are not provided, placeholder values from `app.py` will be used.

### Teams Notifications

To enable Microsoft Teams notifications, create an incoming webhook URL in your Teams channel and set it in the environment variable `TEAMS_WEBHOOK_URL` before running the application:

```
export TEAMS_WEBHOOK_URL="https://outlook.office.com/webhook/your-webhook-url"
```

Users must have an email address set in their profile to receive Teams alerts for booking creation, cancellation and waitlist releases.

### Running Tests

To run the test suite:
1. Activate your virtual environment.
2. Install dependencies from `requirements.txt`:
   ```bash
   pip install -r requirements.txt
   ```
   Alternatively, you can run the helper script:
   ```bash
   ./tests/setup.sh
   ```
3. Execute the tests with `pytest`:
   ```bash
   pytest
   ```

### Enabling Multiple Languages

Translations are stored in simple JSON files under `locales/`. Each file is named after its language code, such as `en.json` or `es.json`. To add a new language:

1. Ensure the desired language code is listed in `app.config['LANGUAGES']` in `app.py`.
2. Create a `locales/<lang>.json` file mapping English phrases to their translations. Example structure:
   ```json
   {
       "Home": "Inicio",
       "Login": "Iniciar sesión"
   }
   ```
3. Restart the application. The language selector in the footer will load strings from the JSON files without any compilation step.

### Filtering Resources

The `/api/resources` endpoint supports optional query parameters to narrow down
results:

- `capacity` – minimum capacity required (e.g. `?capacity=5`)
- `equipment` – comma-separated equipment keywords (e.g. `?equipment=projector,whiteboard`)
- `tags` – comma-separated tags assigned to a resource (e.g. `?tags=quiet`)

These filters can be combined. Only resources with `status='published'` are returned.

## Deploying to Azure Web App

This project includes a GitHub Actions workflow that can publish the application to Azure Web App. Configure these secrets in your repository settings:

- `AZURE_CLIENT_ID`
- `AZURE_TENANT_ID`
- `AZURE_SUBSCRIPTION_ID`

Pushing to the `main` branch triggers the workflow. The action zips the project and deploys it to an App Service named `resourcebooking`.

Make sure the database is initialized by running `python init_setup.py` locally or as part of your deployment process.


## Backing Up Data to Azure Blob Storage

Use `azure_backup.py` to upload the SQLite database and uploaded images to Azure Blob Storage. The script reads these environment variables:

- `AZURE_STORAGE_CONNECTION_STRING` – connection string to your storage account
- `AZURE_DB_CONTAINER` – container name for database backups (default `db-backups`)
- `AZURE_MEDIA_CONTAINER` – container name for uploaded images (default `media`)

Run the script with:
```bash
python azure_backup.py
```
<<<<<<< HEAD
All floor map and resource images from `static/` along with `data/site.db` will be uploaded.

## Using Azure Blob Storage as Primary Storage

Set the environment variable `AZURE_PRIMARY_STORAGE` to use Azure Blob Storage for the application's database and uploaded images. When enabled, running `init_setup.py` downloads `site.db` and media files from the configured containers before performing any initialization. After the process completes the data is uploaded back so your changes persist in Azure.

The following environment variables are required (the same ones used by the backup script):

- `AZURE_STORAGE_CONNECTION_STRING`
- `AZURE_DB_CONTAINER` (default `db-backups`)
- `AZURE_MEDIA_CONTAINER` (default `media`)

Example usage:

```bash
AZURE_PRIMARY_STORAGE=1 python init_setup.py
```

The application continues to use the local files during runtime. You can run `azure_backup.py` periodically to sync updated data back to Azure.
=======
All floor map and resource images from `static/` along with `data/site.db` will be uploaded.
>>>>>>> 6a757562
<|MERGE_RESOLUTION|>--- conflicted
+++ resolved
@@ -191,8 +191,8 @@
 ```bash
 python azure_backup.py
 ```
-<<<<<<< HEAD
 All floor map and resource images from `static/` along with `data/site.db` will be uploaded.
+
 
 ## Using Azure Blob Storage as Primary Storage
 
@@ -211,6 +211,3 @@
 ```
 
 The application continues to use the local files during runtime. You can run `azure_backup.py` periodically to sync updated data back to Azure.
-=======
-All floor map and resource images from `static/` along with `data/site.db` will be uploaded.
->>>>>>> 6a757562
