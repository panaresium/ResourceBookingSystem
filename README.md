# GeminiTest
# Smart Resource Booking System

This project is a web application designed to help manage and book resources such as meeting rooms and equipment efficiently. It aims to provide a centralized view of resource availability and streamline the booking process. This initial version focuses on the front-end user interface.

## Getting Started

These instructions will get you a copy of the project up and running on your local machine for development and testing purposes.

### Prerequisites

*   Python 3.7 or higher. You can download Python from [python.org](https://www.python.org/downloads/).

### Setting up a Virtual Environment

It is highly recommended to use a virtual environment to manage project dependencies and isolate this project from your global Python installation.

1.  **Open your terminal or command prompt.**
2.  **Navigate to the project's root directory** (where this `README.md` file is located).
3.  **Create a virtual environment:**
    ```bash
    python3 -m venv venv
    ```
    (If `python3` doesn't work, try `python`)

4.  **Activate the virtual environment:**
    *   **On macOS and Linux:**
        ```bash
        source venv/bin/activate
        ```
    *   **On Windows:**
        ```bash
        .\venv\Scripts\activate
        ```
    Your terminal prompt should change to indicate that the virtual environment is active (e.g., `(venv) ...`).

### Running the Initialization Script

After activating your virtual environment, run the initialization script:

```bash
python init_setup.py
```

This script checks your Python version, creates the required directories, and then verifies the database. If no database exists, a new one is created. When a database is present its structure is compared against the expected schema. If the schema is incorrect the old file is removed and recreated. If everything looks good, the existing database is left untouched.

Running `python app.py` or `flask run` performs a minimal check as well, but `init_setup.py` is the preferred method to ensure the environment is healthy.


### Installing Dependencies

Install the necessary Python packages by running:
```bash
pip install -r requirements.txt
```
(This assumes the virtual environment is already activated as per previous instructions).

### Running the Application

To run the application:
1.  Ensure your virtual environment is activated.
2.  Make sure all dependencies are installed by running `pip install -r requirements.txt`.
3.  Run the Flask development server:
    ```bash
    flask run
    ```
    Or, if you prefer (and if `app.py` includes `app.run()`):
    ```bash
    python app.py
    ```
4.  Open your web browser and navigate to `http://127.0.0.1:5000/`.
    You should see the application's home page.

### Initializing the Database

The application uses an SQLite database to store resource information. If you haven't already, initialize the database and create the necessary tables (this also adds sample resources):
1. Ensure your virtual environment is activated and dependencies are installed (`pip install -r requirements.txt`).
2. Open a Python interactive shell in your project root:
   ```bash
   flask shell
   ```
   (Alternatively, you can use `python` and then `from init_setup import init_db` if you are using the plain python interpreter)
3. In the Flask shell, import the `init_db` function and run it:
   ```python
   >>> from init_setup import init_db
   >>> init_db()  # Creates tables and adds sample data if the database is empty
   ```
   This will create a `site.db` file in the `data/` directory and set up the tables.
   You should see messages indicating success.
   Pass `force=True` if you want to **reset and wipe** existing data:
   ```python
   >>> init_db(force=True)
   ```
**Important:** You only need to run `init_db()` once in a fresh environment. Omitting `force=True` will keep existing records intact.

### Updating Existing Databases

If you upgrade and encounter database errors, run `python init_setup.py` again.
The script will verify the schema of the existing `site.db` file. If it doesn't
match the current models, the old database is deleted and rebuilt. Make sure you
back up any important data before running the script in these situations.

### Email Configuration

Flask-Mail is used to send email notifications when bookings are created, updated or cancelled. Configure your SMTP credentials through environment variables before running the application:

* `MAIL_SERVER` – SMTP server address
* `MAIL_PORT` – SMTP port number
* `MAIL_USERNAME` – SMTP username
* `MAIL_PASSWORD` – SMTP password
* `MAIL_USE_TLS` – set to `true` to enable TLS
* `MAIL_USE_SSL` – set to `true` to enable SSL
* `MAIL_DEFAULT_SENDER` – address used as the default sender

If these variables are not provided, placeholder values from `app.py` will be used.

### Teams Notifications

To enable Microsoft Teams notifications, create an incoming webhook URL in your Teams channel and set it in the environment variable `TEAMS_WEBHOOK_URL` before running the application:

```
export TEAMS_WEBHOOK_URL="https://outlook.office.com/webhook/your-webhook-url"
```

Users must have an email address set in their profile to receive Teams alerts for booking creation, cancellation and waitlist releases.

### Running Tests

To run the test suite:
1. Activate your virtual environment.
2. Install dependencies from `requirements.txt`:
   ```bash
   pip install -r requirements.txt
   ```
   Alternatively, you can run the helper script:
   ```bash
   ./tests/setup.sh
   ```
3. Execute the tests with `pytest`:
   ```bash
   pytest
   ```

### Enabling Multiple Languages

Translations are stored in simple JSON files under `locales/`. Each file is named after its language code, such as `en.json` or `es.json`. To add a new language:

1. Ensure the desired language code is listed in `app.config['LANGUAGES']` in `app.py`.
2. Create a `locales/<lang>.json` file mapping English phrases to their translations. Example structure:
   ```json
   {
       "Home": "Inicio",
       "Login": "Iniciar sesión"
   }
   ```
3. Restart the application. The language selector in the footer will load strings from the JSON files without any compilation step.

### Filtering Resources

The `/api/resources` endpoint supports optional query parameters to narrow down
results:

- `capacity` – minimum capacity required (e.g. `?capacity=5`)
- `equipment` – comma-separated equipment keywords (e.g. `?equipment=projector,whiteboard`)
- `tags` – comma-separated tags assigned to a resource (e.g. `?tags=quiet`)

These filters can be combined. Only resources with `status='published'` are returned.

## Bulk User Management

<<<<<<< HEAD
Admins can manage many users at once from the Users page.

- **Export Users** – Download a JSON file describing all users and their roles.
- **Import Users** – Upload a JSON file (same structure as the export) to create
  new users or update existing ones. Missing required fields for new users are
  reported and existing usernames/emails are validated.
- **Delete Selected** – Select multiple users in the table and remove them in one
  request.

Corresponding API endpoints:

- `GET /api/admin/users/export`
- `POST /api/admin/users/import`
- `DELETE /api/admin/users/bulk` with body `{ "ids": [1,2,3] }`
=======
Administrators can manage users in bulk from the **User Management** page. The interface provides buttons to export the current users to a JSON file and to import updates from a JSON file. You can also select multiple users and delete them in a single action.

The backing API endpoints are:

- `POST /api/admin/users/import` – create or update users from JSON data
- `GET /api/admin/users/export` – download all users and roles as JSON
- `DELETE /api/admin/users/bulk` – remove several users at once

Exported JSON contains an array of users with their assigned roles. The import endpoint accepts the same structure, allowing you to add new users or update existing ones by ID.
>>>>>>> fb5e8d7f

## Deploying to Azure Web App

This project includes a GitHub Actions workflow that can publish the application to Azure Web App. Configure these secrets in your repository settings:

- `AZURE_CLIENT_ID`
- `AZURE_TENANT_ID`
- `AZURE_SUBSCRIPTION_ID`

Pushing to the `main` branch triggers the workflow. The action zips the project and deploys it to an App Service named `resourcebooking`.

Make sure the database is initialized by running `python init_setup.py` locally or as part of your deployment process.


## Backing Up Data to Azure File Share

Use `azure_backup.py` to upload the SQLite database and uploaded images to an Azure File Share. The script reads these environment variables:

- `AZURE_STORAGE_CONNECTION_STRING` – connection string to your storage account
- `AZURE_DB_SHARE` – file share name for database backups (default `db-backups`)
- `AZURE_MEDIA_SHARE` – file share name for uploaded images (default `media`)


Run the script with:
```bash
python azure_backup.py
```
All floor map and resource images from `static/` along with `data/site.db` will be uploaded. The script stores hashes of previous uploads so unchanged files are skipped on subsequent runs.

### Automatic Backups

When the app runs, it will attempt to restore `site.db` and uploaded images from the configured Azure File Shares.  A background job then backs up the database and media files at regular intervals.

Configure the interval via the `AZURE_BACKUP_INTERVAL_MINUTES` environment variable (default `60`).  Files are only uploaded when their content changes.
<<<<<<< HEAD
Running `python azure_backup.py` performs the same check using cached file hashes
so unchanged files are skipped during manual backups as well.
=======
The hashing logic keeps a small `backup_hashes.json` file in `data/` to track the last uploaded state.
>>>>>>> fb5e8d7f
<|MERGE_RESOLUTION|>--- conflicted
+++ resolved
@@ -168,7 +168,6 @@
 
 ## Bulk User Management
 
-<<<<<<< HEAD
 Admins can manage many users at once from the Users page.
 
 - **Export Users** – Download a JSON file describing all users and their roles.
@@ -183,17 +182,6 @@
 - `GET /api/admin/users/export`
 - `POST /api/admin/users/import`
 - `DELETE /api/admin/users/bulk` with body `{ "ids": [1,2,3] }`
-=======
-Administrators can manage users in bulk from the **User Management** page. The interface provides buttons to export the current users to a JSON file and to import updates from a JSON file. You can also select multiple users and delete them in a single action.
-
-The backing API endpoints are:
-
-- `POST /api/admin/users/import` – create or update users from JSON data
-- `GET /api/admin/users/export` – download all users and roles as JSON
-- `DELETE /api/admin/users/bulk` – remove several users at once
-
-Exported JSON contains an array of users with their assigned roles. The import endpoint accepts the same structure, allowing you to add new users or update existing ones by ID.
->>>>>>> fb5e8d7f
 
 ## Deploying to Azure Web App
 
@@ -228,9 +216,7 @@
 When the app runs, it will attempt to restore `site.db` and uploaded images from the configured Azure File Shares.  A background job then backs up the database and media files at regular intervals.
 
 Configure the interval via the `AZURE_BACKUP_INTERVAL_MINUTES` environment variable (default `60`).  Files are only uploaded when their content changes.
-<<<<<<< HEAD
+
 Running `python azure_backup.py` performs the same check using cached file hashes
 so unchanged files are skipped during manual backups as well.
-=======
-The hashing logic keeps a small `backup_hashes.json` file in `data/` to track the last uploaded state.
->>>>>>> fb5e8d7f
+
