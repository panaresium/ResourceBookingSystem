# GeminiTest
# Smart Resource Booking System

This project is a web application designed to help manage and book resources such as meeting rooms and equipment efficiently. It aims to provide a centralized view of resource availability and streamline the booking process. This initial version focuses on the front-end user interface.

## Getting Started

These instructions will get you a copy of the project up and running on your local machine for development and testing purposes.

### Prerequisites

*   Python 3.7 or higher. You can download Python from [python.org](https://www.python.org/downloads/).

### Setting up a Virtual Environment

It is highly recommended to use a virtual environment to manage project dependencies and isolate this project from your global Python installation.

1.  **Open your terminal or command prompt.**
2.  **Navigate to the project's root directory** (where this `README.md` file is located).
3.  **Create a virtual environment:**
    ```bash
    python3 -m venv venv
    ```
    (If `python3` doesn't work, try `python`)

4.  **Activate the virtual environment:**
    *   **On macOS and Linux:**
        ```bash
        source venv/bin/activate
        ```
    *   **On Windows:**
        ```bash
        .\venv\Scripts\activate
        ```
    Your terminal prompt should change to indicate that the virtual environment is active (e.g., `(venv) ...`).

### Running the Initialization Script

After activating your virtual environment, run the initialization script:

```bash
python init_setup.py
```

This script checks your Python version, creates the required directories, and then verifies the database. If no database exists, a new one is created. When a database is present its structure is compared against the expected schema. If the schema is incorrect the old file is removed and recreated. If everything looks good, the existing database is left untouched.

Running `python app.py` or `flask run` performs a minimal check as well, but `init_setup.py` is the preferred method to ensure the environment is healthy.

The initialization process also creates `data/admin_config.json` if it does not
exist. This file stores floor map, resource, user and permission information in
JSON format so you can easily modify it or replace it from an Azure file share.


### Installing Dependencies

Install the necessary Python packages by running:
```bash
pip install -r requirements.txt
```
(This assumes the virtual environment is already activated as per previous instructions).

### Running the Application

To run the application:
1.  Ensure your virtual environment is activated.
2.  Make sure all dependencies are installed by running `pip install -r requirements.txt`.
3.  Run the Flask development server:
    ```bash
    flask run
    ```
    Or, if you prefer (and if `app.py` includes `app.run()`):
    ```bash
    python app.py
    ```
4.  Open your web browser and navigate to `http://127.0.0.1:5000/`.
    You should see the application's home page.

### Initializing the Database

The application uses an SQLite database to store resource information. If you haven't already, initialize the database and create the necessary tables (this also adds sample resources):
1. Ensure your virtual environment is activated and dependencies are installed (`pip install -r requirements.txt`).
2. Open a Python interactive shell in your project root:
   ```bash
   flask shell
   ```
   (Alternatively, you can use `python` and then `from init_setup import init_db` if you are using the plain python interpreter)
3. In the Flask shell, import the `init_db` function and run it:
   ```python
   >>> from init_setup import init_db
   >>> init_db()  # Creates tables and adds sample data if the database is empty
   ```
This will create a `site.db` file in the `data/` directory and set up the tables.
The database is excluded from version control, but the `azure_backup.py` script
automatically uploads `data/site.db` to Azure File Share whenever its contents
change.
You should see messages indicating success.

The initialization also creates `data/admin_config.json` containing example users, roles and resources. If this file already exists, it will be loaded and used to populate the database. Any changes made to admin records are written back to this JSON file so it can be easily backed up or edited.

Pass `force=True` if you want to **reset and wipe** existing data:
   ```python
   >>> init_db(force=True)
   ```
**Important:** You only need to run `init_db()` once in a fresh environment. Omitting `force=True` will keep existing records intact.

### Updating Existing Databases

If you upgrade and encounter database errors, run `python init_setup.py` again.
The script will verify the schema of the existing `site.db` file. If it doesn't
match the current models, the old database is deleted and rebuilt. Make sure you
back up any important data before running the script in these situations.

### Email Configuration

Flask-Mail is used to send email notifications when bookings are created, updated or cancelled. Configure your SMTP credentials through environment variables before running the application:

* `MAIL_SERVER` – SMTP server address
* `MAIL_PORT` – SMTP port number
* `MAIL_USERNAME` – SMTP username
* `MAIL_PASSWORD` – SMTP password
* `MAIL_USE_TLS` – set to `true` to enable TLS
* `MAIL_USE_SSL` – set to `true` to enable SSL
* `MAIL_DEFAULT_SENDER` – address used as the default sender

If these variables are not provided, placeholder values from `app.py` will be used.

### Teams Notifications

To enable Microsoft Teams notifications, create an incoming webhook URL in your Teams channel and set it in the environment variable `TEAMS_WEBHOOK_URL` before running the application:

```
export TEAMS_WEBHOOK_URL="https://outlook.office.com/webhook/your-webhook-url"
```

Users must have an email address set in their profile to receive Teams alerts for booking creation, cancellation and waitlist releases.

### Running Tests

To run the test suite:
1. Activate your virtual environment.
2. Install dependencies from `requirements.txt`:
   ```bash
   pip install -r requirements.txt
   ```
   Alternatively, you can run the helper script:
   ```bash
   ./tests/setup.sh
   ```
3. Execute the tests with `pytest`:
   ```bash
   pytest
   ```

### Enabling Multiple Languages

Translations are stored in simple JSON files under `locales/`. Each file is named after its language code, such as `en.json` or `es.json`. To add a new language:

1. Ensure the desired language code is listed in `app.config['LANGUAGES']` in `app.py`.
2. Create a `locales/<lang>.json` file mapping English phrases to their translations. Example structure:
   ```json
   {
       "Home": "Inicio",
       "Login": "Iniciar sesión"
   }
   ```
3. Restart the application. The language selector in the footer will load strings from the JSON files without any compilation step.

### Filtering Resources

The `/api/resources` endpoint supports optional query parameters to narrow down
results:

- `capacity` – minimum capacity required (e.g. `?capacity=5`)
- `equipment` – comma-separated equipment keywords (e.g. `?equipment=projector,whiteboard`)
- `tags` – comma-separated tags assigned to a resource (e.g. `?tags=quiet`)

These filters can be combined. Only resources with `status='published'` are returned.

## Bulk User Management

Admins can manage many users at once from the **User Management** screen.

- **Export Users** – `GET /api/admin/users/export` returns a JSON payload containing all users and roles.
- **Import Users** – `POST /api/admin/users/import` accepts the same structure to create or update users in bulk.
- **Bulk Delete** – `DELETE /api/admin/users/bulk` removes multiple users by ID.

These actions are also accessible via buttons on the User Management page.

## Deploying to Azure Web App

This project includes a GitHub Actions workflow that can publish the application to Azure Web App. Configure these secrets in your repository settings:

- `AZURE_CLIENT_ID`
- `AZURE_TENANT_ID`
- `AZURE_SUBSCRIPTION_ID`

Pushing to the `main` branch triggers the workflow. The action zips the project and deploys it to an App Service named `resourcebooking`.

Make sure the database is initialized by running `python init_setup.py` locally or as part of your deployment process.


## Backing Up Data to Azure File Share

<<<<<<< HEAD
Use `azure_backup.py` to upload the SQLite database, the admin configuration JSON and uploaded images to an Azure File Share. The script reads these environment variables:
=======
Use `azure_backup.py` to upload the SQLite database, uploaded images, and the admin configuration JSON (`data/admin_config.json`) to an Azure File Share. The script reads these environment variables:
>>>>>>> a30ee93a

- `AZURE_STORAGE_CONNECTION_STRING` – connection string to your storage account
- `AZURE_DB_SHARE` – file share name for database backups (default `db-backups`)
- `AZURE_MEDIA_SHARE` – file share name for uploaded images (default `media`)

`data/admin_config.json` holds admin configuration for floor maps, resources, users and permissions. This JSON file is backed up together with `site.db` and uploaded images.

Run the script with:
```bash
python azure_backup.py
```
All floor map and resource images from `static/` along with `data/site.db` and `data/admin_config.json` will be uploaded. The script stores hashes of previous uploads so unchanged files are skipped on subsequent runs. During the process, log messages indicate whether each file was uploaded or skipped because it did not change.
<<<<<<< HEAD
=======

>>>>>>> a30ee93a

### Automatic Backups

When the app runs, it will attempt to restore `site.db`, `data/admin_config.json` and uploaded images from the configured Azure File Shares.  A background job then backs up the database, configuration file and media files at regular intervals.

Configure the interval via the `AZURE_BACKUP_INTERVAL_MINUTES` environment variable (default `60`).  Files are only uploaded when their content changes.

In addition to the database, the application keeps admin configuration (floor maps, resources, roles and users) in `data/admin_config.json`.  This JSON file is downloaded from Azure during setup if available and is uploaded whenever changes are committed.


## Bulk User Management

Admins can manage users in batches using the provided APIs and UI tools.

- **Export** all user accounts and roles via `GET /api/admin/users/export`.
- **Import** users and roles from a JSON file with `POST /api/admin/users/import`. Existing users are updated when an `id` is provided.
- **Delete** multiple users by sending their IDs to `DELETE /api/admin/users/bulk`.

The user management page offers buttons to export, import and remove selected users.

<|MERGE_RESOLUTION|>--- conflicted
+++ resolved
@@ -201,11 +201,8 @@
 
 ## Backing Up Data to Azure File Share
 
-<<<<<<< HEAD
 Use `azure_backup.py` to upload the SQLite database, the admin configuration JSON and uploaded images to an Azure File Share. The script reads these environment variables:
-=======
-Use `azure_backup.py` to upload the SQLite database, uploaded images, and the admin configuration JSON (`data/admin_config.json`) to an Azure File Share. The script reads these environment variables:
->>>>>>> a30ee93a
+
 
 - `AZURE_STORAGE_CONNECTION_STRING` – connection string to your storage account
 - `AZURE_DB_SHARE` – file share name for database backups (default `db-backups`)
@@ -218,10 +215,7 @@
 python azure_backup.py
 ```
 All floor map and resource images from `static/` along with `data/site.db` and `data/admin_config.json` will be uploaded. The script stores hashes of previous uploads so unchanged files are skipped on subsequent runs. During the process, log messages indicate whether each file was uploaded or skipped because it did not change.
-<<<<<<< HEAD
-=======
-
->>>>>>> a30ee93a
+
 
 ### Automatic Backups
 
