--- conflicted
+++ resolved
@@ -214,12 +214,8 @@
 python azure_backup.py
 ```
 All floor map and resource images from `static/` along with `data/site.db` will be uploaded. The script stores hashes of previous uploads so unchanged files are skipped on subsequent runs. During the process, log messages indicate whether `site.db` was uploaded or skipped because it did not change.
-<<<<<<< HEAD
 The admin configuration stored in `data/admin_config.json` is backed up together with the images so changes to users or roles are preserved.
-=======
-`data/admin_config.json` is included in these backups so any configuration changes are preserved.
-
->>>>>>> 1b405b9f
+
 
 ### Automatic Backups
 
