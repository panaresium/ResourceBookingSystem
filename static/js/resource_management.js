--- conflicted
+++ resolved
@@ -115,7 +115,6 @@
                             <button class="button danger delete-resource-btn" data-id="${r.id}" data-name="${r.name}">Delete</button>
                         `;
                     });
-<<<<<<< HEAD
                 }
             }
 
@@ -156,8 +155,6 @@
                         <button class="button edit-resource-btn" data-id="${r.id}">Edit</button>
                         <button class="button danger delete-resource-btn" data-id="${r.id}" data-name="${r.name}">Delete</button>
                     `;
-=======
->>>>>>> 15335a09
                 });
                 hideMessage(statusDiv);
             } else {
