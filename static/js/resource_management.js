document.addEventListener('DOMContentLoaded', function() {
    const statusDiv = document.getElementById('resource-management-status');
    const tableBody = document.querySelector('#resources-table tbody');
    const addBtn = document.getElementById('add-new-resource-btn');
    const addBulkBtn = document.getElementById('add-bulk-resource-btn');
    const bulkEditBtn = document.getElementById('bulk-edit-btn');
    const bulkDeleteBtn = document.getElementById('bulk-delete-btn');
    const selectAllCheckbox = document.getElementById('select-all-resources');
    const resourceFormModal = document.getElementById('resource-form-modal');
    const resourceForm = document.getElementById('resource-form');
    const resourceFormModalTitle = document.getElementById('resource-form-modal-title');
    const resourceFormStatus = document.getElementById('resource-form-modal-status');
    const resourceIdInput = document.getElementById('resource-id');
    const resourceNameInput = document.getElementById('resource-name');
    const resourceCapacityInput = document.getElementById('resource-capacity');
    const resourceEquipmentInput = document.getElementById('resource-equipment');
    const resourceStatusModalInput = document.getElementById('resource-status-modal'); // Added
    const resourceTagsInput = document.getElementById('resource-tags');

    const filterNameInput = document.getElementById('resource-filter-name');
    const filterStatusSelect = document.getElementById('resource-filter-status');
    const filterMapSelect = document.getElementById('resource-filter-map');
    const filterTagsInput = document.getElementById('resource-filter-tags');
    const applyFiltersBtn = document.getElementById('resource-apply-filters-btn');
    const clearFiltersBtn = document.getElementById('resource-clear-filters-btn');
    let currentFilters = {};

    const bulkModal = document.getElementById('bulk-resource-modal');
    const bulkForm = document.getElementById('bulk-resource-form');
    const bulkFormStatus = document.getElementById('bulk-resource-form-status');
    const bulkPrefixInput = document.getElementById('bulk-prefix');
    const bulkSuffixInput = document.getElementById('bulk-suffix');
    const bulkStartInput = document.getElementById('bulk-start');
    const bulkCountInput = document.getElementById('bulk-count');
    const bulkPaddingInput = document.getElementById('bulk-padding');
    const bulkCapacityInput = document.getElementById('bulk-capacity');
    const bulkEquipmentInput = document.getElementById('bulk-equipment');
    const bulkTagsInput = document.getElementById('bulk-tags');
    const bulkStatusInput = document.getElementById('bulk-status');
    const bulkEditModal = document.getElementById('bulk-edit-modal');
    const bulkEditForm = document.getElementById('bulk-edit-form');
    const bulkEditFormStatus = document.getElementById('bulk-edit-form-status');
    const bulkEditStatusInput = document.getElementById('bulk-edit-status');
    const bulkEditCapacityInput = document.getElementById('bulk-edit-capacity');
    const bulkEditEquipmentInput = document.getElementById('bulk-edit-equipment');
    const bulkEditTagsInput = document.getElementById('bulk-edit-tags');

    async function fetchAndDisplayResources(filters = {}) {
        showLoading(statusDiv, 'Fetching resources...');
        try {
            const [resources, maps] = await Promise.all([
                apiCall('/api/admin/resources'),
                apiCall('/api/admin/maps')
            ]);
            tableBody.innerHTML = '';
            const mapsById = {};
            if (maps) maps.forEach(m => { mapsById[m.id] = m; });

            if (filterMapSelect && filterMapSelect.options.length === 1 && maps) {
                maps.forEach(m => {
                    const opt = document.createElement('option');
                    opt.value = m.id;
                    opt.textContent = m.name;
                    filterMapSelect.appendChild(opt);
                });
            }

            let filtered = resources || [];
            if (filters.name) {
                filtered = filtered.filter(r => r.name.toLowerCase().includes(filters.name.toLowerCase()));
            }
            if (filters.status) {
                filtered = filtered.filter(r => r.status === filters.status);
            }
            if (filters.mapId) {
                filtered = filtered.filter(r => String(r.floor_map_id || '') === String(filters.mapId));
            }
            if (filters.tags) {
                filtered = filtered.filter(r => r.tags && r.tags.toLowerCase().includes(filters.tags.toLowerCase()));
            }

            const grouped = {};
            filtered.forEach(r => {
                const key = r.floor_map_id ? String(r.floor_map_id) : 'none';
                if (!grouped[key]) grouped[key] = [];
                grouped[key].push(r);
            });

            const mapIdsInOrder = Object.keys(grouped);
            if (mapIdsInOrder.length > 0) {
                mapIdsInOrder.forEach(mid => {
                    const headingRow = tableBody.insertRow();
                    const headingCell = headingRow.insertCell();
                    headingCell.colSpan = 7;
                    const mapName = mid === 'none' ? 'Unassigned' : (mapsById[mid] ? mapsById[mid].name : 'Map ' + mid);
                    headingCell.textContent = `Map: ${mapName}`;

                    grouped[mid].forEach(r => {
                        const row = tableBody.insertRow();
                        const selectCell = row.insertCell();
                        selectCell.innerHTML = `<input type="checkbox" class="select-resource-checkbox" data-id="${r.id}">`;
                        row.insertCell().textContent = r.id;
                        row.insertCell().textContent = r.name;
                        row.insertCell().textContent = r.status || 'draft';
                        row.insertCell().textContent = r.capacity !== null && r.capacity !== undefined ? r.capacity : '';
                        row.insertCell().textContent = r.tags || '';
                        const actionsCell = row.insertCell();
                        actionsCell.innerHTML = `
                            <button class="button edit-resource-btn" data-id="${r.id}">Edit</button>
                            <button class="button danger delete-resource-btn" data-id="${r.id}" data-name="${r.name}">Delete</button>
                        `;
                    });
                });
                hideMessage(statusDiv);
            } else {
                tableBody.innerHTML = '<tr><td colspan="6">No resources found.</td></tr>';
                showSuccess(statusDiv, 'No resources to display.');
            }
            if (selectAllCheckbox) selectAllCheckbox.checked = false;
        } catch (error) {
            showError(statusDiv, `Error fetching resources: ${error.message}`);
        }
    }

    addBtn.addEventListener('click', function() {
        resourceForm.reset();
        resourceIdInput.value = '';
        resourceStatusModalInput.value = 'draft'; // Default for new resource
        resourceFormModalTitle.textContent = 'Add New Resource';
        hideMessage(resourceFormStatus);
        resourceFormModal.style.display = 'block';
    });

    if (addBulkBtn) {
        addBulkBtn.addEventListener('click', () => {
            if (bulkForm) bulkForm.reset();
            if (bulkStartInput) bulkStartInput.value = 1;
            if (bulkCountInput) bulkCountInput.value = 1;
            if (bulkPaddingInput) bulkPaddingInput.value = 0;
            if (bulkStatusInput) bulkStatusInput.value = 'draft';
            hideMessage(bulkFormStatus);
            if (bulkModal) bulkModal.style.display = 'block';
        });
    }

    if (selectAllCheckbox) {
        selectAllCheckbox.addEventListener('change', () => {
            const checked = selectAllCheckbox.checked;
            document.querySelectorAll('.select-resource-checkbox').forEach(cb => {
                cb.checked = checked;
            });
        });
    }

    function getSelectedResourceIds() {
        return Array.from(document.querySelectorAll('.select-resource-checkbox:checked')).map(cb => parseInt(cb.dataset.id, 10));
    }

    document.querySelectorAll('.close-modal-btn[data-modal-id]').forEach(btn => {
<<<<<<< HEAD
        btn.addEventListener('click', () => {
            const modal = document.getElementById(btn.dataset.modalId);
            if (modal) modal.style.display = 'none';
        });
    });

    document.querySelectorAll('.modal').forEach(modal => {
        window.addEventListener('click', e => {
            if (e.target === modal) modal.style.display = 'none';
        });
    });
=======
        const modal = document.getElementById(btn.dataset.modalId);
        if (modal) {
            btn.addEventListener('click', () => { modal.style.display = 'none'; });
        }
    });

    window.addEventListener('click', e => { if (e.target === resourceFormModal) resourceFormModal.style.display = 'none'; });
    window.addEventListener('click', e => { if (e.target === bulkModal) bulkModal.style.display = 'none'; });
    window.addEventListener('click', e => { if (e.target === bulkEditModal) bulkEditModal.style.display = 'none'; });

    const bulkEditCloseBtn = bulkEditModal ? bulkEditModal.querySelector('.close-modal-btn') : null;
    bulkEditCloseBtn && bulkEditCloseBtn.addEventListener('click', () => bulkEditModal.style.display = 'none');
    window.addEventListener('click', e => { if (e.target === bulkEditModal) bulkEditModal.style.display = 'none'; });

    const bulkEditCloseBtn = bulkEditModal ? bulkEditModal.querySelector('.close-modal-btn') : null;
    bulkEditCloseBtn && bulkEditCloseBtn.addEventListener('click', () => bulkEditModal.style.display = 'none');
    window.addEventListener('click', e => { if (e.target === bulkEditModal) bulkEditModal.style.display = 'none'; });
>>>>>>> a1bca1fd

    bulkEditBtn && bulkEditBtn.addEventListener('click', () => {
        const ids = getSelectedResourceIds();
        if (ids.length === 0) {
            alert('Please select at least one resource.');
            return;
        }
        if (bulkEditForm) bulkEditForm.reset();
        hideMessage(bulkEditFormStatus);
        if (bulkEditModal) bulkEditModal.style.display = 'block';
    });

    bulkDeleteBtn && bulkDeleteBtn.addEventListener('click', async () => {
        const ids = getSelectedResourceIds();
        if (ids.length === 0) {
            alert('Please select at least one resource.');
            return;
        }
        if (!confirm(`Delete ${ids.length} selected resources?`)) return;
        try {
            await apiCall('/api/admin/resources/bulk', {
                method: 'DELETE',
                headers: { 'Content-Type': 'application/json' },
                body: JSON.stringify({ ids })
            }, statusDiv);
            fetchAndDisplayResources();
        } catch (error) {
            /* handled by apiCall */
        }
    });

    tableBody.addEventListener('click', async function(event) {
        if (event.target.classList.contains('edit-resource-btn')) {
            const id = event.target.dataset.id;
            try {
                const data = await apiCall(`/api/admin/resources/${id}`);
                resourceForm.reset();
                resourceIdInput.value = data.id;
                resourceNameInput.value = data.name || '';
                resourceCapacityInput.value = data.capacity !== null && data.capacity !== undefined ? data.capacity : '';
                resourceEquipmentInput.value = data.equipment || '';
                if (resourceTagsInput) resourceTagsInput.value = data.tags || '';
                resourceStatusModalInput.value = data.status || 'draft'; // Populate status for editing
                resourceFormModalTitle.textContent = 'Edit Resource';
                hideMessage(resourceFormStatus);
                resourceFormModal.style.display = 'block';
            } catch (error) {
                showError(statusDiv, `Failed to load resource: ${error.message}`);
            }
        } else if (event.target.classList.contains('delete-resource-btn')) {
            const id = event.target.dataset.id;
            const name = event.target.dataset.name;
            if (!confirm(`Delete resource '${name}' (ID: ${id})?`)) return;
            try {
                await apiCall(`/api/admin/resources/${id}`, { method: 'DELETE' }, statusDiv);
                fetchAndDisplayResources();
            } catch (error) {
                /* error handled by apiCall */
            }
        }
    });

    resourceForm.addEventListener('submit', async function(e) {
        e.preventDefault();
        const payload = {
            name: resourceNameInput.value,
            capacity: resourceCapacityInput.value !== '' ? parseInt(resourceCapacityInput.value, 10) : null,
            equipment: resourceEquipmentInput.value,
            status: resourceStatusModalInput.value, // Add status to payload
            tags: resourceTagsInput ? resourceTagsInput.value : ''
        };
        const id = resourceIdInput.value;
        try {
            if (id) {
                await apiCall(`/api/admin/resources/${id}`, {
                    method: 'PUT',
                    headers: { 'Content-Type': 'application/json' },
                    body: JSON.stringify(payload)
                }, resourceFormStatus);
            } else {
                await apiCall('/api/admin/resources', {
                    method: 'POST',
                    headers: { 'Content-Type': 'application/json' },
                    body: JSON.stringify(payload)
                }, resourceFormStatus);
            }
            await fetchAndDisplayResources();
            setTimeout(() => { resourceFormModal.style.display = 'none'; }, 500);
        } catch (error) {
            /* error shown by apiCall */
        }
    });

    if (bulkForm) {
        bulkForm.addEventListener('submit', async function(e) {
            e.preventDefault();
            const payload = {
                prefix: bulkPrefixInput.value,
                suffix: bulkSuffixInput.value,
                start: bulkStartInput.value !== '' ? parseInt(bulkStartInput.value, 10) : 1,
                count: bulkCountInput.value !== '' ? parseInt(bulkCountInput.value, 10) : 0,
                padding: bulkPaddingInput.value !== '' ? parseInt(bulkPaddingInput.value, 10) : 0,
                capacity: bulkCapacityInput.value !== '' ? parseInt(bulkCapacityInput.value, 10) : null,
                equipment: bulkEquipmentInput.value,
                status: bulkStatusInput.value,
                tags: bulkTagsInput ? bulkTagsInput.value : ''
            };
            try {
                const result = await apiCall('/api/admin/resources/bulk', {
                    method: 'POST',
                    headers: { 'Content-Type': 'application/json' },
                    body: JSON.stringify(payload)
                }, bulkFormStatus);
                await fetchAndDisplayResources();
                if (result && result.created) {
                    showSuccess(bulkFormStatus, `Created ${result.created.length} resources.` + (result.skipped && result.skipped.length ? ` Skipped: ${result.skipped.join(', ')}` : ''));
                }
                setTimeout(() => { bulkModal.style.display = 'none'; }, 500);
            } catch (error) {
                /* error shown by apiCall */
            }
        });
    }

    if (bulkEditForm) {
        bulkEditForm.addEventListener('submit', async function(e) {
            e.preventDefault();
            const ids = getSelectedResourceIds();
            if (ids.length === 0) {
                showError(bulkEditFormStatus, 'No resources selected.');
                return;
            }
            const fields = {};
            if (bulkEditStatusInput.value) fields.status = bulkEditStatusInput.value;
            if (bulkEditCapacityInput.value !== '') fields.capacity = parseInt(bulkEditCapacityInput.value, 10);
            if (bulkEditEquipmentInput.value !== '') fields.equipment = bulkEditEquipmentInput.value;
            if (bulkEditTagsInput && bulkEditTagsInput.value !== '') fields.tags = bulkEditTagsInput.value;
            try {
                await apiCall('/api/admin/resources/bulk', {
                    method: 'PUT',
                    headers: { 'Content-Type': 'application/json' },
                    body: JSON.stringify({ ids, fields })
                }, bulkEditFormStatus);
                await fetchAndDisplayResources();
                setTimeout(() => { bulkEditModal.style.display = 'none'; }, 500);
            } catch (error) {
                /* handled by apiCall */
            }
        });
    }

    if (applyFiltersBtn) {
        applyFiltersBtn.addEventListener('click', () => {
            currentFilters = {
                name: filterNameInput.value.trim(),
                status: filterStatusSelect.value,
                mapId: filterMapSelect.value,
                tags: filterTagsInput.value.trim()
            };
            fetchAndDisplayResources(currentFilters);
        });
    }

    if (clearFiltersBtn) {
        clearFiltersBtn.addEventListener('click', () => {
            if (filterNameInput) filterNameInput.value = '';
            if (filterStatusSelect) filterStatusSelect.value = '';
            if (filterMapSelect) filterMapSelect.value = '';
            if (filterTagsInput) filterTagsInput.value = '';
            currentFilters = {};
            fetchAndDisplayResources(currentFilters);
        });
    }

    fetchAndDisplayResources();
});<|MERGE_RESOLUTION|>--- conflicted
+++ resolved
@@ -157,7 +157,7 @@
     }
 
     document.querySelectorAll('.close-modal-btn[data-modal-id]').forEach(btn => {
-<<<<<<< HEAD
+
         btn.addEventListener('click', () => {
             const modal = document.getElementById(btn.dataset.modalId);
             if (modal) modal.style.display = 'none';
@@ -169,25 +169,6 @@
             if (e.target === modal) modal.style.display = 'none';
         });
     });
-=======
-        const modal = document.getElementById(btn.dataset.modalId);
-        if (modal) {
-            btn.addEventListener('click', () => { modal.style.display = 'none'; });
-        }
-    });
-
-    window.addEventListener('click', e => { if (e.target === resourceFormModal) resourceFormModal.style.display = 'none'; });
-    window.addEventListener('click', e => { if (e.target === bulkModal) bulkModal.style.display = 'none'; });
-    window.addEventListener('click', e => { if (e.target === bulkEditModal) bulkEditModal.style.display = 'none'; });
-
-    const bulkEditCloseBtn = bulkEditModal ? bulkEditModal.querySelector('.close-modal-btn') : null;
-    bulkEditCloseBtn && bulkEditCloseBtn.addEventListener('click', () => bulkEditModal.style.display = 'none');
-    window.addEventListener('click', e => { if (e.target === bulkEditModal) bulkEditModal.style.display = 'none'; });
-
-    const bulkEditCloseBtn = bulkEditModal ? bulkEditModal.querySelector('.close-modal-btn') : null;
-    bulkEditCloseBtn && bulkEditCloseBtn.addEventListener('click', () => bulkEditModal.style.display = 'none');
-    window.addEventListener('click', e => { if (e.target === bulkEditModal) bulkEditModal.style.display = 'none'; });
->>>>>>> a1bca1fd
 
     bulkEditBtn && bulkEditBtn.addEventListener('click', () => {
         const ids = getSelectedResourceIds();
