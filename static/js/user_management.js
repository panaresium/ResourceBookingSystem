--- conflicted
+++ resolved
@@ -18,36 +18,6 @@
     const importUsersFile = document.getElementById('import-users-file');
     const deleteSelectedUsersBtn = document.getElementById('delete-selected-users-btn');
     const selectAllUsersCheckbox = document.getElementById('select-all-users');
-<<<<<<< HEAD
-    const bulkEditUsersBtn = document.getElementById('bulk-edit-users-btn'); // New
-
-    // Bulk Edit Modal Elements
-    const bulkEditUserModal = document.getElementById('bulk-edit-user-modal'); // New
-    const bulkEditUserForm = document.getElementById('bulk-edit-user-form'); // New
-    const bulkSetAdminSelect = document.getElementById('bulk-set-admin'); // New
-    const bulkEdit_addRolesContainer = document.getElementById('bulk-add-roles-container'); // Renamed for clarity and to avoid collision
-    const bulkRemoveRolesContainer = document.getElementById('bulk-remove-roles-container'); // New
-    const bulkEditUserModalStatusDiv = document.getElementById('bulk-edit-user-modal-status'); // New
-    const bulkEditSelectedCountSpan = document.getElementById('bulk-edit-selected-count'); // New
-    const closeBulkEditModalBtn = bulkEditUserModal ? bulkEditUserModal.querySelector('.close-modal-btn') : null; //New
-
-    // Bulk Add Users (Pattern) Modal Elements
-    const bulkAddUsersBtn = document.getElementById('bulk-add-users-btn'); // New
-    const bulkAddUserModal = document.getElementById('bulk-add-user-modal'); // New
-    const bulkAddUserForm = document.getElementById('bulk-add-user-form'); // New
-    const bulkAddUsernamePatternInput = document.getElementById('bulk-add-username-pattern'); // New
-    const bulkAddStartIndexInput = document.getElementById('bulk-add-start-index'); // New
-    const bulkAddCountInput = document.getElementById('bulk-add-count'); // New
-    const bulkAddDefaultPasswordInput = document.getElementById('bulk-add-default-password'); // New
-    const bulkAddEmailPatternInput = document.getElementById('bulk-add-email-pattern'); // New
-    const bulkAddIsAdminCheckbox = document.getElementById('bulk-add-is-admin'); // New
-    // Assumes HTML ID will be changed to 'bulk-add-pattern-roles-container' for this distinct element
-    const bulkAddPattern_rolesContainer = document.getElementById('bulk-add-pattern-roles-container'); // Renamed and ID corrected
-    const bulkAddUserModalStatusDiv = document.getElementById('bulk-add-user-modal-status'); // New
-    const closeBulkAddModalBtn = bulkAddUserModal ? bulkAddUserModal.querySelector('.close-modal-btn') : null; // New
-
-=======
->>>>>>> 425f8604
 
     const userIdInput = document.getElementById('user-id');
     const usernameInput = document.getElementById('username');
@@ -898,7 +868,6 @@
         }
     });
 
-<<<<<<< HEAD
     // --- Bulk User Edit Functionality ---
     function populateRolesForBulkEditModal(selectedAddIds = [], selectedRemoveIds = []) {
         if (!bulkEdit_addRolesContainer || !bulkRemoveRolesContainer) return; // Use renamed variable
@@ -1093,8 +1062,6 @@
         });
     }
 
-=======
->>>>>>> 425f8604
     // Event Delegation for Edit/Delete Role buttons
     if (rolesTableBody) {
         rolesTableBody.addEventListener('click', (event) => {
@@ -1188,7 +1155,6 @@
 
     // Initial load for roles
     if (roleFormModal) roleFormModal.style.display = 'none';
-<<<<<<< HEAD
     if (bulkEditUserModal) bulkEditUserModal.style.display = 'none'; // Ensure bulk modal hidden initially
     if (bulkAddUserModal) bulkAddUserModal.style.display = 'none'; // Ensure bulk add modal hidden initially
 
@@ -1372,10 +1338,7 @@
     }
 
     fetchAndDisplayRoles(); // This also populates allAvailableRolesCache for user forms
+
 });
 
-[end of static/js/user_management.js]
-=======
-    fetchAndDisplayRoles();
-});
->>>>>>> 425f8604
+[end of static/js/user_management.js]