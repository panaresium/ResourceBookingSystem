:root {
    --primary-color: #77c2f3; /* Light Blue */
    --secondary-color: #55a9e0; /* Slightly darker blue */
    --accent-color: #4682B4; /* Steel Blue for accents */
    --text-color-dark: #333333;
    --text-color-light: #000000;
    --background-color-light: #FFFFFF;
    --background-color-dark: var(--primary-color); /* Using primary light blue for nav/footer background */
    --border-color: #dddddd;
    --error-color: #e74c3c; /* A distinct red for errors */
    --success-color: #2ecc71; /* A distinct green for success */
    --error-bg-color: #fdecea;    /* Light red background for readability */
    --success-bg-color: #e6f8ee;  /* Light green background for readability */
    --unavailable-color: #bdc3c7; /* Light grey for unavailable slots */
    --font-family-modern: 'Segoe UI', Tahoma, Geneva, Verdana, sans-serif;

    /* Layout Heights & Widths */
    --header-height: 60px;
    --footer-height: 50px;
    --sidebar-width: 200px;
    --sidebar-collapsed-width: 50px;

    /* Base font size for rem calculations */
    font-size: 16px;
}

/* Dark theme color variables */
body.dark-theme {
    --background-color-light: #1e1e1e; /* Page background in dark mode */
    --background-color-dark: #2c2c2c;  /* Nav and footer background in dark mode */
    --text-color-dark: #e0e0e0;        /* Default text color in dark mode */
    --text-color-light: #ffffff;       /* Light text for dark backgrounds */
    --border-color: #555555;           /* Border color for dark mode */
}

body {
    font-family: var(--font-family-modern);
    margin: 0;
    background-color: var(--background-color-light);
    color: var(--text-color-dark);
    line-height: 1.6;
    font-size: 1rem; /* Ensure body font size is relative */
    /* display: flex; REMOVED for new layout */
}

/* Header Styling */
.app-header {
    position: fixed;
    top: 0;
    left: 0;
    right: 0;
    height: var(--header-height);
    background-color: var(--background-color-dark);
    box-sizing: border-box;
    color: var(--text-color-light);
    padding: 0 1em;
    display: flex;
    justify-content: space-between;
    align-items: center;
    z-index: 1030;
    box-shadow: 0 2px 4px rgba(0,0,0,0.1);
    font-weight: bold; /* Added this line */
}

.header-content {
    display: flex;
    width: 100%;
    align-items: center;
    justify-content: flex-start; /* Default, items start on left */
    gap: 10px; /* Adjusted gap for items within header-content */
}

/* Style for the moved navigation links and containers */
.header-content > a, /* Direct <a> links like Home, Resources, Calendar */
.header-content > div { /* Wrappers for My Bookings, Welcome, Auth, User Dropdown */
    color: var(--text-color-light);
    text-decoration: none;
    padding: 0.5em 0.75em; /* Uniform padding for clickable areas */
    border-radius: 4px;
    display: flex; /* For internal alignment of icon/text */
    align-items: center;
}

.header-content > a:hover,
.header-content > div:hover:not(#user-dropdown-container):not(#welcome-message-container) { /* Avoid hover on non-interactive divs unless they contain an <a> that handles it */
    background-color: var(--secondary-color);
    color: var(--text-color-light);
    text-decoration: none;
}
/* Specifically target <a> tags within the divs for hover, if the div itself shouldn't have hover */
.header-content #my-bookings-nav-link a:hover,
.header-content #auth-link-container a:hover {
    background-color: var(--secondary-color); /* Apply hover to the link itself */
    border-radius: 4px; /* Ensure hover matches overall item shape */
    color: var(--text-color-light);
    text-decoration: none;
}
.header-content #my-bookings-nav-link a,
.header-content #auth-link-container a {
    color: var(--text-color-light);
    text-decoration: none;
    padding: 0; /* Remove padding from inner link if parent div has it */
}


.header-content > #user-dropdown-container {
    margin-left: auto; /* This will push the user dropdown to the far right */
    position: relative; /* Needed for dropdown positioning */
    padding: 0; /* User dropdown button itself has padding */
}
.header-content > #user-dropdown-container:hover {
    background-color: transparent; /* Prevent hover on the container itself */
}

.app-header #user-dropdown-button { /* Copied from existing #user-dropdown-button and adapted */
    display: flex;
    align-items: center;
    background: none;
    border: none;
    color: var(--text-color-light); /* Ensure color from header */
    font-size: 1em; /* Or inherit */
    cursor: pointer;
    padding: 10px; /* Adjust as needed */
    font-weight: bold;
}
.app-header .user-icon { /* Copied from existing .user-icon */
    font-size: 1.2em;
    margin-right: 2px;
}
.app-header .dropdown-arrow { /* Ensure it's visible if needed */
    margin-left: 5px;
}


.app-header #user-dropdown-menu {
    top: 100%;
    right: 0;
    left: auto;
    background-color: #333; /* Or use CSS variables from :root or body.dark-theme */
    border: 1px solid #555;
    /* Copied from existing .dropdown-menu in base.html and adapted */
    display: none; /* Initially hidden, JS handles display */
    position: absolute;
    min-width: 160px;
    z-index: 1000; /* Ensure it's above other header items if they overlap */
    list-style-type: none;
    padding: 0;
    margin: 0;
    box-shadow: 0 2px 5px rgba(0,0,0,0.2);
}
.app-header #user-dropdown-menu a.dropdown-item { /* Copied from base.html */
    display: block;
    padding: 10px 15px;
    text-decoration: none;
    color: white; /* Or var(--text-color-light) */
}
.app-header #user-dropdown-menu a.dropdown-item:hover {
    background-color: #555; /* Example hover */
}


.app-header #auth-link-container a,
.app-header #welcome-message-container {
    color: var(--text-color-light);
    text-decoration: none;
    display: flex; /* To align icon and text if icons are used in #auth-link-container */
    align-items: center;
}
.app-header #auth-link-container .menu-icon {
    margin-right: 5px; /* Space between icon and text for login link */
}


/* Sidebar Styling */
#sidebar {
    position: fixed;
    top: var(--header-height);
    left: 0;
    width: var(--sidebar-width);
    height: calc(100vh - var(--header-height) - var(--footer-height));
    background-color: var(--background-color-dark);
    color: var(--text-color-light);
    overflow-y: auto;
    overflow-x: hidden;
    z-index: 1020;
    box-shadow: 2px 0 5px rgba(0,0,0,0.1);
    padding: 0; /* Removed 1em padding, li items will have padding */
    /* min-height: 100vh; REMOVED */
    /* flex-shrink: 0; REMOVED (not a flex item anymore) */
}

#sidebar.collapsed {
    width: var(--sidebar-collapsed-width);
}

#sidebar ul {
    list-style-type: none;
    padding: 0;
    margin: 0;
    display: block; /* Was: display: flex; flex-direction: column; */
}

#sidebar ul li {
    padding: 0.75em 1em;
    white-space: nowrap;
    /* margin: 0; (already there) */
    font-size: 0.9rem; /* from existing #sidebar ul li */
}

#sidebar ul li a {
    color: var(--text-color-light);
    text-decoration: none;
    font-weight: bold; /* from existing nav ul li a */
    display: block; /* from existing #sidebar ul li a */
    /* padding: 0.5em 0; (padding is now on li) */
}

#sidebar ul li a:hover,
#sidebar ul li a:focus {
    text-decoration: underline;
    color: var(--text-color-light);
}

/* Sidebar button styling (e.g. theme toggle, manual sync if it stays in sidebar) */
#sidebar ul li button {
    background: none;
    border: none;
    color: var(--text-color-light);
    cursor: pointer;
    width: 100%;
    padding: 0.75em 0; /* Consistent with li padding */
    text-align: left;
    font-weight: bold;
    font-size: inherit; /* Inherit from li */
    display: flex; /* To align icon and text */
    align-items: center;
}
#sidebar ul li button:hover {
    text-decoration: underline;
}


/* Icons and text handling for sidebar menu */
#sidebar li .menu-icon {
    /* display: none; Should be handled by collapsed state */
    width: 1.2em; /* from existing */
    text-align: center; /* from existing */
    margin-right: 0.5em; /* from existing */
    display: inline-block; /* Default state: icon visible */
}
#sidebar.collapsed li .menu-icon {
    display: inline-block;
    margin-right: 0;
}
#sidebar li .menu-text {
    display: inline-block;
}
#sidebar.collapsed .menu-text {
    display: none;
}

#sidebar.collapsed li {
    text-align: center;
}
#sidebar.collapsed li a,
#sidebar.collapsed li button { /* Apply to buttons as well */
    display: flex;
    justify-content: center;
}
#sidebar.collapsed summary { /* For admin dropdown */
    display: flex;
    justify-content: center;
}
/* Removed #sidebar.collapsed #welcome-message-container as it's moved to header */
/* Removed #sidebar.collapsed #user-dropdown-button and .dropdown-arrow as it's moved */
/* Removed #sidebar.collapsed #theme-toggle as it's moved to footer */

#sidebar button#sidebar-toggle { /* Copied from existing */
    background: none;
    border: none;
    color: var(--text-color-light);
    cursor: pointer;
    font-size: 1em;
    margin: 0.5em auto;
    display: flex;
    justify-content: center;
    padding: 0.5em; /* Added some padding */
}


/* Main Content Styling */
#main-content {
    margin-top: var(--header-height);
    margin-left: var(--sidebar-width);
    margin-bottom: var(--footer-height);
    padding: 20px;
    height: calc(100vh - var(--header-height) - var(--footer-height));
    overflow-y: auto;
    background-color: var(--background-color-light);
    /* flex-grow: 1; REMOVED */
}

/* Adjust margin-left when sidebar is collapsed */
body.sidebar-collapsed #main-content {
    margin-left: var(--sidebar-collapsed-width);
}

/* Adjust margin-left when sidebar is not present (e.g., for non-admins) */
body.no-sidebar #main-content {
    margin-left: 0;
}

main { /* The <main> tag inside #main-content */
    width: 100%;
    max-width: 1200px;
    margin: 0 auto; /* Center <main> if using max-width */
    /* padding: 25px; Padding is now on #main-content */
    /* box-shadow, border-radius from existing main can stay if desired, or be removed/adjusted */
    background-color: var(--background-color-light); /* Already on #main-content, but can be explicit */
    /* box-shadow: 0 4px 8px rgba(0, 0, 0, 0.08); */ /* Optional: keep or remove */
    /* border-radius: 8px; */ /* Optional: keep or remove */
}


/* Footer Styling */
footer {
    position: fixed;
    bottom: 0;
    left: 0;
    right: 0;
    height: var(--footer-height);
    background-color: var(--background-color-dark);
    box-sizing: border-box;
    color: var(--text-color-light);
    padding: 0 1em;
    display: flex;
    justify-content: space-between;
    align-items: center;
    z-index: 1030;
    box-shadow: 0 -2px 4px rgba(0,0,0,0.1);
    /* text-align: center; REMOVED, using flex now */
    /* margin-top: 30px; REMOVED, fixed position */
}

.footer-accessibility-controls {
    display: flex;
    align-items: center;
    gap: 10px;
}

.footer-accessibility-controls button {
    background: none;
    border: 1px solid var(--text-color-light);
    color: var(--text-color-light);
    padding: 5px 10px;
    border-radius: 4px;
    cursor: pointer;
    display: flex; /* For icon and text alignment */
    align-items: center;
}
.footer-accessibility-controls button:hover {
    background-color: var(--secondary-color);
    border-color: var(--secondary-color); /* Ensure border color changes too */
}

.footer-accessibility-controls .menu-icon {
    display: inline-block;
    margin-right: 5px;
}
.footer-accessibility-controls .menu-text {
    display: inline-block;
}

footer #language-form {
    margin-top: 0;
    margin-left: 10px; /* Add some space if next to accessibility controls */
}
footer #language-selector {
    /* Style as needed for footer context */
    padding: 5px;
    border-radius: 4px;
    border: 1px solid var(--text-color-light);
    background-color: var(--background-color-dark); /* Match footer */
    color: var(--text-color-light); /* Match footer text */
}
footer #language-selector option {
    background-color: var(--background-color-light); /* Or a neutral color */
    color: var(--text-color-dark);
}
footer p { /* Copyright text */
    margin: 0;
}


/* General Styles (keep existing, review for conflicts) */

h1, h2, h3, h4, h5, h6 {
    color: var(--text-color-dark);
    margin-top: 1.5em;
    margin-bottom: 0.8em;
    line-height: 1.2;
}
h1 { color: var(--primary-color); font-size: 2rem; }
h2 { font-size: 1.75rem; }
h3 { font-size: 1.5rem; }
h4 { font-size: 1.25rem; }
h5 { font-size: 1.1rem; }
h6 { font-size: 1rem; }

a { color: var(--primary-color); text-decoration: none; }
a:hover, a:focus { text-decoration: underline; color: var(--secondary-color); }

button,
input[type="submit"],
input[type="button"] {
    background-color: var(--primary-color);
    color: var(--text-color-light);
    border: none;
    padding: 12px 20px;
    text-align: center;
    text-decoration: none;
    display: inline-block;
    font-size: 1rem;
    margin: 5px 2px;
    cursor: pointer;
    border-radius: 5px;
    transition: background-color 0.3s ease;
}
button:hover,
input[type="submit"]:hover,
input[type="button"]:hover {
    background-color: var(--secondary-color);
}
button:focus,
input[type="submit"]:focus,
input[type="button"]:focus {
    outline: 2px solid var(--accent-color);
    outline-offset: 2px;
}

#upcoming-bookings, #quick-actions {
    margin-top: 25px;
    padding: 15px;
    border: 1px solid var(--border-color);
    border-radius: 8px;
    background-color: #f9f9f9;
}

/* Calendar Styles */
#calendar-table {
    width: 100%;
    border-collapse: collapse;
    margin-top: 25px;
    box-shadow: 0 2px 4px rgba(0,0,0,0.05);
}
#calendar-table th, #calendar-table td {
    border: 1px solid var(--border-color);
    padding: 0.625rem;
    text-align: center;
}
#calendar-table th {
    background-color: #f0f0f0;
    color: var(--text-color-dark);
    font-weight: bold;
}
.available { background-color: #e6f7ff; color: var(--primary-color); font-weight: bold; }
.available:hover { background-color: #d0effa; }
.booked { background-color: #ffe0e0; color: var(--error-color); font-weight: bold; }
.unavailable { background-color: var(--unavailable-color); color: #555; font-style: italic; }
.error-slot { background-color: #e0e0e0; color: var(--text-color-dark); font-style: italic; font-weight: bold; }

/* Room Selector Styles */
#room-select {
    padding: 0.625rem;
    margin-bottom: 1.25rem;
    border-radius: 5px;
    border: 1px solid var(--border-color);
    width: 100%; 
    box-sizing: border-box;
    font-size: 1rem;
}
#room-select:focus { border-color: var(--primary-color); outline: 1px solid var(--primary-color); }

/* Booking Form Styles */
#booking-form div, #login-form div { margin-bottom: 1.25rem; }
#booking-form label, #login-form label { display: block; margin-bottom: 0.5rem; font-weight: bold; color: var(--text-color-dark); }
#booking-form input[type="date"],
#booking-form input[type="time"],
#booking-form input[type="number"],
#booking-form input[type="text"], 
#booking-form input[type="password"], 
#booking-form select,
#login-form input[type="text"],
#login-form input[type="password"] {
    width: 100%;
    padding: 0.625rem;
    border: 1px solid var(--border-color);
    border-radius: 5px;
    box-sizing: border-box;
    transition: border-color 0.3s ease;
    font-size: 1rem;
}
#booking-form input[type="date"]:focus,
#booking-form input[type="time"]:focus,
#booking-form input[type="number"]:focus,
#booking-form input[type="text"]:focus,
#booking-form input[type="password"]:focus,
#booking-form select:focus,
#login-form input[type="text"]:focus,
#login-form input[type="password"]:focus {
    border-color: var(--primary-color); outline: 1px solid var(--primary-color);
}
#booking-form fieldset { border: 1px solid var(--border-color); border-radius: 5px; padding: 0.9375rem; margin-bottom: 1.25rem; }
#booking-form legend { font-weight: bold; padding: 0 0.5rem; color: var(--primary-color); font-size: 1.1rem; }
#booking-form fieldset div { margin-bottom: 0.625rem; }
#booking-form input[type="checkbox"] { margin-right: 0.5rem; vertical-align: middle; accent-color: var(--primary-color); }
#booking-form label[for^="equipment-"] { display: inline; font-weight: normal; margin-bottom: 0; }
#booking-form button[type="submit"],
#login-form button[type="submit"] { width: 100%; padding: 0.75rem; font-size: 1.125rem; }

/* Booking Results Styles */
#booking-results { margin-top: 1.5625rem; padding: 0.9375rem; border-radius: 5px; }
#booking-results p { margin: 0 0 0.625rem 0; }
#booking-results ul { list-style-type: disc; margin-left: 1.5625rem; }

.success { color: var(--success-color); background-color: var(--success-bg-color); border: 1px solid var(--success-color); padding: 0.75rem; border-radius: 5px; margin-bottom: 0.9375rem; }
.error { color: var(--error-color); background-color: var(--error-bg-color); border: 1px solid var(--error-color); padding: 0.75rem; border-radius: 5px; margin-bottom: 0.9375rem; }

#login-message { margin-top: 1.25rem; }

/* REMOVED Auth Link Styles in Nav as it's moved to header */
/* #auth-link-container span { margin-right: 0.625rem; } */

.sr-only { position: absolute; width: 1px; height: 1px; padding: 0; margin: -1px; overflow: hidden; clip: rect(0, 0, 0, 0); white-space: nowrap; border: 0; }

/* High Contrast Mode Styles - Review for conflicts with new layout */
body.high-contrast {
    background-color: #ffffff !important;
    color: #000000 !important;
    font-size: 1rem;
}

/* High contrast header */
body.high-contrast .app-header {
    background-color: #000000 !important;
    color: #ffffff !important;
    border-bottom: 2px solid #ffffff !important; /* Ensure separation */
}
body.high-contrast .app-header #auth-link-container a,
body.high-contrast .app-header #welcome-message-container,
body.high-contrast .app-header #user-dropdown-button {
    color: #ffffff !important;
}

/* Ensure all links in header are white in high contrast, overriding general high-contrast link styles */
body.high-contrast .app-header a,
body.high-contrast .app-header a:visited {
    color: #ffffff !important;
}

body.high-contrast .app-header a:hover,
body.high-contrast .app-header a:focus { /* Also include focus for consistency */
    color: #ffffff !important;
    text-decoration: none !important;
}

body.high-contrast .app-header #user-dropdown-menu {
    background-color: #000000 !important;
    border: 2px solid #ffffff !important;
}
body.high-contrast .app-header #user-dropdown-menu a.dropdown-item {
    color: #ffffff !important;
}
body.high-contrast .app-header #user-dropdown-menu a.dropdown-item:hover {
    background-color: #333333 !important;
    color: #ffff00 !important;
}

/* Ensure header icons are visible */
body.high-contrast .app-header .menu-icon,
body.high-contrast .app-header .user-icon,
body.high-contrast .app-header .dropdown-arrow { /* also style dropdown arrow if present */
    color: #ffffff !important;
    /* If using SVG/image icons that don't inherit color, filter might be needed: */
    /* filter: invert(1) brightness(2); */
}
body.high-contrast .app-header a:hover .menu-icon, /* Keep icons white on link hover */
body.high-contrast .app-header a:hover .user-icon,
body.high-contrast .app-header button:hover .menu-icon,
body.high-contrast .app-header button:hover .user-icon,
body.high-contrast .app-header button:hover .dropdown-arrow {
    color: #ffff00 !important; /* Icon color changes on hover for consistency with text */
}


body.high-contrast #sidebar { /* Was nav.sidebar */
    background-color: #000000 !important;
    color: #ffffff !important;
    box-shadow: 2px 0 5px rgba(255,255,255,0.2) !important;
    text-align: left !important;
    border-right: 2px solid #ffffff !important; /* Ensure separation */
}
body.high-contrast #sidebar ul li a { color: #ffffff !important; }
body.high-contrast #sidebar ul li a:hover,
body.high-contrast #sidebar ul li a:focus { color: #ffff00 !important; text-decoration: underline !important; }
body.high-contrast #sidebar ul li button { color: #ffffff !important; }
body.high-contrast #sidebar ul li button:hover,
body.high-contrast #sidebar ul li button:focus { color: #ffff00 !important; text-decoration: underline !important; }

/* Sidebar Icons */
body.high-contrast #sidebar .menu-icon {
    color: #ffffff !important;
    /* filter: invert(1) brightness(2); if SVG/image */
}
body.high-contrast #sidebar ul li a:hover .menu-icon,
body.high-contrast #sidebar ul li a:focus .menu-icon,
body.high-contrast #sidebar ul li button:hover .menu-icon,
body.high-contrast #sidebar ul li button:focus .menu-icon {
    color: #ffff00 !important; /* Icon color changes on hover/focus */
}

/* Sidebar Toggle Button */
body.high-contrast #sidebar-toggle {
    background-color: #000000 !important;
    color: #ffffff !important;
    border: 1px solid #ffffff !important; /* Simple border */
}
body.high-contrast #sidebar-toggle:hover,
body.high-contrast #sidebar-toggle:focus {
    background-color: #333333 !important;
    color: #ffff00 !important;
    border-color: #ffff00 !important;
}

/* Sidebar Admin Dropdown Summary */
body.high-contrast #sidebar details summary {
    color: #ffffff !important;
    border: 1px dashed transparent; /* For focus indication */
}
body.high-contrast #sidebar details summary:hover,
body.high-contrast #sidebar details summary:focus {
    color: #ffff00 !important;
    border-color: #ffff00 !important; /* Indicate focus on summary */
    background-color: #1a1a1a !important; /* Slight background change on hover/focus */
}
body.high-contrast #sidebar details summary .menu-icon { /* Icon within summary */
    color: #ffffff !important;
}
body.high-contrast #sidebar details summary:hover .menu-icon,
body.high-contrast #sidebar details summary:focus .menu-icon {
    color: #ffff00 !important;
}

/* Ensure admin submenu items also get high contrast link styles */
body.high-contrast #sidebar details ul.admin-menu li a {
    color: #ffffff !important;
}
body.high-contrast #sidebar details ul.admin-menu li a:hover,
body.high-contrast #sidebar details ul.admin-menu li a:focus {
    color: #ffff00 !important;
    text-decoration: underline !important;
}


body.high-contrast #main-content { /* Added */
    background-color: #ffffff !important;
    color: #000000 !important;
    /* margin adjustments are handled by non-high-contrast rules */
}
body.high-contrast main {
    background-color: #ffffff !important;
    border: 2px solid #000000 !important;
    box-shadow: none !important;
}

body.high-contrast h1, body.high-contrast h2, body.high-contrast h3, body.high-contrast h4, body.high-contrast h5, body.high-contrast h6 { color: #000000 !important; }
body.high-contrast h1 { color: #000000 !important; }
body.high-contrast a { color: #0000ff !important; text-decoration: underline !important; }
body.high-contrast a:visited { color: #551a8b !important; }

body.high-contrast button,
body.high-contrast input[type="submit"],
body.high-contrast input[type="button"] {
    background-color: #000000 !important;
    color: #ffffff !important;
    border: 2px solid #ffffff !important;
    box-shadow: 0 0 0 2px #000000 !important;
}
body.high-contrast button:hover,
body.high-contrast input[type="submit"]:hover,
body.high-contrast input[type="button"]:hover {
    background-color: #333333 !important;
    color: #ffff00 !important;
}
body.high-contrast button:focus,
body.high-contrast input[type="submit"]:focus,
body.high-contrast input[type="button"]:focus {
    outline: 3px solid #ffff00 !important;
    outline-offset: 1px;
    box-shadow: 0 0 0 3px #ffff00 !important; /* Keep this if it's for focus */
}

/* High contrast footer */
body.high-contrast footer {
    background-color: #000000 !important;
    color: #ffffff !important;
    box-shadow: 0 -2px 5px rgba(255,255,255,0.2) !important;
    border-top: 2px solid #ffffff !important; /* Ensure separation */
}
body.high-contrast .footer-accessibility-controls button {
    background-color: #000000 !important;
    color: #ffffff !important;
    border: 2px solid #ffffff !important;
}
body.high-contrast .footer-accessibility-controls button:hover {
    background-color: #333333 !important;
    color: #ffff00 !important;
}
body.high-contrast footer #language-selector {
    background-color: #000000 !important;
    color: #ffffff !important;
    border: 2px solid #ffffff !important;
}
body.high-contrast footer #language-selector option {
    background-color: #ffffff !important; /* Or a neutral color */
    color: #000000 !important;
}


body.high-contrast #upcoming-bookings, body.high-contrast #quick-actions { background-color: #f0f0f0 !important; border: 2px solid #000000 !important; color: #000000 !important; }
body.high-contrast #calendar-table { box-shadow: none !important; }
body.high-contrast #calendar-table th, body.high-contrast #calendar-table td { border: 2px solid #000000 !important; color: #000000 !important; }
body.high-contrast #calendar-table th { background-color: #cccccc !important; }
body.high-contrast .available { background-color: #cceeff !important; color: #000000 !important; font-weight: bold; }
body.high-contrast .available:hover { background-color: #99ddff !important; }
body.high-contrast .booked { background-color: #ffcccc !important; color: #000000 !important; font-weight: bold; }
body.high-contrast .unavailable { background-color: #dddddd !important; color: #000000 !important; font-style: normal !important; }
body.high-contrast .error-slot { background-color: #bbbbbb !important; color: #000000 !important; font-style: italic; font-weight: bold; }

body.high-contrast input, body.high-contrast select, body.high-contrast textarea, body.high-contrast #room-select {
    background-color: #ffffff !important; color: #000000 !important; border: 2px solid #000000 !important; box-shadow: none !important;
}
body.high-contrast input:focus, body.high-contrast select:focus, body.high-contrast textarea:focus, body.high-contrast #room-select:focus {
    outline: 3px solid #0000ff !important; outline-offset: 0px; border-color: #0000ff !important;
}
body.high-contrast #booking-form fieldset { border: 2px solid #000000 !important; }
body.high-contrast #booking-form legend { color: #000000 !important; font-weight: bold; }
body.high-contrast #booking-form input[type="checkbox"] { accent-color: #000000 !important; border: 1px solid #ffffff; outline: 1px solid #000000; }
body.high-contrast .success { background-color: #ffffcc !important; color: #000000 !important; border: 2px solid #000000 !important; }
body.high-contrast .error { background-color: #ffdddd !important; color: #000000 !important; border: 2px solid #000000 !important; }
body.high-contrast #booking-form label, body.high-contrast #login-form label { color: #000000 !important; }
body.high-contrast input, body.high-contrast select, body.high-contrast textarea { transition: none !important; }

/* Aggressive shadow removal for high contrast, then re-apply essentials */
body.high-contrast *, body.high-contrast *::before, body.high-contrast *::after {
    box-shadow: none !important;
}
body.high-contrast button:focus,
body.high-contrast input[type="submit"]:focus,
body.high-contrast input[type="button"]:focus {
    box-shadow: 0 0 0 3px #ffff00 !important;
}
body.high-contrast .app-header { /* Re-apply essential shadows */
    box-shadow: 0 2px 4px rgba(255,255,255,0.1) !important; /* Lighter shadow for dark bg */
}
body.high-contrast #sidebar {
    box-shadow: 2px 0 5px rgba(255,255,255,0.2) !important;
}
body.high-contrast footer {
    box-shadow: 0 -2px 5px rgba(255,255,255,0.2) !important;
}


/* Responsive adjustments for smaller screens */
@media (max-width: 768px) { /* Adjusted breakpoint for more common tablet/mobile changes */
    :root { /* Smaller header/footer for mobile */
        --header-height: 50px;
        --footer-height: 40px;
        --sidebar-width: 180px; /* Slightly smaller full sidebar */
        --sidebar-collapsed-width: 0; /* Sidebar fully hidden, or very minimal */
    }

    #sidebar {
        /* Optionally hide sidebar by default on very small screens, toggle with button in header */
        /* Or make it overlay instead of pushing content */
        /* For now, let's assume it collapses to 0 width */
        transition: width 0.2s; /* Faster transition for mobile */
    }
    #sidebar.collapsed {
        width: 0;
        overflow: hidden; /* Ensure no content peeks out */
    }

    body.sidebar-collapsed #main-content,
    #main-content { /* When sidebar is 0 width, main content takes full width */
        margin-left: var(--sidebar-collapsed-width); /* which is 0 if collapsed */
    }
    /* If sidebar is not collapsed on mobile, main content still needs its margin */
    #main-content {
         margin-left: var(--sidebar-width);
    }
     body.sidebar-collapsed #main-content {
        margin-left: var(--sidebar-collapsed-width);
    }


    .app-header {
        padding: 0 0.5em; /* Less padding on mobile header */
    }
    .header-content {
        gap: 10px; /* Less gap on mobile */
    }
    .app-header #user-dropdown-button {
        padding: 8px; /* Smaller button padding */
    }
    .app-header .user-icon {
        font-size: 1em;
    }

    footer {
        padding: 0 0.5em; /* Less padding on mobile footer */
        flex-direction: column; /* Stack footer items */
        height: auto; /* Adjust height for multi-line */
        padding-top: 5px;
        padding-bottom: 5px;
        --footer-height: 70px; /* Example if stacking makes it taller */
    }
    .footer-accessibility-controls {
        gap: 5px;
        margin-bottom: 5px; /* Space between controls and other footer items */
    }
    .footer-accessibility-controls button {
        padding: 4px 8px;
        font-size: 0.9em;
    }
    footer #language-form {
        margin-top: 5px;
    }
    footer p { /* Copyright text */
        font-size: 0.8em;
    }


    #main-content {
        padding: 10px; /* Less padding on mobile */
    }
    main {
        padding: 10px 0; /* Remove side padding from main, rely on #main-content */
    }

    /* Example: Hide text for sidebar items, show only icons if sidebar is not fully collapsed to 0 */
    /* This would apply if --sidebar-collapsed-width was > 0 on mobile */
    /* #sidebar:not(.collapsed) li .menu-text { display: none; }
       #sidebar:not(.collapsed) li .menu-icon { margin-right: 0; }
       #sidebar:not(.collapsed) li { text-align: center; }
    */

    /* Responsive map container */
    #map-container, #new-booking-map-container {
        width: 100%; /* Full width on mobile */
        height: 400px; /* Adjust height or use aspect ratio */
    }
}

@media (max-width: 480px) { /* Even smaller screens */
    :root {
        --sidebar-width: 100%; /* Sidebar could be full width if it overlays */
    }
    /* Further adjustments for very small screens if needed */
    .footer-accessibility-controls {
        flex-wrap: wrap; /* Allow accessibility buttons to wrap */
        justify-content: center;
    }
     .footer-accessibility-controls button {
        flex-basis: calc(50% - 5px); /* Two buttons per row */
    }
}


/* Styles copied from map_view.html - Generally keep as is, ensure responsiveness */
#map-container, #new-booking-map-container {
    position: relative;
    /* width: 800px; REMOVED - will be 100% of parent or handled by responsive */
    max-width: 800px; /* Added max-width */
    width: 100%; /* Make it responsive */
    height: 600px; /* Will be adjusted by @media if needed */
    background-size: contain;
    background-repeat: no-repeat;
    background-position: center center;
    border: 1px solid var(--border-color);
    margin: 20px auto; /* Center the map */
}
.resource-area {
    position: absolute; border: 2px solid blue; background-color: rgba(0, 0, 255, 0.3);
    box-sizing: border-box; display: flex; align-items: center; justify-content: center;
    text-align: center; overflow: hidden; color: #000; font-size: 12px;
}
.resource-area-available { background-color: rgba(0, 255, 0, 0.2); border-color: darkgreen; }
.resource-area-partially-booked { background-color: rgba(255, 255, 0, 0.5); border-color: #cca300; }
.resource-area-fully-booked { background-color: rgba(255, 0, 0, 0.2); border-color: darkred; }
.resource-area-unknown { background-color: rgba(128, 128, 128, 0.3); border-color: #555; }
.map-area-clickable:hover { cursor: pointer; filter: brightness(110%); }

.modal { position: fixed; z-index: 1050; /* Higher than header/sidebar */ left: 0; top: 0; width: 100%; height: 100%; overflow: auto; background-color: rgba(0,0,0,0.4); }
.modal-content {
    background-color: var(--background-color-light);
    margin: 10% auto;
    padding: 20px;
    border: 1px solid var(--border-color);
    width: 80%;
    max-width: 500px;
    border-radius: 8px;
    position: relative;
    color: #000000; /* Black text for modal content */
}
/* Ensure headings within modal also get this color */
.modal-content h1,
.modal-content h2,
.modal-content h3,
.modal-content h4,
.modal-content h5,
.modal-content h6 {
    color: #000000; /* Black text for headings in modal */
}
.close-modal-btn { color: #aaa; float: right; font-size: 28px; font-weight: bold; pointer-events: auto !important; }
.close-modal-btn:hover, .close-modal-btn:focus { color: var(--text-color-dark); text-decoration: none; cursor: pointer; }
.time-slots-container { margin-top: 15px; margin-bottom: 15px; max-height: 200px; overflow-y: auto; border: 1px solid #eee; padding: 10px; }
.time-slot-item { padding: 8px; margin-bottom: 5px; border-radius: 4px; }
.time-slot-available { background-color: #e7f7e7; border: 1px solid #c8e6c9; cursor: pointer; }
.time-slot-available:hover { background-color: #d0f0d0; }
.time-slot-booked { background-color: #fde0e0; border: 1px solid #f9c0c0; color: #777; cursor: not-allowed; }
.time-slot-selected { background-color: #c8e6c9; font-weight: bold; }

.map-controls div { margin-bottom: 10px; }
.map-controls label { margin-right: 5px; }
.resource-area-form-selected {
    border-width: 3px;
    border-color: #007bff; /* A distinct highlight color */
    box-shadow: 0 0 10px #007bff;
}

/* Styles for the /resources page resource buttons */
.resource-buttons-grid { display: flex; flex-wrap: wrap; gap: 10px; width: 100%; padding: 10px 0; }
.resource-availability-button {
    flex: 1 0 calc(20% - 10px); box-sizing: border-box; min-height: 50px; padding: 10px 5px;
    margin: 0; border: 1px solid #ccc; border-radius: 5px; background-color: #f0f0f0;
    color: #333; text-align: center; cursor: pointer; font-size: 0.9rem; line-height: 1.3;
    transition: background-color 0.3s ease, transform 0.1s ease;
}
.resource-availability-button:hover { background-color: #e0e0e0; transform: translateY(-1px); }
.resource-availability-button:active { transform: translateY(0px); }
.resource-availability-button.available { background-color: var(--success-bg-color); color: var(--success-color); border-color: #388E3C; }
.resource-availability-button.available:hover { background-color: #d3f0d9; }
.resource-availability-button.partial { background-color: #ffc107; color: #333; border-color: #f59c00; }
.resource-availability-button.partial:hover { background-color: #f5b300; }
.resource-availability-button.unavailable { background-color: var(--error-bg-color); color: var(--error-color); border-color: #d32f2f; }
.resource-availability-button.unavailable:hover { background-color: #f2c2bd; }
.resource-availability-button.error { background-color: #757575; color: white; border-color: #616161; cursor: not-allowed; }
.resource-availability-button.error:hover { background-color: #6a6a6a; }

/* Styles for time slot buttons within the resource-page-booking-modal (rpbm) */
#rpbm-slot-options .time-slot-btn.unavailable,
#rpbm-slot-options .time-slot-btn.booked,
#rpbm-slot-options .time-slot-btn:disabled {
    background-color: var(--error-bg-color); color: var(--error-color); cursor: not-allowed; opacity: 0.7; border-color: #d32f2f;
}
#rpbm-slot-options .time-slot-btn.unavailable:hover,
#rpbm-slot-options .time-slot-btn.booked:hover,
#rpbm-slot-options .time-slot-btn:disabled:hover {
    background-color: #d32f2f; transform: none; box-shadow: none;
}
#rpbm-slot-options .time-slot-btn.available { background-color: var(--success-bg-color); color: var(--success-color); border-color: #388E3C; opacity: 1; }
#rpbm-slot-options .time-slot-btn.available:hover { background-color: #d3f0d9; }

/* Styling for Floor Map Groupings on Resources Page */
.map-group-heading { margin-top: 25px; margin-bottom: 10px; font-size: 1.2em; color: #333; border-bottom: 2px solid #eee; padding-bottom: 5px; }
.map-specific-grid { margin-top: 15px; margin-bottom: 20px; }
.unassigned-grid { margin-top: 15px; }

/* REMOVED old sidebar layout rules like body.with-sidebar, #sidebar flex properties etc. as they are replaced by new fixed layout rules. */

/* Final check to remove any specific old layout selectors that might conflict */
/* e.g. body.with-sidebar nav ul, body.with-sidebar #main-content */
/* These have been addressed by replacing or removing them in the sections above. */

/* Mobile Menu Styles */
.hamburger-icon {
    display: none; /* Hidden by default */
    background: none;
    border: none;
    color: var(--text-color-light); /* Hamburger color to match header text */
    font-size: 1.5rem; /* Adjust size as needed */
    cursor: pointer;
    padding: 0.25em 0.5em;
    z-index: 1040; /* Above sidebar (1020) but below modals (1050) */
    align-self: center; /* Align with other header items */
}

.hamburger-icon span {
    display: block;
    width: 22px;
    height: 3px;
    background-color: var(--text-color-light); /* Color of the bars */
    margin: 4px 0;
    transition: background-color 0.3s ease;
}

/* Styles for the sidebar when it's opened via mobile toggle */
/* This assumes #sidebar is the element to be shown/hidden */
/* The .sidebar-open class will be toggled by JavaScript on #sidebar */
nav#sidebar.sidebar-open {
    display: block !important; /* Important to override other display states */
    width: 80%;
    max-width: 300px; /* Max width for the overlay menu */
    position: fixed;
    top: 0; /* Align to top, below header or covering header based on z-index */
    left: 0;
    height: 100vh; /* Full viewport height */
    background-color: var(--background-color-dark); /* Match existing sidebar bg */
    z-index: 1035; /* Higher than header content, but hamburger icon itself is 1040 if it needs to be above this */
    overflow-y: auto;
    box-shadow: 3px 0 6px rgba(0,0,0,0.2);
    transition: transform 0.3s ease-in-out;
    transform: translateX(0%); /* Default shown state if class is present */
}

/* Initially hide the sidebar-open state off-screen if doing a slide-in animation */
/* For simple display block/none, this is not needed.
nav#sidebar {
    transform: translateX(-100%);
}
*/


@media (max-width: 767px) and (orientation: portrait) {
    /* Show hamburger icon only for admins, matching sidebar visibility */
    body:not(.no-sidebar) .hamburger-icon { /* Assumes body.no-sidebar is correctly set for non-admins */
        display: flex; /* Or block/inline-block */
        flex-direction: column;
        justify-content: space-around;
    }

    /* Hide the default desktop sidebar toggle if the mobile one is shown */
    body:not(.no-sidebar) nav#sidebar #sidebar-toggle {
        display: none;
    }

    /* Hide the sidebar itself by default in mobile portrait */
    /* The .sidebar-open class will override this to show it */
    body:not(.no-sidebar) nav#sidebar {
        display: none;
        /* transform: translateX(-100%); */ /* Prepare for slide-in if using transform for open state */
    }

    /* Ensure the main content takes full width when sidebar is hidden for mobile portrait */
    body:not(.no-sidebar) #main-content {
        margin-left: 0;
    }

    /* Specific styles for items inside the opened mobile menu */
    nav#sidebar.sidebar-open ul li {
        padding: 1em; /* More padding for tappable items */
    }
    nav#sidebar.sidebar-open ul li a,
    nav#sidebar.sidebar-open ul li button,
    nav#sidebar.sidebar-open details summary {
        font-size: 1rem; /* Ensure readability */
        white-space: normal; /* Allow text wrapping */
    }
    nav#sidebar.sidebar-open .menu-text {
        display: inline-block !important; /* Ensure text is visible */
    }
    nav#sidebar.sidebar-open .menu-icon {
        display: inline-block !important; /* Ensure icon is visible */
        margin-right: 0.8em;
    }
    nav#sidebar.sidebar-open details ul.admin-menu {
        display: block !important; /* Ensure admin submenu is shown */
        padding-left: 1.5em;
    }
    nav#sidebar.sidebar-open details summary::after { /* Optional: better indicator for openable summary */
        content: ' ▼';
        font-size: 0.8em;
    }
    nav#sidebar.sidebar-open details[open] summary::after {
        content: ' ▲';
    }

    /* Remove collapsed styles from sidebar when it's in mobile overlay mode */
    nav#sidebar.sidebar-open.collapsed {
        width: 80% !important; /* Override collapsed width */
        max-width: 300px !important;
    }
    nav#sidebar.sidebar-open.collapsed li .menu-text,
    nav#sidebar.sidebar-open.collapsed details ul.admin-menu {
        display: inline-block !important; /* Ensure text and submenus are visible */
    }
    nav#sidebar.sidebar-open.collapsed li {
        text-align: left; /* Revert text alignment */
    }
    nav#sidebar.sidebar-open.collapsed li a,
    nav#sidebar.sidebar-open.collapsed li button,
    nav#sidebar.sidebar-open.collapsed summary {
        justify-content: flex-start; /* Revert justification */
    }

}

/* Ensure admin dropdown in sidebar still looks okay */
#sidebar details summary {
    /* cursor: pointer; Removed to make it less interactive for always-open admin menu */
    padding: 0.75em 1em; /* Match li padding */
    display: flex;
    align-items: center;
}
#sidebar details summary .menu-icon { /* Already handled by general #sidebar li .menu-icon */
    /* margin-right: 0.5em; */
}
#sidebar.collapsed details summary .menu-text {
    display: none;
}
#sidebar.collapsed details summary {
    justify-content: center;
}
#sidebar details ul.admin-menu {
    list-style-type: none;
    padding-left: 1em; /* Indent admin submenu items */
}
#sidebar details ul.admin-menu li {
    padding: 0.5em 1em; /* Slightly less padding for submenu items */
    font-size: 0.85rem; /* Slightly smaller font for submenu */
}
#sidebar.collapsed details ul.admin-menu {
    display: none; /* Hide submenu when sidebar is collapsed */
}

/* Compact accessibility controls at top - this class was in old CSS, might be unused or need review */
/* For now, keeping it commented out as new accessibility controls are in footer */
/*
.accessibility-top {
    display: flex;
    justify-content: flex-end;
    align-items: center;
    gap: 0.25rem;
    font-size: 0.85rem;
    margin-bottom: 0.5rem;
}
.accessibility-top button {
    font-size: 0.75rem;
    padding: 2px 4px;
}
*/

/* Ensure the main event anchor tag behaves as a block */
a.fc-daygrid-event.fc-event { /* Targeting the <a> tag specifically */
    display: block;
    width: 100%; /* Ensure it takes full width of its cell container */
    /* Note: FullCalendar's own CSS might have padding or other box model properties.
       This change focuses on making the anchor itself a block-level element. */
}

/* Styling for FullCalendar event content container */
/* Properties like display and position are kept for basic layout. */
/* Text wrapping, overflow, and max-height are removed as JS now handles truncation. */
.fc-daygrid-event .fc-event-main-frame {
    display: block;
    position: relative;
    /* white-space: normal !important; */ /* Removed */
    /* overflow-wrap: break-word !important; */ /* Removed */
    /* word-wrap: break-word !important; */ /* Removed */
    /* max-height: 3.6em !important; */ /* Removed */
    /* overflow-y: auto !important; */ /* Removed */
    /* FullCalendar's default overflow behavior will apply (usually hidden for event segments) */
}

/* Styling for FullCalendar event titles */
/* Text wrapping properties removed. */
.fc-daygrid-event .fc-event-title { /* Common class for event titles */
    display: block; /* Kept, as titles often benefit from block display */
    width: 100%; /* Ensure it takes full width to push subsequent content to a new line */
    /* white-space: normal !important; */ /* Removed */
    /* overflow-wrap: break-word !important; */ /* Removed */
    /* word-wrap: break-word !important; */ /* Removed */
}

/* Styling for the bold tag used for the title in calendar.js */
/* Text wrapping properties removed. Max-width and display are kept. */
.fc-daygrid-event .fc-event-main-frame b {
    display: block;
    width: 100%; /* Ensure it takes full width to push subsequent content to a new line */
    max-width: 100%; /* Can be useful to prevent breaking out of cell if FC doesn't handle it */
    /* white-space: normal !important; */ /* Removed */
    /* overflow-wrap: break-word !important; */ /* Removed */
    /* word-wrap: break-word !important; */ /* Removed */
}

/* Time part (text node) will inherit default text handling. */
/* JavaScript truncation now manages its length. */
<<<<<<< HEAD

/* --------------- MAP RESOURCE AREA STYLES --------------- */
.resource-area {
    /* Existing styles from map_view.html: */
    position: absolute;
    /* border: 2px solid blue; */ /* Will be overridden by specific states */
    /* background-color: rgba(0, 0, 255, 0.3); */ /* Will be overridden by specific states */
    box-sizing: border-box;
    display: flex;
    align-items: center;
    justify-content: center;
    text-align: center;
    overflow: hidden;
    /* color: #000; */ /* Will be overridden by specific states */
    /* font-size: 12px; */ /* Will be overridden by new styles */

    /* New/refined general styles: */
    padding: 2px;
    text-overflow: ellipsis;
    white-space: nowrap; /* Prevent text wrapping that breaks small boxes */
    font-size: 0.8em; /* Suitable small font size */
    border-width: 2px; /* Consistent border width */
    border-style: solid; /* Consistent border style */
}

/* Available State (Green) */
.resource-area-available {
    background-color: rgba(0, 255, 0, 0.15);
    border-color: rgba(0, 200, 0, 0.6);
    color: #333333; /* Darker text for light green background */
}

/* Partially Booked State (Dark Orange) */
.resource-area-partially-booked {
    background-color: rgba(255, 140, 0, 0.3); /* Dark Orange background */
    border-color: rgba(204, 112, 0, 0.7); /* Darker Orange border */
    color: #ffffff; /* White text for readability */
}

/* Fully Booked State (Red) */
.resource-area-fully-booked {
    background-color: rgba(255, 0, 0, 0.3); /* Red background */
    border-color: rgba(200, 0, 0, 0.7); /* Darker Red border */
    color: #ffffff; /* White text for readability */
}

/* User Conflict State (Red) - Same as Fully Booked */
.resource-area-user-conflict {
    background-color: rgba(255, 0, 0, 0.3); /* Red background */
    border-color: rgba(200, 0, 0, 0.7); /* Darker Red border */
    color: #ffffff; /* White text for readability */
}

/* Restricted State (Grey) */
.resource-area-restricted {
    background-color: rgba(128, 128, 128, 0.3); /* Grey background */
    border-color: rgba(100, 100, 100, 0.7); /* Darker Grey border */
    color: #ffffff; /* White text for readability */
}

/* Unknown State (Light Grey) */
.resource-area-unknown {
    background-color: rgba(200, 200, 200, 0.3); /* Light Grey background */
    border-color: rgba(150, 150, 150, 0.7); /* Darker Grey border */
    color: #333333; /* Darker text for light grey background */
}

/* Clickable Cue (already exists, ensure it's compatible) */
.map-area-clickable:hover {
    cursor: pointer;
    filter: brightness(110%);
}

/* Selected on form (already exists, ensure it's compatible) */
.resource-area-form-selected {
    border-width: 3px; /* Keep slightly thicker for emphasis */
    border-color: #007bff; /* A distinct highlight color, maybe make this a variable if used elsewhere */
    box-shadow: 0 0 10px #007bff;
    /* filter: drop-shadow(0 0 5px #007bff); Could be an alternative to box-shadow */
}

/* --------------- END MAP RESOURCE AREA STYLES --------------- */
=======
```

#welcome-message-container {
    color: black;
    margin-right: 10px;
    padding: 0.5em 0.75em; /* Ensure it has padding like other header items */
    display: flex;         /* For internal alignment if its content needs it */
    align-items: center;   /* For internal alignment */
}

#welcome-message-container::before,
#welcome-message-container::after {
  content: none !important;
  display: none !important;
}
>>>>>>> e310ca29
<|MERGE_RESOLUTION|>--- conflicted
+++ resolved
@@ -1196,7 +1196,6 @@
 
 /* Time part (text node) will inherit default text handling. */
 /* JavaScript truncation now manages its length. */
-<<<<<<< HEAD
 
 /* --------------- MAP RESOURCE AREA STYLES --------------- */
 .resource-area {
@@ -1279,8 +1278,6 @@
 }
 
 /* --------------- END MAP RESOURCE AREA STYLES --------------- */
-=======
-```
 
 #welcome-message-container {
     color: black;
@@ -1295,4 +1292,3 @@
   content: none !important;
   display: none !important;
 }
->>>>>>> e310ca29
