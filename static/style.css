:root {
    --primary-color: #77c2f3; /* Light Blue */
    --secondary-color: #55a9e0; /* Slightly darker blue */
    --accent-color: #4682B4; /* Steel Blue for accents */
    --text-color-dark: #333333;
    --text-color-light: #000000;
    --background-color-light: #FFFFFF;
    --background-color-dark: var(--primary-color); /* Using primary light blue for nav/footer background */
    --border-color: #dddddd;
    --error-color: #e74c3c; /* A distinct red for errors */
    --success-color: #2ecc71; /* A distinct green for success */
    --error-bg-color: #fdecea;    /* Light red background for readability */
    --success-bg-color: #e6f8ee;  /* Light green background for readability */
    --unavailable-color: #bdc3c7; /* Light grey for unavailable slots */
    --font-family-modern: 'Segoe UI', Tahoma, Geneva, Verdana, sans-serif;

    /* Layout Heights & Widths */
    --header-height: 60px;
    --footer-height: 50px;
    --sidebar-width: 200px;
    --sidebar-collapsed-width: 50px;

    /* Base font size for rem calculations */
    font-size: 16px;
}

html {
    overflow: hidden;
    height: 100%;
}

/* Dark theme color variables */
body.dark-theme {
    --background-color-light: #1e1e1e; /* Page background in dark mode */
    --background-color-dark: #2c2c2c;  /* Nav and footer background in dark mode */
    --text-color-dark: #e0e0e0;        /* Default text color in dark mode */
    --text-color-light: #ffffff;       /* Light text for dark backgrounds */
    --border-color: #555555;           /* Border color for dark mode */
}

body.dark-theme #upcoming-bookings {
    background-color: #000000; /* Black background for dark mode */
    /* Text color should be inherited from body.dark-theme, which is --text-color-dark (#e0e0e0) */
    /* Border color is already using var(--border-color) which is updated in dark mode, so it should adapt. */
}

body {
    font-family: var(--font-family-modern);
    margin: 0;
    background-color: var(--background-color-light);
    color: var(--text-color-dark);
    line-height: 1.6;
    font-size: 1rem; /* Ensure body font size is relative */
    display: flex;
    flex-direction: column;
    min-height: 100vh;
}

/* Header Styling */
.app-header {
    height: var(--header-height);
    background-color: var(--background-color-dark);
    box-sizing: border-box;
    color: var(--text-color-light);
    padding: 0 1em;
    display: flex;
    justify-content: space-between;
    align-items: center;
    box-shadow: 0 2px 4px rgba(0,0,0,0.1);
    flex-shrink: 0;
}

/* Reset list-like styles for all elements within the header */
.app-header * {
    list-style-type: none !important; /* Remove list bullets/numbers */
    margin-block-start: 0 !important; /* Remove default margins for list-like elements */
    margin-block-end: 0 !important;
    padding-inline-start: 0 !important; /* Remove default padding for list-like elements */
}

.header-content {
    display: flex;
    width: 100%;
    align-items: center;
    justify-content: flex-start; /* Default, items start on left */
    gap: 10px; /* Adjusted gap for items within header-content */
}

/* Style for the moved navigation links and containers */
.header-content > a, /* Direct <a> links like Home, Resources, Calendar */
.header-content > div { /* Wrappers for My Bookings, Welcome, Auth, User Dropdown */
    color: inherit;
    font-weight: bold;
    text-decoration: none;
    padding: 0.5em 0.75em; /* Uniform padding for clickable areas */
    border-radius: 4px;
    display: flex; /* For internal alignment of icon/text */
    align-items: center;
}

.header-content > a:hover,
.header-content > div:hover:not(#user-dropdown-container):not(#welcome-message-container):not(#user-actions-area) { /* Avoid hover on non-interactive divs unless they contain an <a> that handles it */
    background-color: var(--secondary-color);
    color: #ffffff !important;
    text-decoration: none;
}
/* Specifically target <a> tags within the divs for hover, if the div itself shouldn't have hover */
.header-content #my-bookings-nav-link a:hover,
.header-content #auth-link-container a:hover {
    background-color: var(--secondary-color); /* Apply hover to the link itself */
    border-radius: 4px; /* Ensure hover matches overall item shape */
    color: #ffffff !important;
    text-decoration: none;
}
.header-content #my-bookings-nav-link a,
.header-content #auth-link-container a {
    /* Properties like color and font-weight will be inherited from .header-content > div or .header-content > a */
    /* Or specifically overridden if necessary, but the general rule should cover them. */
    text-decoration: none;
    padding: 0; /* Remove padding from inner link if parent div has it */
}


.header-content > #user-dropdown-container {
    /* margin-left: auto; MOVED to #user-actions-area */
    position: relative; /* Needed for dropdown positioning */
    padding: 0; /* User dropdown button itself has padding */
}

/* Style for the new wrapper for welcome message and user dropdown */
.header-content > #user-actions-area {
    margin-left: auto; /* Push the group to the far right */
    display: flex;
    align-items: center;
    padding: 0; /* Override default padding from .header-content > div if any */
    /* Other styles like border-radius might be inherited from .header-content > div,
       but padding: 0 is a good start to make it a neutral layout container. */
}

.header-content > #user-dropdown-container:hover {
    background-color: transparent; /* Prevent hover on the container itself */
}

.app-header #user-dropdown-button { /* Copied from existing #user-dropdown-button and adapted */
    display: flex;
    align-items: center;
    background-color: transparent; /* Changed from background: none; */
    border: none;
    color: inherit !important; /* Ensure color from header */
    font-weight: bold;
    font-size: 1em; /* Or inherit */
    cursor: pointer;
    padding: 10px; /* Adjust as needed */
}
.app-header #user-dropdown-button:hover {
    background-color: var(--secondary-color);
    border-radius: 4px;
    color: #ffffff !important;
}
.app-header .user-icon { /* Copied from existing .user-icon */
    font-size: 1.2em;
    margin-right: 2px;
}
.app-header .dropdown-arrow { /* Ensure it's visible if needed */
    margin-left: 5px;
}


.app-header #user-dropdown-menu {
    top: 100%;
    right: 0;
    left: auto;
    background-color: #333; /* Or use CSS variables from :root or body.dark-theme */
    border: 1px solid #555;
    /* Copied from existing .dropdown-menu in base.html and adapted */
    display: none; /* Initially hidden, JS handles display */
    position: absolute;
    min-width: 160px;
    z-index: 1000; /* Ensure it's above other header items if they overlap */
    list-style-type: none;
    padding: 0;
    margin: 0;
    box-shadow: 0 2px 5px rgba(0,0,0,0.2);
}
.app-header #user-dropdown-menu a.dropdown-item { /* Copied from base.html */
    display: block;
    padding: 10px 15px;
    text-decoration: none;
    color: white; /* Or var(--text-color-light) */
}
.app-header #user-dropdown-menu a.dropdown-item:hover {
    background-color: #555; /* Example hover */
}


.app-header #auth-link-container a,
.app-header #welcome-message-container {
    color: inherit !important; /* Applied new style */
    font-weight: bold; /* Applied new style */
    text-decoration: none;
    display: flex; /* To align icon and text if icons are used in #auth-link-container */
    align-items: center;
}
.app-header #auth-link-container .menu-icon {
    margin-right: 5px; /* Space between icon and text for login link */
}


/* Sidebar Styling */
#sidebar {
    position: fixed;
    top: var(--header-height);
    left: 0;
    width: var(--sidebar-width);
    height: calc(100vh - var(--header-height) - var(--footer-height));
    background-color: var(--background-color-dark);
    color: var(--text-color-light);
    overflow-y: auto;
    overflow-x: hidden;
    z-index: 1020;
    box-shadow: 2px 0 5px rgba(0,0,0,0.1);
    padding: 0; /* Removed 1em padding, li items will have padding */
    /* min-height: 100vh; REMOVED */
    /* flex-shrink: 0; REMOVED (not a flex item anymore) */
}

#sidebar.collapsed {
    width: var(--sidebar-collapsed-width);
}

#sidebar ul {
    list-style-type: none;
    padding: 0;
    margin: 0;
    display: block; /* Was: display: flex; flex-direction: column; */
}

#sidebar ul li {
    padding: 0.75em 1em;
    white-space: nowrap;
    /* margin: 0; (already there) */
    font-size: 0.9rem; /* from existing #sidebar ul li */
}

#sidebar ul li a {
    color: var(--text-color-light);
    text-decoration: none;
    font-weight: bold; /* from existing nav ul li a */
    display: block; /* from existing #sidebar ul li a */
    /* padding: 0.5em 0; (padding is now on li) */
}

#sidebar ul li a:hover,
#sidebar ul li a:focus {
    text-decoration: underline;
    color: var(--text-color-light);
}

/* Sidebar button styling (e.g. theme toggle, manual sync if it stays in sidebar) */
#sidebar ul li button {
    background: none;
    border: none;
    color: var(--text-color-light);
    cursor: pointer;
    width: 100%;
    padding: 0.75em 0; /* Consistent with li padding */
    text-align: left;
    font-weight: bold;
    font-size: inherit; /* Inherit from li */
    display: flex; /* To align icon and text */
    align-items: center;
}
#sidebar ul li button:hover {
    text-decoration: underline;
}


/* Icons and text handling for sidebar menu */
#sidebar li .menu-icon {
    /* display: none; Should be handled by collapsed state */
    width: 1.2em; /* from existing */
    text-align: center; /* from existing */
    margin-right: 0.5em; /* from existing */
    display: inline-block; /* Default state: icon visible */
}
#sidebar.collapsed li .menu-icon {
    display: inline-block;
    margin-right: 0;
}
#sidebar li .menu-text {
    display: inline-block;
}
#sidebar.collapsed .menu-text {
    display: none;
}

#sidebar.collapsed li {
    text-align: center;
}
#sidebar.collapsed li a,
#sidebar.collapsed li button { /* Apply to buttons as well */
    display: flex;
    justify-content: center;
}
#sidebar.collapsed summary { /* For admin dropdown */
    display: flex;
    justify-content: center;
}
/* Removed #sidebar.collapsed #welcome-message-container as it's moved to header */
/* Removed #sidebar.collapsed #user-dropdown-button and .dropdown-arrow as it's moved */
/* Removed #sidebar.collapsed #theme-toggle as it's moved to footer */

#sidebar button#sidebar-toggle { /* Copied from existing */
    background: none;
    border: none;
    color: var(--text-color-light);
    cursor: pointer;
    font-size: 1em;
    margin: 0.5em auto;
    display: flex;
    justify-content: center;
    padding: 0.5em; /* Added some padding */
}


/* Main Content Styling */
#main-content {
    margin-left: var(--sidebar-width);
    padding: 30px 20px;
    overflow-y: auto;
    background-color: var(--background-color-light);
    box-sizing: border-box; /* Added this line */
    height: calc(100vh - var(--header-height) - var(--footer-height));
    flex-grow: 0;
}

/* Adjust margin-left when sidebar is collapsed */
body.sidebar-collapsed #main-content {
    margin-left: var(--sidebar-collapsed-width);
}

/* Adjust margin-left when sidebar is not present (e.g., for non-admins) */
body.no-sidebar #main-content {
    margin-left: 0;
}

main { /* The <main> tag inside #main-content */
    width: 100%;
    max-width: 1200px;
    margin: 0 auto; /* Center <main> if using max-width */
    /* padding: 25px; Padding is now on #main-content */
    /* box-shadow, border-radius from existing main can stay if desired, or be removed/adjusted */
    background-color: var(--background-color-light); /* Already on #main-content, but can be explicit */
    /* box-shadow: 0 4px 8px rgba(0, 0, 0, 0.08); */ /* Optional: keep or remove */
    /* border-radius: 8px; */ /* Optional: keep or remove */
}


/* Footer Styling */
footer {
    height: var(--footer-height);
    background-color: var(--background-color-dark);
    box-sizing: border-box;
    color: var(--text-color-light);
    padding: 0 1em;
    display: flex;
    justify-content: space-between;
    align-items: center;
    box-shadow: 0 -2px 4px rgba(0,0,0,0.1);
    /* text-align: center; REMOVED, using flex now */
    /* margin-top: 30px; REMOVED, fixed position */
    position: fixed;
    bottom: 0;
    left: 0;
    right: 0;
    z-index: 1030;
}

.footer-accessibility-controls {
    display: flex;
    align-items: center;
    gap: 10px;
}

.footer-accessibility-controls button {
    background: none;
    border: 1px solid var(--text-color-light);
    color: var(--text-color-light);
    padding: 5px 10px;
    border-radius: 4px;
    cursor: pointer;
    display: flex; /* For icon and text alignment */
    align-items: center;
}
.footer-accessibility-controls button:hover {
    background-color: var(--secondary-color);
    border-color: var(--secondary-color); /* Ensure border color changes too */
}

.footer-accessibility-controls .menu-icon {
    display: inline-block;
    margin-right: 5px;
}
.footer-accessibility-controls .menu-text {
    display: inline-block;
}

footer #language-form {
    margin-top: 0;
    margin-left: 10px; /* Add some space if next to accessibility controls */
}
footer #language-selector {
    /* Style as needed for footer context */
    padding: 5px;
    border-radius: 4px;
    border: 1px solid var(--text-color-light);
    background-color: var(--background-color-dark); /* Match footer */
    color: var(--text-color-light); /* Match footer text */
}
footer #language-selector option {
    background-color: var(--background-color-light); /* Or a neutral color */
    color: var(--text-color-dark);
}
footer p { /* Copyright text */
    margin: 0;
}


/* General Styles (keep existing, review for conflicts) */

h1, h2, h3, h4, h5, h6 {
    color: var(--text-color-dark);
    margin-top: 1.5em;
    margin-bottom: 0.8em;
    line-height: 1.2;
}
h1 { color: var(--primary-color); font-size: 2rem; }
h2 { font-size: 1.75rem; }
h3 { font-size: 1.5rem; }
h4 { font-size: 1.25rem; }
h5 { font-size: 1.1rem; }
h6 { font-size: 1rem; }

a { color: var(--primary-color); text-decoration: none; }
a:hover, a:focus { text-decoration: underline; color: var(--secondary-color); }

button,
input[type="submit"],
input[type="button"] {
    background-color: var(--primary-color);
    color: var(--text-color-light);
    border: none;
    padding: 12px 20px;
    text-align: center;
    text-decoration: none;
    display: inline-block;
    font-size: 1rem;
    margin: 5px 2px;
    cursor: pointer;
    border-radius: 5px;
    transition: background-color 0.3s ease;
}
button:hover,
input[type="submit"]:hover,
input[type="button"]:hover {
    background-color: var(--secondary-color);
}
button:focus,
input[type="submit"]:focus,
input[type="button"]:focus {
    outline: 2px solid var(--accent-color);
    outline-offset: 2px;
}

/* Styles for analytics page */
.chart-container {
    max-height: 450px;
    margin-bottom: 20px;
    padding: 10px;
    border: 1px solid #ddd;
    border-radius: 8px;
    background-color: #f9f9f9;
    display: flex;
    flex-direction: column;
    align-items: center;
}
.chart-container canvas {
    max-width: 100%;
}
.filter-section {
    margin-bottom: 30px;
    padding: 15px;
    border: 1px solid #ddd;
    border-radius: 8px;
    background-color: #f5f5f5;
}
.filter-section .form-group { /* This is the rule being targeted */
    margin-right: 15px;
    /* margin-bottom: 10px; */ /* Add some bottom margin for wrapped elements */
    /* display: inline-flex; */ /* Commented out */
}
/* The h1, h2 rule below is specific to analytics.html context, moved from its own block */
.container-fluid h1, .container-fluid h2 { /* More specific selectors for analytics page */
    color: #333; /* Kept as is, as it's a general styling for this page */
}
/* Ensure select elements are visible and have some spacing - specific to .filter-section might be better */
.filter-section select.form-control {
    min-width: 150px;
    /* display: inline-block; */ /* This might conflict with Bootstrap col structure, review if needed */
    /* margin-right: 5px; */ /* No longer needed if labels are on top */
}
.filter-section label { /* Label styling within filter section */
    /* margin-right: 5px; */ /* No longer needed if labels are on top */
    /* d-block and mb-1 are now handled by Bootstrap classes in HTML */
}
/* This rule is too broad and was conflicting with Bootstrap grid */
/* .form-inline .form-group {
  display: flex;
  align-items: center;
} */


/* Resource Page Selection Controls Container */
#selection-controls-container {
    display: flex;
    flex-wrap: wrap;
    gap: 20px;
    margin-bottom: 20px;
}

#inline-calendar-container {
    width: max-content; /* Fit the width of the calendar content */
}

/* Flatpickr Calendar Minimal Overrides for Inline Display */
#inline-calendar-container .flatpickr-calendar.inline {
    box-shadow: none;
    border: 1px solid var(--border-color);
    border-radius: 5px;
    width: 100%;
    max-width: none;
}
.flatpickr-calendar {
    font-size: 0.9rem;
}


/* Location/Map Button Styles for Resource Availability Page */
#new-booking-map-location-buttons-container-wrapper {
    flex: 2;
    min-width: 300px;
}
#new-booking-map-location-buttons-container {
    display: flex;
    flex-wrap: wrap;
    gap: 5px;
}

.location-button {
    padding: 8px 12px;
    margin: 0 5px 5px 0;
    border: 1px solid var(--border-color);
    border-radius: 4px;
    cursor: pointer;
    font-size: 0.9rem;
    color: var(--text-color-dark);
    background-color: #f0f0f0;
    transition: background-color 0.3s ease, border-color 0.3s ease, box-shadow 0.3s ease;
    white-space: normal;
    word-break: break-word;
    text-align: center;
}

.location-button:hover {
    background-color: #e0e0e0;
    border-color: #bbb;
}

.location-button-available {
    background-color: lightgreen;
    color: #155724;
}
.location-button-available:hover {
    background-color: #78db78;
}

.location-button-partially-available {
    background-color: #ffc107; /* Yellow */
    color: #212529; /* Darker text for yellow background */
    /* Other styles copied from .location-button for consistency if not inherited */
    /* padding, margin, border, border-radius, cursor, font-size etc. are inherited from .location-button */
}
.location-button-partially-available:hover {
    background-color: #e0a800; /* Darker yellow for hover */
}

.location-button-unavailable {
    background-color: lightcoral;
    color: #721c24;
}
.location-button-unavailable:hover {
    background-color: #ea6a6a;
}

.selected-map-button {
    border-color: var(--accent-color);
    box-shadow: 0 0 0 0.2rem rgba(70, 130, 180, .25);
}


#upcoming-bookings, #quick-actions {
    margin-top: 25px;
    padding: 15px;
    border: 1px solid var(--border-color);
    border-radius: 8px;
    background-color: #f9f9f9;
}

/* Calendar Styles */
#calendar-table {
    width: 100%;
    border-collapse: collapse;
    margin-top: 25px;
    box-shadow: 0 2px 4px rgba(0,0,0,0.05);
}
#calendar-table th, #calendar-table td {
    border: 1px solid var(--border-color);
    padding: 0.625rem;
    text-align: center;
}
#calendar-table th {
    background-color: #f0f0f0;
    color: var(--text-color-dark);
    font-weight: bold;
}
.available { background-color: #e6f7ff; color: var(--primary-color); font-weight: bold; }
.available:hover { background-color: #d0effa; }
.booked { background-color: #ffe0e0; color: var(--error-color); font-weight: bold; }
.unavailable { background-color: var(--unavailable-color); color: #555; font-style: italic; }
.error-slot { background-color: #e0e0e0; color: var(--text-color-dark); font-style: italic; font-weight: bold; }

/* Room Selector Styles */
#room-select {
    padding: 0.625rem;
    margin-bottom: 1.25rem;
    border-radius: 5px;
    border: 1px solid var(--border-color);
    width: 100%; 
    box-sizing: border-box;
    font-size: 1rem;
}
#room-select:focus { border-color: var(--primary-color); outline: 1px solid var(--primary-color); }

/* Booking Form Styles */
#booking-form div, #login-form div { margin-bottom: 1.25rem; }
#booking-form label, #login-form label { display: block; margin-bottom: 0.5rem; font-weight: bold; color: var(--text-color-dark); }
#booking-form input[type="date"],
#booking-form input[type="time"],
#booking-form input[type="number"],
#booking-form input[type="text"], 
#booking-form input[type="password"], 
#booking-form select,
#login-form input[type="text"],
#login-form input[type="password"] {
    width: 100%;
    padding: 0.625rem;
    border: 1px solid var(--border-color);
    border-radius: 5px;
    box-sizing: border-box;
    transition: border-color 0.3s ease;
    font-size: 1rem;
}
#booking-form input[type="date"]:focus,
#booking-form input[type="time"]:focus,
#booking-form input[type="number"]:focus,
#booking-form input[type="text"]:focus,
#booking-form input[type="password"]:focus,
#booking-form select:focus,
#login-form input[type="text"]:focus,
#login-form input[type="password"]:focus {
    border-color: var(--primary-color); outline: 1px solid var(--primary-color);
}
#booking-form fieldset { border: 1px solid var(--border-color); border-radius: 5px; padding: 0.9375rem; margin-bottom: 1.25rem; }
#booking-form legend { font-weight: bold; padding: 0 0.5rem; color: var(--primary-color); font-size: 1.1rem; }
#booking-form fieldset div { margin-bottom: 0.625rem; }
#booking-form input[type="checkbox"] { margin-right: 0.5rem; vertical-align: middle; accent-color: var(--primary-color); }
#booking-form label[for^="equipment-"] { display: inline; font-weight: normal; margin-bottom: 0; }
#booking-form button[type="submit"],
#login-form button[type="submit"] { width: 100%; padding: 0.75rem; font-size: 1.125rem; }

/* Booking Results Styles */
#booking-results { margin-top: 1.5625rem; padding: 0.9375rem; border-radius: 5px; }
#booking-results p { margin: 0 0 0.625rem 0; }
#booking-results ul { list-style-type: disc; margin-left: 1.5625rem; }

.success { color: var(--success-color); background-color: var(--success-bg-color); border: 1px solid var(--success-color); padding: 0.75rem; border-radius: 5px; margin-bottom: 0.9375rem; }
.error { color: var(--error-color); background-color: var(--error-bg-color); border: 1px solid var(--error-color); padding: 0.75rem; border-radius: 5px; margin-bottom: 0.9375rem; }

#login-message { margin-top: 1.25rem; }

.sr-only { position: absolute; width: 1px; height: 1px; padding: 0; margin: -1px; overflow: hidden; clip: rect(0, 0, 0, 0); white-space: nowrap; border: 0; }

/* High Contrast Mode Styles - Review for conflicts with new layout */
body.high-contrast {
    background-color: #ffffff !important;
    color: #000000 !important;
    font-size: 1rem;
}

/* High contrast header */
body.high-contrast .app-header {
    background-color: #000000 !important;
    color: #ffffff !important;
    border-bottom: 2px solid #ffffff !important;
}
body.high-contrast .app-header #auth-link-container a,
body.high-contrast .app-header #welcome-message-container,
body.high-contrast .app-header #user-dropdown-button {
    color: #ffffff !important;
}

body.high-contrast .app-header a,
body.high-contrast .app-header a:visited {
    color: #ffffff !important;
}

body.high-contrast .app-header a:hover,
body.high-contrast .app-header a:focus {
    color: #ffffff !important;
    text-decoration: none !important;
}

body.high-contrast .app-header #user-dropdown-menu {
    background-color: #000000 !important;
    border: 2px solid #ffffff !important;
}
body.high-contrast .app-header #user-dropdown-menu a.dropdown-item {
    color: #ffffff !important;
}
body.high-contrast .app-header #user-dropdown-menu a.dropdown-item:hover {
    background-color: #333333 !important;
    color: #ffff00 !important;
}

body.high-contrast .app-header .menu-icon,
body.high-contrast .app-header .user-icon,
body.high-contrast .app-header .dropdown-arrow {
    color: #ffffff !important;
}
body.high-contrast .app-header a:hover .menu-icon,
body.high-contrast .app-header a:hover .user-icon,
body.high-contrast .app-header button:hover .menu-icon,
body.high-contrast .app-header button:hover .user-icon,
body.high-contrast .app-header button:hover .dropdown-arrow {
    color: #ffff00 !important;
}


body.high-contrast #sidebar {
    background-color: #000000 !important;
    color: #ffffff !important;
    box-shadow: 2px 0 5px rgba(255,255,255,0.2) !important;
    text-align: left !important;
    border-right: 2px solid #ffffff !important;
}
body.high-contrast #sidebar ul li a { color: #ffffff !important; }
body.high-contrast #sidebar ul li a:hover,
body.high-contrast #sidebar ul li a:focus { color: #ffff00 !important; text-decoration: underline !important; }
body.high-contrast #sidebar ul li button { color: #ffffff !important; }
body.high-contrast #sidebar ul li button:hover,
body.high-contrast #sidebar ul li button:focus { color: #ffff00 !important; text-decoration: underline !important; }

body.high-contrast #sidebar .menu-icon {
    color: #ffffff !important;
}
body.high-contrast #sidebar ul li a:hover .menu-icon,
body.high-contrast #sidebar ul li a:focus .menu-icon,
body.high-contrast #sidebar ul li button:hover .menu-icon,
body.high-contrast #sidebar ul li button:focus .menu-icon {
    color: #ffff00 !important;
}

body.high-contrast #sidebar-toggle {
    background-color: #000000 !important;
    color: #ffffff !important;
    border: 1px solid #ffffff !important;
}
body.high-contrast #sidebar-toggle:hover,
body.high-contrast #sidebar-toggle:focus {
    background-color: #333333 !important;
    color: #ffff00 !important;
    border-color: #ffff00 !important;
}

body.high-contrast #sidebar details summary {
    color: #ffffff !important;
    border: 1px dashed transparent;
}
body.high-contrast #sidebar details summary:hover,
body.high-contrast #sidebar details summary:focus {
    color: #ffff00 !important;
    border-color: #ffff00 !important;
    background-color: #1a1a1a !important;
}
body.high-contrast #sidebar details summary .menu-icon {
    color: #ffffff !important;
}
body.high-contrast #sidebar details summary:hover .menu-icon,
body.high-contrast #sidebar details summary:focus .menu-icon {
    color: #ffff00 !important;
}

body.high-contrast #sidebar details ul.admin-menu li a {
    color: #ffffff !important;
}
body.high-contrast #sidebar details ul.admin-menu li a:hover,
body.high-contrast #sidebar details ul.admin-menu li a:focus {
    color: #ffff00 !important;
    text-decoration: underline !important;
}


body.high-contrast #main-content {
    background-color: #ffffff !important;
    color: #000000 !important;
}
body.high-contrast main {
    background-color: #ffffff !important;
    border: 2px solid #000000 !important;
    box-shadow: none !important;
}

body.high-contrast h1, body.high-contrast h2, body.high-contrast h3, body.high-contrast h4, body.high-contrast h5, body.high-contrast h6 { color: #000000 !important; }
body.high-contrast h1 { color: #000000 !important; }
body.high-contrast a { color: #0000ff !important; text-decoration: underline !important; }
body.high-contrast a:visited { color: #551a8b !important; }

body.high-contrast button,
body.high-contrast input[type="submit"],
body.high-contrast input[type="button"] {
    background-color: #000000 !important;
    color: #ffffff !important;
    border: 2px solid #ffffff !important;
    box-shadow: 0 0 0 2px #000000 !important;
}
body.high-contrast button:hover,
body.high-contrast input[type="submit"]:hover,
body.high-contrast input[type="button"]:hover {
    background-color: #333333 !important;
    color: #ffff00 !important;
}
body.high-contrast button:focus,
body.high-contrast input[type="submit"]:focus,
body.high-contrast input[type="button"]:focus {
    outline: 3px solid #ffff00 !important;
    outline-offset: 1px;
    box-shadow: 0 0 0 3px #ffff00 !important;
}

body.high-contrast footer {
    background-color: #000000 !important;
    color: #ffffff !important;
    box-shadow: 0 -2px 5px rgba(255,255,255,0.2) !important;
    border-top: 2px solid #ffffff !important;
}
body.high-contrast .footer-accessibility-controls button {
    background-color: #000000 !important;
    color: #ffffff !important;
    border: 2px solid #ffffff !important;
}
body.high-contrast .footer-accessibility-controls button:hover {
    background-color: #333333 !important;
    color: #ffff00 !important;
}
body.high-contrast footer #language-selector {
    background-color: #000000 !important;
    color: #ffffff !important;
    border: 2px solid #ffffff !important;
}
body.high-contrast footer #language-selector option {
    background-color: #ffffff !important;
    color: #000000 !important;
}


body.high-contrast #upcoming-bookings, body.high-contrast #quick-actions { background-color: #f0f0f0 !important; border: 2px solid #000000 !important; color: #000000 !important; }
body.high-contrast #calendar-table { box-shadow: none !important; }
body.high-contrast #calendar-table th, body.high-contrast #calendar-table td { border: 2px solid #000000 !important; color: #000000 !important; }
body.high-contrast #calendar-table th { background-color: #cccccc !important; }
body.high-contrast .available { background-color: #cceeff !important; color: #000000 !important; font-weight: bold; }
body.high-contrast .available:hover { background-color: #99ddff !important; }
body.high-contrast .booked { background-color: #ffcccc !important; color: #000000 !important; font-weight: bold; }
body.high-contrast .unavailable { background-color: #dddddd !important; color: #000000 !important; font-style: normal !important; }
body.high-contrast .error-slot { background-color: #bbbbbb !important; color: #000000 !important; font-style: italic; font-weight: bold; }

body.high-contrast input, body.high-contrast select, body.high-contrast textarea, body.high-contrast #room-select {
    background-color: #ffffff !important; color: #000000 !important; border: 2px solid #000000 !important; box-shadow: none !important;
}
body.high-contrast input:focus, body.high-contrast select:focus, body.high-contrast textarea:focus, body.high-contrast #room-select:focus {
    outline: 3px solid #0000ff !important; outline-offset: 0px; border-color: #0000ff !important;
}
body.high-contrast #booking-form fieldset { border: 2px solid #000000 !important; }
body.high-contrast #booking-form legend { color: #000000 !important; font-weight: bold; }
body.high-contrast #booking-form input[type="checkbox"] { accent-color: #000000 !important; border: 1px solid #ffffff; outline: 1px solid #000000; }
body.high-contrast .success { background-color: #ffffcc !important; color: #000000 !important; border: 2px solid #000000 !important; }
body.high-contrast .error { background-color: #ffdddd !important; color: #000000 !important; border: 2px solid #000000 !important; }
body.high-contrast #booking-form label, body.high-contrast #login-form label { color: #000000 !important; }
body.high-contrast input, body.high-contrast select, body.high-contrast textarea { transition: none !important; }

body.high-contrast *, body.high-contrast *::before, body.high-contrast *::after {
    box-shadow: none !important;
}
body.high-contrast button:focus,
body.high-contrast input[type="submit"]:focus,
body.high-contrast input[type="button"]:focus {
    box-shadow: 0 0 0 3px #ffff00 !important;
}
body.high-contrast .app-header {
    box-shadow: 0 2px 4px rgba(255,255,255,0.1) !important;
}
body.high-contrast #sidebar {
    box-shadow: 2px 0 5px rgba(255,255,255,0.2) !important;
}
body.high-contrast footer {
    box-shadow: 0 -2px 5px rgba(255,255,255,0.2) !important;
}


/* Responsive adjustments for smaller screens */
@media (max-width: 768px) {
    :root {
        --header-height: 50px;
        --footer-height: 40px;
        --sidebar-width: 180px;
        --sidebar-collapsed-width: 0;
    }

    #sidebar {
        transition: width 0.2s;
    }
    #sidebar.collapsed {
        width: 0;
        overflow: hidden;
    }

    body.sidebar-collapsed #main-content,
    #main-content {
        margin-left: var(--sidebar-collapsed-width);
    }
    #main-content {
         margin-left: var(--sidebar-width);
    }
     body.sidebar-collapsed #main-content {
        margin-left: var(--sidebar-collapsed-width);
    }


    .app-header {
        padding: 0 0.5em;
    }
    .header-content {
        gap: 10px;
    }
    .app-header #user-dropdown-button {
        padding: 8px;
    }
    .app-header .user-icon {
        font-size: 1em;
    }

    .header-content > #user-actions-area {
        flex-wrap: wrap;
        justify-content: flex-end;
    }
    .header-content > #user-actions-area > * {
        flex-shrink: 0;
        margin-bottom: 5px;
    }


    footer {
        padding: 0 0.5em;
        flex-direction: row;
        flex-wrap: wrap;
        justify-content: space-between;
        align-items: center;
        min-height: var(--footer-height);
        padding-top: 5px;
        padding-bottom: 5px;
    }
    .footer-accessibility-controls {
        display: flex;
        flex-direction: row;
        justify-content: center;
        align-items: center;
        flex-wrap: wrap;
        gap: 5px;
        margin-bottom: 0;
    }
    .footer-accessibility-controls button {
        padding: 4px 8px;
        font-size: 0.9em;
    }
    footer #language-form {
        margin-top: 5px;
    }
    footer p {
        font-size: 0.8em;
    }


    #main-content {
        padding: 10px;
    }
    main {
        padding: 10px 0;
    }


    #map-container, #new-booking-map-container {
        width: 100%;
        height: 400px;
    }

    button,
    input[type="submit"],
    input[type="button"],
    input[type="text"],
    input[type="password"],
    input[type="email"],
    input[type="number"],
    input[type="tel"],
    input[type="url"],
    input[type="search"],
    input[type="date"],
    input[type="time"],
    select {
        min-height: 40px;
        padding-top: 8px;
        padding-bottom: 8px;
    }
    #booking-form input[type="date"],
    #booking-form input[type="time"],
    #booking-form input[type="number"],
    #booking-form input[type="text"],
    #booking-form input[type="password"],
    #booking-form select,
    #login-form input[type="text"],
    #login-form input[type="password"],
    #room-select {
        padding: 8px 0.625rem;
    }

    button,
    input[type="submit"],
    input[type="button"] {
        padding: 8px 15px;
    }

    .responsive-table-container {
        display: block;
        width: 100%;
        overflow-x: auto;
        -webkit-overflow-scrolling: touch;
    }

    #calendar-table th,
    #calendar-table td {
        padding: 0.5rem;
    }
    .admin-table th, .admin-table td {
        padding: 0.5rem;
    }

    .resource-buttons-grid .resource-availability-button {
        flex-basis: calc(33.333% - 10px);
    }
    .resource-buttons-grid .resource-availability-button {
        min-height: 44px;
        display: flex;
        align-items: center;
        justify-content: center;
        text-align: center;
    }

    .modal-content {
        width: 90%;
        margin: 5% auto;
        max-height: 90vh;
        overflow-y: auto;
    }
    .time-slots-container {
        max-height: 60vh;
    }

}

@media (max-width: 480px) {
    :root {
        --sidebar-width: 100%;
    }
    body {
        font-size: 0.9rem;
    }

    #main-content {
        padding: 5px;
    }
    main {
        padding: 5px 0;
    }

    .header-content > #user-actions-area {
        max-width: calc(100% - 100px);
    }


    footer {
        flex-direction: column;
        align-items: center;
        padding-top: 10px;
        padding-bottom: 10px;
        /* height: auto; Removed for fixed footer consistency */
    }
    footer > * {
        margin-bottom: 5px;
    }
    .footer-accessibility-controls {
        flex-wrap: wrap;
        justify-content: center;
        order: 1;
    }
    footer p {
        font-size: 0.75em;
        order: 2;
        text-align: center;
    }
    footer #language-form {
        margin-top: 5px;
        order: 3;
    }


    .resource-buttons-grid .resource-availability-button {
        flex-basis: calc(50% - 10px);
    }


    #calendar-table th,
    #calendar-table td {
        padding: 0.3rem;
        font-size: 0.85rem;
    }

    .modal-content {
        width: 95%;
        margin: 2.5% auto;
    }
}


/* Styles copied from map_view.html - Generally keep as is, ensure responsiveness */
#map-container, #new-booking-map-container {
    position: relative;
    max-width: 800px;
    width: 100%;
    height: 600px;
    background-size: contain;
    background-repeat: no-repeat;
    background-position: center center;
    border: 1px solid var(--border-color);
    margin: 20px auto;
}
.resource-area {
    position: absolute; border: 2px solid blue; background-color: rgba(0, 0, 255, 0.3);
    box-sizing: border-box; display: flex; align-items: center; justify-content: center;
    text-align: center; overflow: hidden; color: #000; font-size: 12px;
}
.resource-area-available { background-color: rgba(0, 255, 0, 0.2); border-color: darkgreen; }
.resource-area-partially-booked { background-color: rgba(255, 255, 0, 0.5); border-color: #cca300; }
.resource-area-fully-booked { background-color: rgba(255, 0, 0, 0.2); border-color: darkred; }
.resource-area-unknown { background-color: rgba(128, 128, 128, 0.3); border-color: #555; }
.map-area-clickable:hover { cursor: pointer; filter: brightness(110%); }

.modal { position: fixed; z-index: 1050; left: 0; top: 0; width: 100%; height: 100%; overflow: auto; background-color: rgba(0,0,0,0.4); }
.modal-content {
    background-color: var(--background-color-light);
    margin: 10% auto;
    padding: 20px;
    border: 1px solid var(--border-color);
    width: 80%;
    max-width: 500px;
    border-radius: 8px;
    position: relative;
    color: #000000;
}
.modal-content h1,
.modal-content h2,
.modal-content h3,
.modal-content h4,
.modal-content h5,
.modal-content h6 {
    color: #000000;
}
.close-modal-btn { color: #aaa; float: right; font-size: 28px; font-weight: bold; pointer-events: auto !important; }
.close-modal-btn:hover, .close-modal-btn:focus { color: var(--text-color-dark); text-decoration: none; cursor: pointer; }
.time-slots-container { margin-top: 15px; margin-bottom: 15px; max-height: 200px; overflow-y: auto; border: 1px solid #eee; padding: 10px; }
.time-slot-item { padding: 8px; margin-bottom: 5px; border-radius: 4px; }
.time-slot-available { background-color: #e7f7e7; border: 1px solid #c8e6c9; cursor: pointer; }
.time-slot-available:hover { background-color: #d0f0d0; }
.time-slot-booked { background-color: #fde0e0; border: 1px solid #f9c0c0; color: #777; cursor: not-allowed; }
.time-slot-selected { background-color: #c8e6c9; font-weight: bold; }

.map-controls div { margin-bottom: 10px; }
.map-controls label { margin-right: 5px; }
.resource-area-form-selected {
    border-width: 3px;
    border-color: #007bff;
    box-shadow: 0 0 10px #007bff;
}

/* Styles for the /resources page resource buttons */
.resource-buttons-grid { display: flex; flex-wrap: wrap; gap: 10px; width: 100%; padding: 10px 0; }
.resource-availability-button {
    flex: 1 0 calc(20% - 10px); box-sizing: border-box; min-height: 50px; padding: 10px 5px;
    margin: 0; border: 1px solid #ccc; border-radius: 5px; background-color: #f0f0f0;
    color: #333; text-align: center; cursor: pointer; font-size: 0.9rem; line-height: 1.3;
    transition: background-color 0.3s ease, transform 0.1s ease;
}
.resource-availability-button:hover { background-color: #e0e0e0; transform: translateY(-1px); }
.resource-availability-button:active { transform: translateY(0px); }
.resource-availability-button.available { background-color: var(--success-bg-color); color: var(--success-color); border-color: #388E3C; }
.resource-availability-button.available:hover { background-color: #d3f0d9; }
.resource-availability-button.partial { background-color: #ffc107; color: #333; border-color: #f59c00; }
.resource-availability-button.partial:hover { background-color: #f5b300; }
.resource-availability-button.unavailable { background-color: var(--error-bg-color); color: var(--error-color); border-color: #d32f2f; }
.resource-availability-button.unavailable:hover { background-color: #f2c2bd; }
.resource-availability-button.error { background-color: #757575; color: white; border-color: #616161; cursor: not-allowed; }
.resource-availability-button.error:hover { background-color: #6a6a6a; }

/* Styles for time slot buttons within the resource-page-booking-modal (rpbm) */
#rpbm-slot-options .time-slot-btn.unavailable,
#rpbm-slot-options .time-slot-btn.booked,
#rpbm-slot-options .time-slot-btn:disabled {
    background-color: var(--error-bg-color); color: var(--error-color); cursor: not-allowed; opacity: 0.7; border-color: #d32f2f;
}
#rpbm-slot-options .time-slot-btn.unavailable:hover,
#rpbm-slot-options .time-slot-btn.booked:hover,
#rpbm-slot-options .time-slot-btn:disabled:hover {
    background-color: #d32f2f; transform: none; box-shadow: none;
}
#rpbm-slot-options .time-slot-btn.available { background-color: var(--success-bg-color); color: var(--success-color); border-color: #388E3C; opacity: 1; }
#rpbm-slot-options .time-slot-btn.available:hover { background-color: #d3f0d9; }

/* Styling for Floor Map Groupings on Resources Page */
.map-group-heading { margin-top: 25px; margin-bottom: 10px; font-size: 1.2em; color: #333; border-bottom: 2px solid #eee; padding-bottom: 5px; }
.map-specific-grid { margin-top: 15px; margin-bottom: 20px; }
.unassigned-grid { margin-top: 15px; }


/* Mobile Menu Styles */
.hamburger-icon {
    display: none;
    background: none;
    border: none;
    color: var(--text-color-light);
    font-size: 1.5rem;
    cursor: pointer;
    padding: 0.25em 0.5em;
    z-index: 1040;
    align-self: center;
}

.hamburger-icon span {
    display: block;
    width: 22px;
    height: 3px;
    background-color: var(--text-color-light);
    margin: 4px 0;
    transition: background-color 0.3s ease;
}

nav#sidebar.sidebar-open {
    display: block !important;
    width: 80%;
    max-width: 300px;
    position: fixed;
    top: 0;
    left: 0;
    height: 100vh;
    background-color: var(--background-color-dark);
    z-index: 1035;
    overflow-y: auto;
    box-shadow: 3px 0 6px rgba(0,0,0,0.2);
    transition: transform 0.3s ease-in-out;
    transform: translateX(0%);
}


@media (max-width: 767px) and (orientation: portrait) {
    body:not(.no-sidebar) .hamburger-icon {
        display: flex;
        flex-direction: column;
        justify-content: space-around;
    }

    body:not(.no-sidebar) nav#sidebar #sidebar-toggle {
        display: none;
    }

    body:not(.no-sidebar) nav#sidebar {
        display: none;
    }

    body:not(.no-sidebar) #main-content {
        margin-left: 0;
    }

    nav#sidebar.sidebar-open ul li {
        padding: 1em;
    }
    nav#sidebar.sidebar-open ul li a,
    nav#sidebar.sidebar-open ul li button,
    nav#sidebar.sidebar-open details summary {
        font-size: 1rem;
        white-space: normal;
    }
    nav#sidebar.sidebar-open .menu-text {
        display: inline-block !important;
    }
    nav#sidebar.sidebar-open .menu-icon {
        display: inline-block !important;
        margin-right: 0.8em;
    }
    nav#sidebar.sidebar-open details ul.admin-menu {
        display: block !important;
        padding-left: 1.5em;
    }
    nav#sidebar.sidebar-open details summary::after {
        content: ' ▼';
        font-size: 0.8em;
    }
    nav#sidebar.sidebar-open details[open] summary::after {
        content: ' ▲';
    }

    nav#sidebar.sidebar-open.collapsed {
        width: 80% !important;
        max-width: 300px !important;
    }
    nav#sidebar.sidebar-open.collapsed li .menu-text,
    nav#sidebar.sidebar-open.collapsed details ul.admin-menu {
        display: inline-block !important;
    }
    nav#sidebar.sidebar-open.collapsed li {
        text-align: left;
    }
    nav#sidebar.sidebar-open.collapsed li a,
    nav#sidebar.sidebar-open.collapsed li button,
    nav#sidebar.sidebar-open.collapsed summary {
        justify-content: flex-start;
    }

}

#sidebar details summary {
    padding: 0.75em 1em;
    display: flex;
    align-items: center;
}
#sidebar.collapsed details summary .menu-text {
    display: none;
}
#sidebar.collapsed details summary {
    justify-content: center;
}
#sidebar details ul.admin-menu {
    list-style-type: none;
    padding-left: 1em;
}
#sidebar details ul.admin-menu li {
    padding: 0.5em 1em;
    font-size: 0.85rem;
}
#sidebar.collapsed details ul.admin-menu {
    display: none;
}

a.fc-daygrid-event.fc-event {
    display: block;
    width: 100%;
}

.fc-daygrid-event .fc-event-main-frame {
    display: block;
    position: relative;
}

.fc-daygrid-event .fc-event-title {
    display: block;
    width: 100%;
}

.fc-daygrid-event .fc-event-main-frame b {
    display: block;
    width: 100%;
    max-width: 100%;
}


/* --------------- MAP RESOURCE AREA STYLES --------------- */
.resource-area {
    position: absolute;
    box-sizing: border-box;
    display: flex;
    align-items: center;
    justify-content: center;
    text-align: center;
    overflow: hidden;
    padding: 2px;
    text-overflow: ellipsis;
    white-space: nowrap;
    font-size: 0.8em;
    border-width: 2px;
    border-style: solid;
}

#new-booking-map-container .resource-area.map-area-green {
    background-color: #d4edda !important;
    border-color: #5cb85c !important;
    color: #155724 !important;
}

#new-booking-map-container .resource-area.map-area-yellow {
    background-color: #fff3cd !important;
    border-color: #ffc107 !important;
    color: #856404 !important;
}

#new-booking-map-container .resource-area.map-area-light-blue {
    background-color: #d1ecf1 !important;
    border-color: #75c6d9 !important;
    color: #0c5460 !important;
}

#new-booking-map-container .resource-area.map-area-red {
    background-color: #f8d7da !important;
    border-color: #dc3545 !important;
    color: #721c24 !important;
}

#new-booking-map-container .resource-area.map-area-dark-orange {
    background-color: #ffe8cc !important;
    border-color: #fd7e14 !important;
    color: #804000 !important;
}

.resource-area-available {
    background-color: rgba(0, 255, 0, 0.15);
    border-color: rgba(0, 200, 0, 0.6);
    color: #333333;
}

.resource-area-partially-booked {
    background-color: rgba(255, 140, 0, 0.3);
    border-color: rgba(204, 112, 0, 0.7);
    color: #ffffff;
}

.resource-area-fully-booked {
    background-color: rgba(255, 0, 0, 0.3);
    border-color: rgba(200, 0, 0, 0.7);
    color: #ffffff;
}

.resource-area-user-conflict {
    background-color: rgba(255, 0, 0, 0.3);
    border-color: rgba(200, 0, 0, 0.7);
    color: #ffffff;
}

.resource-area-restricted {
    background-color: rgba(128, 128, 128, 0.3);
    border-color: rgba(100, 100, 100, 0.7);
    color: #ffffff;
}

.resource-area-unknown {
    background-color: rgba(200, 200, 200, 0.3);
    border-color: rgba(150, 150, 150, 0.7);
    color: #333333;
}

.map-area-clickable:hover {
    cursor: pointer;
    filter: brightness(110%);
}

.resource-area-form-selected {
    border-width: 3px;
    border-color: #007bff;
    box-shadow: 0 0 10px #007bff;
}

/* --------------- END MAP RESOURCE AREA STYLES --------------- */

/* PIN action icon buttons in table */
.btn-pin-action {
    padding: 5px 8px; /* Smaller padding */
    font-size: 1.2em; /* Slightly larger for better icon visibility, can be adjusted */
    line-height: 1; /* Ensure consistent height */
    margin: 2px; /* Adjust spacing between buttons */
    vertical-align: middle; /* Align icons nicely if they vary in height */
}

/* Ensure icon buttons don't have excessive default button height if text is removed */
.btn-pin-action span[aria-hidden="true"] {
    display: inline-block; /* Helps with sizing and alignment */
}

/* Add New PIN buttons (text-based and smaller) */
#btn-add-manual-pin,
#btn-auto-generate-pin {
    padding: 6px 10px; /* Smaller padding */
    font-size: 0.9em; /* Smaller text */
    /* The following lines are to ensure text is displayed if icons were previously used via JS/HTML structure */
    /* However, the primary change to text content should be in HTML/JS */
}
/* If #btn-add-manual-pin and #btn-auto-generate-pin use <span> for icons, this would hide them: */
/*
#btn-add-manual-pin span[aria-hidden="true"],
#btn-auto-generate-pin span[aria-hidden="true"] {
    display: none;
}
*/

<<<<<<< HEAD
[end of static/style.css]
=======
/* Ensure Bootstrap pagination items are displayed inline-flex */
.pagination > .page-item {
    display: inline-flex;
}

/* Scrollable Admin Table Containers & My Bookings Sections */
.admin-table-scroll-wrapper,       /* Resource Management */
div.responsive-table-container,   /* User Management & Admin Bookings */
#upcoming-bookings-container,      /* My Bookings */
#past-bookings-container {          /* My Bookings */
    max-height: 500px;
    overflow-y: auto;
    margin-bottom: 1rem;
}

/* Ensure tables within specific admin scrollable wrappers behave correctly */
.admin-table-scroll-wrapper > table,
div.responsive-table-container > table#users-table, /* User Management */
div.responsive-table-container > table#admin-bookings-table { /* Admin Bookings */
    width: 100%;
}
>>>>>>> 36e7e21a
<|MERGE_RESOLUTION|>--- conflicted
+++ resolved
@@ -1534,9 +1534,6 @@
 }
 */
 
-<<<<<<< HEAD
-[end of static/style.css]
-=======
 /* Ensure Bootstrap pagination items are displayed inline-flex */
 .pagination > .page-item {
     display: inline-flex;
@@ -1558,4 +1555,3 @@
 div.responsive-table-container > table#admin-bookings-table { /* Admin Bookings */
     width: 100%;
 }
->>>>>>> 36e7e21a
