:root {
    --primary-color: #77c2f3; /* Light Blue */
    --secondary-color: #55a9e0; /* Slightly darker blue */
    --accent-color: #4682B4; /* Steel Blue for accents */
    --text-color-dark: #333333;
    --text-color-light: #000000;
    --background-color-light: #FFFFFF;
    --background-color-dark: var(--primary-color); /* Using primary light blue for nav/footer background */
    --border-color: #dddddd;
    --error-color: #e74c3c; /* A distinct red for errors */
    --success-color: #2ecc71; /* A distinct green for success */
    --error-bg-color: #fdecea;    /* Light red background for readability */
    --success-bg-color: #e6f8ee;  /* Light green background for readability */
    --unavailable-color: #bdc3c7; /* Light grey for unavailable slots */
    --font-family-modern: 'Segoe UI', Tahoma, Geneva, Verdana, sans-serif;

    /* Layout Heights & Widths */
    --header-height: 60px;
    --footer-height: 50px;
    --sidebar-width: 200px;
    --sidebar-collapsed-width: 50px;

    /* Base font size for rem calculations */
    font-size: 16px;
}

html {
    overflow: hidden;
    height: 100%;
}

/* Dark theme color variables */
body.dark-theme {
    --background-color-light: #1e1e1e; /* Page background in dark mode */
    --background-color-dark: #2c2c2c;  /* Nav and footer background in dark mode */
    --text-color-dark: #e0e0e0;        /* Default text color in dark mode */
    --text-color-light: #ffffff;       /* Light text for dark backgrounds */
    --border-color: #555555;           /* Border color for dark mode */
}

body.dark-theme #upcoming-bookings {
    background-color: #000000; /* Black background for dark mode */
    /* Text color should be inherited from body.dark-theme, which is --text-color-dark (#e0e0e0) */
    /* Border color is already using var(--border-color) which is updated in dark mode, so it should adapt. */
}

body {
    font-family: var(--font-family-modern);
    margin: 0;
    background-color: var(--background-color-light);
    color: var(--text-color-dark);
    line-height: 1.6;
    font-size: 1rem; /* Ensure body font size is relative */
    display: flex;
    flex-direction: column;
    min-height: 100vh;
}

/* Header Styling */
.app-header {
    height: var(--header-height);
    background-color: var(--background-color-dark);
    box-sizing: border-box;
    color: var(--text-color-light);
    padding: 0 1em;
    display: flex;
    justify-content: space-between;
    align-items: center;
    box-shadow: 0 2px 4px rgba(0,0,0,0.1);
    flex-shrink: 0;
}

/* Reset list-like styles for all elements within the header */
.app-header * {
    list-style-type: none !important; /* Remove list bullets/numbers */
    margin-block-start: 0 !important; /* Remove default margins for list-like elements */
    margin-block-end: 0 !important;
    padding-inline-start: 0 !important; /* Remove default padding for list-like elements */
}

.header-content {
    display: flex;
    width: 100%;
    align-items: center;
    justify-content: flex-start; /* Default, items start on left */
    gap: 10px; /* Adjusted gap for items within header-content */
}

/* Style for the moved navigation links and containers */
.header-content > a, /* Direct <a> links like Home, Resources, Calendar */
.header-content > div { /* Wrappers for My Bookings, Welcome, Auth, User Dropdown */
    color: inherit;
    font-weight: bold;
    text-decoration: none;
    padding: 0.5em 0.75em; /* Uniform padding for clickable areas */
    border-radius: 4px;
    display: flex; /* For internal alignment of icon/text */
    align-items: center;
}

.header-content > a:hover,
.header-content > div:hover:not(#user-dropdown-container):not(#welcome-message-container):not(#user-actions-area) { /* Avoid hover on non-interactive divs unless they contain an <a> that handles it */
    background-color: var(--secondary-color);
    color: #ffffff !important;
    text-decoration: none;
}
/* Specifically target <a> tags within the divs for hover, if the div itself shouldn't have hover */
.header-content #my-bookings-nav-link a:hover,
.header-content #auth-link-container a:hover {
    background-color: var(--secondary-color); /* Apply hover to the link itself */
    border-radius: 4px; /* Ensure hover matches overall item shape */
    color: #ffffff !important;
    text-decoration: none;
}
.header-content #my-bookings-nav-link a,
.header-content #auth-link-container a {
    /* Properties like color and font-weight will be inherited from .header-content > div or .header-content > a */
    /* Or specifically overridden if necessary, but the general rule should cover them. */
    text-decoration: none;
    padding: 0; /* Remove padding from inner link if parent div has it */
}


.header-content > #user-dropdown-container {
    /* margin-left: auto; MOVED to #user-actions-area */
    position: relative; /* Needed for dropdown positioning */
    padding: 0; /* User dropdown button itself has padding */
}

/* Style for the new wrapper for welcome message and user dropdown */
.header-content > #user-actions-area {
    margin-left: auto; /* Push the group to the far right */
    display: flex;
    align-items: center;
    padding: 0; /* Override default padding from .header-content > div if any */
    /* Other styles like border-radius might be inherited from .header-content > div,
       but padding: 0 is a good start to make it a neutral layout container. */
}

.header-content > #user-dropdown-container:hover {
    background-color: transparent; /* Prevent hover on the container itself */
}

.app-header #user-dropdown-button { /* Copied from existing #user-dropdown-button and adapted */
    display: flex;
    align-items: center;
    background-color: transparent; /* Changed from background: none; */
    border: none;
    color: inherit !important; /* Ensure color from header */
    font-weight: bold;
    font-size: 1em; /* Or inherit */
    cursor: pointer;
    padding: 10px; /* Adjust as needed */
}
.app-header #user-dropdown-button:hover {
    background-color: var(--secondary-color);
    border-radius: 4px;
    color: #ffffff !important;
}
.app-header .user-icon { /* Copied from existing .user-icon */
    font-size: 1.2em;
    margin-right: 2px;
}
.app-header .dropdown-arrow { /* Ensure it's visible if needed */
    margin-left: 5px;
}


.app-header #user-dropdown-menu {
    top: 100%;
    right: 0;
    left: auto;
    background-color: #333; /* Or use CSS variables from :root or body.dark-theme */
    border: 1px solid #555;
    /* Copied from existing .dropdown-menu in base.html and adapted */
    display: none; /* Initially hidden, JS handles display */
    position: absolute;
    min-width: 160px;
    z-index: 1000; /* Ensure it's above other header items if they overlap */
    list-style-type: none;
    padding: 0;
    margin: 0;
    box-shadow: 0 2px 5px rgba(0,0,0,0.2);
}
.app-header #user-dropdown-menu a.dropdown-item { /* Copied from base.html */
    display: block;
    padding: 10px 15px;
    text-decoration: none;
    color: white; /* Or var(--text-color-light) */
}
.app-header #user-dropdown-menu a.dropdown-item:hover {
    background-color: #555; /* Example hover */
}


.app-header #auth-link-container a,
.app-header #welcome-message-container {
    color: inherit !important; /* Applied new style */
    font-weight: bold; /* Applied new style */
    text-decoration: none;
    display: flex; /* To align icon and text if icons are used in #auth-link-container */
    align-items: center;
}
.app-header #auth-link-container .menu-icon {
    margin-right: 5px; /* Space between icon and text for login link */
}


/* Sidebar Styling */
#sidebar {
    position: fixed;
    top: var(--header-height);
    left: 0;
    width: var(--sidebar-width);
    height: calc(100vh - var(--header-height) - var(--footer-height));
    background-color: var(--background-color-dark);
    color: var(--text-color-light);
    overflow-y: auto;
    overflow-x: hidden;
    z-index: 1020;
    box-shadow: 2px 0 5px rgba(0,0,0,0.1);
    padding: 0; /* Removed 1em padding, li items will have padding */
    /* min-height: 100vh; REMOVED */
    /* flex-shrink: 0; REMOVED (not a flex item anymore) */
}

#sidebar.collapsed {
    width: var(--sidebar-collapsed-width);
}

#sidebar ul {
    list-style-type: none;
    padding: 0;
    margin: 0;
    display: block; /* Was: display: flex; flex-direction: column; */
}

#sidebar ul li {
    padding: 0.75em 1em;
    white-space: nowrap;
    /* margin: 0; (already there) */
    font-size: 0.9rem; /* from existing #sidebar ul li */
}

#sidebar ul li a {
    color: var(--text-color-light);
    text-decoration: none;
    font-weight: bold; /* from existing nav ul li a */
    display: block; /* from existing #sidebar ul li a */
    /* padding: 0.5em 0; (padding is now on li) */
}

#sidebar ul li a:hover,
#sidebar ul li a:focus {
    text-decoration: underline;
    color: var(--text-color-light);
}

/* Sidebar button styling (e.g. theme toggle, manual sync if it stays in sidebar) */
#sidebar ul li button {
    background: none;
    border: none;
    color: var(--text-color-light);
    cursor: pointer;
    width: 100%;
    padding: 0.75em 0; /* Consistent with li padding */
    text-align: left;
    font-weight: bold;
    font-size: inherit; /* Inherit from li */
    display: flex; /* To align icon and text */
    align-items: center;
}
#sidebar ul li button:hover {
    text-decoration: underline;
}


/* Icons and text handling for sidebar menu */
#sidebar li .menu-icon {
    /* display: none; Should be handled by collapsed state */
    width: 1.2em; /* from existing */
    text-align: center; /* from existing */
    margin-right: 0.5em; /* from existing */
    display: inline-block; /* Default state: icon visible */
}
#sidebar.collapsed li .menu-icon {
    display: inline-block;
    margin-right: 0;
}
#sidebar li .menu-text {
    display: inline-block;
}
#sidebar.collapsed .menu-text {
    display: none;
}

#sidebar.collapsed li {
    text-align: center;
}
#sidebar.collapsed li a,
#sidebar.collapsed li button { /* Apply to buttons as well */
    display: flex;
    justify-content: center;
}
#sidebar.collapsed summary { /* For admin dropdown */
    display: flex;
    justify-content: center;
}
/* Removed #sidebar.collapsed #welcome-message-container as it's moved to header */
/* Removed #sidebar.collapsed #user-dropdown-button and .dropdown-arrow as it's moved */
/* Removed #sidebar.collapsed #theme-toggle as it's moved to footer */

#sidebar button#sidebar-toggle { /* Copied from existing */
    background: none;
    border: none;
    color: var(--text-color-light);
    cursor: pointer;
    font-size: 1em;
    margin: 0.5em auto;
    display: flex;
    justify-content: center;
    padding: 0.5em; /* Added some padding */
}


/* Main Content Styling */
#main-content {
    margin-left: var(--sidebar-width);
    padding: 30px 20px;
    overflow-y: auto;
    background-color: var(--background-color-light);
    box-sizing: border-box; /* Added this line */
    height: calc(100vh - var(--header-height) - var(--footer-height));
    flex-grow: 0;
}

/* Adjust margin-left when sidebar is collapsed */
body.sidebar-collapsed #main-content {
    margin-left: var(--sidebar-collapsed-width);
}

/* Adjust margin-left when sidebar is not present (e.g., for non-admins) */
body.no-sidebar #main-content {
    margin-left: 0;
}

main { /* The <main> tag inside #main-content */
    width: 100%;
    max-width: 1200px;
    margin: 0 auto; /* Center <main> if using max-width */
    /* padding: 25px; Padding is now on #main-content */
    /* box-shadow, border-radius from existing main can stay if desired, or be removed/adjusted */
    background-color: var(--background-color-light); /* Already on #main-content, but can be explicit */
    /* box-shadow: 0 4px 8px rgba(0, 0, 0, 0.08); */ /* Optional: keep or remove */
    /* border-radius: 8px; */ /* Optional: keep or remove */
}


/* Footer Styling */
footer {
    height: var(--footer-height);
    background-color: var(--background-color-dark);
    box-sizing: border-box;
    color: var(--text-color-light);
    padding: 0 1em;
    display: flex;
    justify-content: space-between;
    align-items: center;
    box-shadow: 0 -2px 4px rgba(0,0,0,0.1);
    /* text-align: center; REMOVED, using flex now */
    /* margin-top: 30px; REMOVED, fixed position */
    position: fixed;
    bottom: 0;
    left: 0;
    right: 0;
    z-index: 1030;
}

.footer-accessibility-controls {
    display: flex;
    align-items: center;
    gap: 10px;
}

.footer-accessibility-controls button {
    background: none;
    border: 1px solid var(--text-color-light);
    color: var(--text-color-light);
    padding: 5px 10px;
    border-radius: 4px;
    cursor: pointer;
    display: flex; /* For icon and text alignment */
    align-items: center;
}
.footer-accessibility-controls button:hover {
    background-color: var(--secondary-color);
    border-color: var(--secondary-color); /* Ensure border color changes too */
}

.footer-accessibility-controls .menu-icon {
    display: inline-block;
    margin-right: 5px;
}
.footer-accessibility-controls .menu-text {
    display: inline-block;
}

footer #language-form {
    margin-top: 0;
    margin-left: 10px; /* Add some space if next to accessibility controls */
}
footer #language-selector {
    /* Style as needed for footer context */
    padding: 5px;
    border-radius: 4px;
    border: 1px solid var(--text-color-light);
    background-color: var(--background-color-dark); /* Match footer */
    color: var(--text-color-light); /* Match footer text */
}
footer #language-selector option {
    background-color: var(--background-color-light); /* Or a neutral color */
    color: var(--text-color-dark);
}
footer p { /* Copyright text */
    margin: 0;
}


/* General Styles (keep existing, review for conflicts) */

h1, h2, h3, h4, h5, h6 {
    color: var(--text-color-dark);
    margin-top: 1.5em;
    margin-bottom: 0.8em;
    line-height: 1.2;
}
h1 { color: var(--primary-color); font-size: 2rem; }
h2 { font-size: 1.75rem; }
h3 { font-size: 1.5rem; }
h4 { font-size: 1.25rem; }
h5 { font-size: 1.1rem; }
h6 { font-size: 1rem; }

a { color: var(--primary-color); text-decoration: none; }
a:hover, a:focus { text-decoration: underline; color: var(--secondary-color); }

button,
input[type="submit"],
input[type="button"] {
    background-color: var(--primary-color);
    color: var(--text-color-light);
    border: none;
    padding: 12px 20px;
    text-align: center;
    text-decoration: none;
    display: inline-block;
    font-size: 1rem;
    margin: 5px 2px;
    cursor: pointer;
    border-radius: 5px;
    transition: background-color 0.3s ease;
}
button:hover,
input[type="submit"]:hover,
input[type="button"]:hover {
    background-color: var(--secondary-color);
}
button:focus,
input[type="submit"]:focus,
input[type="button"]:focus {
    outline: 2px solid var(--accent-color);
    outline-offset: 2px;
}

/* Styles for analytics page */
.chart-container {
    max-height: 450px;
    margin-bottom: 20px;
    padding: 10px;
    border: 1px solid #ddd;
    border-radius: 8px;
    background-color: #f9f9f9;
    display: flex;
    flex-direction: column;
    align-items: center;
}
.chart-container canvas {
    max-width: 100%;
}
.filter-section {
    margin-bottom: 30px;
    padding: 15px;
    border: 1px solid #ddd;
    border-radius: 8px;
    background-color: #f5f5f5;
}
.filter-section .form-group { /* This is the rule being targeted */
    margin-right: 15px;
    /* margin-bottom: 10px; */ /* Add some bottom margin for wrapped elements */
    /* display: inline-flex; */ /* Commented out */
}
/* The h1, h2 rule below is specific to analytics.html context, moved from its own block */
.container-fluid h1, .container-fluid h2 { /* More specific selectors for analytics page */
    color: #333; /* Kept as is, as it's a general styling for this page */
}
/* Ensure select elements are visible and have some spacing - specific to .filter-section might be better */
.filter-section select.form-control {
    min-width: 150px;
    /* display: inline-block; */ /* This might conflict with Bootstrap col structure, review if needed */
    /* margin-right: 5px; */ /* No longer needed if labels are on top */
}
.filter-section label { /* Label styling within filter section */
    /* margin-right: 5px; */ /* No longer needed if labels are on top */
    /* d-block and mb-1 are now handled by Bootstrap classes in HTML */
}
/* This rule is too broad and was conflicting with Bootstrap grid */
/* .form-inline .form-group {
  display: flex;
  align-items: center;
} */


/* Resource Page Selection Controls Container */
#selection-controls-container {
    display: flex;
    flex-wrap: wrap;
    gap: 20px;
    margin-bottom: 20px;
}

#inline-calendar-container {
    width: max-content; /* Fit the width of the calendar content */
}

/* Flatpickr Calendar Minimal Overrides for Inline Display */
#inline-calendar-container .flatpickr-calendar.inline {
    box-shadow: none;
    border: 1px solid var(--border-color);
    border-radius: 5px;
    width: 100%;
    max-width: none;
}
.flatpickr-calendar {
    font-size: 0.9rem;
}


/* Location/Map Button Styles for Resource Availability Page */
#new-booking-map-location-buttons-container-wrapper {
    flex: 2;
    min-width: 300px;
}
#new-booking-map-location-buttons-container {
    display: flex;
    flex-wrap: wrap;
    gap: 5px;
}

.location-button {
    padding: 8px 12px;
    margin: 0 5px 5px 0;
    border: 1px solid var(--border-color);
    border-radius: 4px;
    cursor: pointer;
    font-size: 0.9rem;
    color: var(--text-color-dark);
    background-color: #f0f0f0;
    transition: background-color 0.3s ease, border-color 0.3s ease, box-shadow 0.3s ease;
    white-space: normal;
    word-break: break-word;
    text-align: center;
}

.location-button:hover {
    background-color: #e0e0e0;
    border-color: #bbb;
}

.location-button-available {
    background-color: lightgreen;
    color: #155724;
}
.location-button-available:hover {
    background-color: #78db78;
}

.location-button-partially-available {
    background-color: #ffc107; /* Yellow */
    color: #212529; /* Darker text for yellow background */
    /* Other styles copied from .location-button for consistency if not inherited */
    /* padding, margin, border, border-radius, cursor, font-size etc. are inherited from .location-button */
}
.location-button-partially-available:hover {
    background-color: #e0a800; /* Darker yellow for hover */
}

.location-button-unavailable {
    background-color: lightcoral;
    color: #721c24;
}
.location-button-unavailable:hover {
    background-color: #ea6a6a;
}

.selected-map-button {
    border-color: var(--accent-color);
    box-shadow: 0 0 0 0.2rem rgba(70, 130, 180, .25);
}


#upcoming-bookings, #quick-actions {
    margin-top: 25px;
    padding: 15px;
    border: 1px solid var(--border-color);
    border-radius: 8px;
    background-color: #f9f9f9;
}

/* Calendar Styles */
#calendar-table {
    width: 100%;
    border-collapse: collapse;
    margin-top: 25px;
    box-shadow: 0 2px 4px rgba(0,0,0,0.05);
}
#calendar-table th, #calendar-table td {
    border: 1px solid var(--border-color);
    padding: 0.625rem;
    text-align: center;
}
#calendar-table th {
    background-color: #f0f0f0;
    color: var(--text-color-dark);
    font-weight: bold;
}
.available { background-color: #e6f7ff; color: var(--primary-color); font-weight: bold; }
.available:hover { background-color: #d0effa; }
.booked { background-color: #ffe0e0; color: var(--error-color); font-weight: bold; }
.unavailable { background-color: var(--unavailable-color); color: #555; font-style: italic; }
.error-slot { background-color: #e0e0e0; color: var(--text-color-dark); font-style: italic; font-weight: bold; }

/* Room Selector Styles */
#room-select {
    padding: 0.625rem;
    margin-bottom: 1.25rem;
    border-radius: 5px;
    border: 1px solid var(--border-color);
    width: 100%; 
    box-sizing: border-box;
    font-size: 1rem;
}
#room-select:focus { border-color: var(--primary-color); outline: 1px solid var(--primary-color); }

/* Booking Form Styles */
#booking-form div, #login-form div { margin-bottom: 1.25rem; }
#booking-form label, #login-form label { display: block; margin-bottom: 0.5rem; font-weight: bold; color: var(--text-color-dark); }
#booking-form input[type="date"],
#booking-form input[type="time"],
#booking-form input[type="number"],
#booking-form input[type="text"], 
#booking-form input[type="password"], 
#booking-form select,
#login-form input[type="text"],
#login-form input[type="password"] {
    width: 100%;
    padding: 0.625rem;
    border: 1px solid var(--border-color);
    border-radius: 5px;
    box-sizing: border-box;
    transition: border-color 0.3s ease;
    font-size: 1rem;
}
#booking-form input[type="date"]:focus,
#booking-form input[type="time"]:focus,
#booking-form input[type="number"]:focus,
#booking-form input[type="text"]:focus,
#booking-form input[type="password"]:focus,
#booking-form select:focus,
#login-form input[type="text"]:focus,
#login-form input[type="password"]:focus {
    border-color: var(--primary-color); outline: 1px solid var(--primary-color);
}
#booking-form fieldset { border: 1px solid var(--border-color); border-radius: 5px; padding: 0.9375rem; margin-bottom: 1.25rem; }
#booking-form legend { font-weight: bold; padding: 0 0.5rem; color: var(--primary-color); font-size: 1.1rem; }
#booking-form fieldset div { margin-bottom: 0.625rem; }
#booking-form input[type="checkbox"] { margin-right: 0.5rem; vertical-align: middle; accent-color: var(--primary-color); }
#booking-form label[for^="equipment-"] { display: inline; font-weight: normal; margin-bottom: 0; }
#booking-form button[type="submit"],
#login-form button[type="submit"] { width: 100%; padding: 0.75rem; font-size: 1.125rem; }

/* Booking Results Styles */
#booking-results { margin-top: 1.5625rem; padding: 0.9375rem; border-radius: 5px; }
#booking-results p { margin: 0 0 0.625rem 0; }
#booking-results ul { list-style-type: disc; margin-left: 1.5625rem; }

.success { color: var(--success-color); background-color: var(--success-bg-color); border: 1px solid var(--success-color); padding: 0.75rem; border-radius: 5px; margin-bottom: 0.9375rem; }
.error { color: var(--error-color); background-color: var(--error-bg-color); border: 1px solid var(--error-color); padding: 0.75rem; border-radius: 5px; margin-bottom: 0.9375rem; }

#login-message { margin-top: 1.25rem; }

.sr-only { position: absolute; width: 1px; height: 1px; padding: 0; margin: -1px; overflow: hidden; clip: rect(0, 0, 0, 0); white-space: nowrap; border: 0; }

/* High Contrast Mode Styles - Review for conflicts with new layout */
body.high-contrast {
    background-color: #ffffff !important;
    color: #000000 !important;
    font-size: 1rem;
}

/* High contrast header */
body.high-contrast .app-header {
    background-color: #000000 !important;
    color: #ffffff !important;
    border-bottom: 2px solid #ffffff !important;
}
body.high-contrast .app-header #auth-link-container a,
body.high-contrast .app-header #welcome-message-container,
body.high-contrast .app-header #user-dropdown-button {
    color: #ffffff !important;
}

body.high-contrast .app-header a,
body.high-contrast .app-header a:visited {
    color: #ffffff !important;
}

body.high-contrast .app-header a:hover,
body.high-contrast .app-header a:focus {
    color: #ffffff !important;
    text-decoration: none !important;
}

body.high-contrast .app-header #user-dropdown-menu {
    background-color: #000000 !important;
    border: 2px solid #ffffff !important;
}
body.high-contrast .app-header #user-dropdown-menu a.dropdown-item {
    color: #ffffff !important;
}
body.high-contrast .app-header #user-dropdown-menu a.dropdown-item:hover {
    background-color: #333333 !important;
    color: #ffff00 !important;
}

body.high-contrast .app-header .menu-icon,
body.high-contrast .app-header .user-icon,
body.high-contrast .app-header .dropdown-arrow {
    color: #ffffff !important;
}
body.high-contrast .app-header a:hover .menu-icon,
body.high-contrast .app-header a:hover .user-icon,
body.high-contrast .app-header button:hover .menu-icon,
body.high-contrast .app-header button:hover .user-icon,
body.high-contrast .app-header button:hover .dropdown-arrow {
    color: #ffff00 !important;
}


body.high-contrast #sidebar {
    background-color: #000000 !important;
    color: #ffffff !important;
    box-shadow: 2px 0 5px rgba(255,255,255,0.2) !important;
    text-align: left !important;
    border-right: 2px solid #ffffff !important;
}
body.high-contrast #sidebar ul li a { color: #ffffff !important; }
body.high-contrast #sidebar ul li a:hover,
body.high-contrast #sidebar ul li a:focus { color: #ffff00 !important; text-decoration: underline !important; }
body.high-contrast #sidebar ul li button { color: #ffffff !important; }
body.high-contrast #sidebar ul li button:hover,
body.high-contrast #sidebar ul li button:focus { color: #ffff00 !important; text-decoration: underline !important; }

body.high-contrast #sidebar .menu-icon {
    color: #ffffff !important;
}
body.high-contrast #sidebar ul li a:hover .menu-icon,
body.high-contrast #sidebar ul li a:focus .menu-icon,
body.high-contrast #sidebar ul li button:hover .menu-icon,
body.high-contrast #sidebar ul li button:focus .menu-icon {
    color: #ffff00 !important;
}

body.high-contrast #sidebar-toggle {
    background-color: #000000 !important;
    color: #ffffff !important;
    border: 1px solid #ffffff !important;
}
body.high-contrast #sidebar-toggle:hover,
body.high-contrast #sidebar-toggle:focus {
    background-color: #333333 !important;
    color: #ffff00 !important;
    border-color: #ffff00 !important;
}

body.high-contrast #sidebar details summary {
    color: #ffffff !important;
    border: 1px dashed transparent;
}
body.high-contrast #sidebar details summary:hover,
body.high-contrast #sidebar details summary:focus {
    color: #ffff00 !important;
    border-color: #ffff00 !important;
    background-color: #1a1a1a !important;
}
body.high-contrast #sidebar details summary .menu-icon {
    color: #ffffff !important;
}
body.high-contrast #sidebar details summary:hover .menu-icon,
body.high-contrast #sidebar details summary:focus .menu-icon {
    color: #ffff00 !important;
}

body.high-contrast #sidebar details ul.admin-menu li a {
    color: #ffffff !important;
}
body.high-contrast #sidebar details ul.admin-menu li a:hover,
body.high-contrast #sidebar details ul.admin-menu li a:focus {
    color: #ffff00 !important;
    text-decoration: underline !important;
}


body.high-contrast #main-content {
    background-color: #ffffff !important;
    color: #000000 !important;
}
body.high-contrast main {
    background-color: #ffffff !important;
    border: 2px solid #000000 !important;
    box-shadow: none !important;
}

body.high-contrast h1, body.high-contrast h2, body.high-contrast h3, body.high-contrast h4, body.high-contrast h5, body.high-contrast h6 { color: #000000 !important; }
body.high-contrast h1 { color: #000000 !important; }
body.high-contrast a { color: #0000ff !important; text-decoration: underline !important; }
body.high-contrast a:visited { color: #551a8b !important; }

body.high-contrast button,
body.high-contrast input[type="submit"],
body.high-contrast input[type="button"] {
    background-color: #000000 !important;
    color: #ffffff !important;
    border: 2px solid #ffffff !important;
    box-shadow: 0 0 0 2px #000000 !important;
}
body.high-contrast button:hover,
body.high-contrast input[type="submit"]:hover,
body.high-contrast input[type="button"]:hover {
    background-color: #333333 !important;
    color: #ffff00 !important;
}
body.high-contrast button:focus,
body.high-contrast input[type="submit"]:focus,
body.high-contrast input[type="button"]:focus {
    outline: 3px solid #ffff00 !important;
    outline-offset: 1px;
    box-shadow: 0 0 0 3px #ffff00 !important;
}

body.high-contrast footer {
    background-color: #000000 !important;
    color: #ffffff !important;
    box-shadow: 0 -2px 5px rgba(255,255,255,0.2) !important;
    border-top: 2px solid #ffffff !important;
}
body.high-contrast .footer-accessibility-controls button {
    background-color: #000000 !important;
    color: #ffffff !important;
    border: 2px solid #ffffff !important;
}
body.high-contrast .footer-accessibility-controls button:hover {
    background-color: #333333 !important;
    color: #ffff00 !important;
}
body.high-contrast footer #language-selector {
    background-color: #000000 !important;
    color: #ffffff !important;
    border: 2px solid #ffffff !important;
}
body.high-contrast footer #language-selector option {
    background-color: #ffffff !important;
    color: #000000 !important;
}


body.high-contrast #upcoming-bookings, body.high-contrast #quick-actions { background-color: #f0f0f0 !important; border: 2px solid #000000 !important; color: #000000 !important; }
body.high-contrast #calendar-table { box-shadow: none !important; }
body.high-contrast #calendar-table th, body.high-contrast #calendar-table td { border: 2px solid #000000 !important; color: #000000 !important; }
body.high-contrast #calendar-table th { background-color: #cccccc !important; }
body.high-contrast .available { background-color: #cceeff !important; color: #000000 !important; font-weight: bold; }
body.high-contrast .available:hover { background-color: #99ddff !important; }
body.high-contrast .booked { background-color: #ffcccc !important; color: #000000 !important; font-weight: bold; }
body.high-contrast .unavailable { background-color: #dddddd !important; color: #000000 !important; font-style: normal !important; }
body.high-contrast .error-slot { background-color: #bbbbbb !important; color: #000000 !important; font-style: italic; font-weight: bold; }

body.high-contrast input, body.high-contrast select, body.high-contrast textarea, body.high-contrast #room-select {
    background-color: #ffffff !important; color: #000000 !important; border: 2px solid #000000 !important; box-shadow: none !important;
}
body.high-contrast input:focus, body.high-contrast select:focus, body.high-contrast textarea:focus, body.high-contrast #room-select:focus {
    outline: 3px solid #0000ff !important; outline-offset: 0px; border-color: #0000ff !important;
}
body.high-contrast #booking-form fieldset { border: 2px solid #000000 !important; }
body.high-contrast #booking-form legend { color: #000000 !important; font-weight: bold; }
body.high-contrast #booking-form input[type="checkbox"] { accent-color: #000000 !important; border: 1px solid #ffffff; outline: 1px solid #000000; }
body.high-contrast .success { background-color: #ffffcc !important; color: #000000 !important; border: 2px solid #000000 !important; }
body.high-contrast .error { background-color: #ffdddd !important; color: #000000 !important; border: 2px solid #000000 !important; }
body.high-contrast #booking-form label, body.high-contrast #login-form label { color: #000000 !important; }
body.high-contrast input, body.high-contrast select, body.high-contrast textarea { transition: none !important; }

body.high-contrast *, body.high-contrast *::before, body.high-contrast *::after {
    box-shadow: none !important;
}
body.high-contrast button:focus,
body.high-contrast input[type="submit"]:focus,
body.high-contrast input[type="button"]:focus {
    box-shadow: 0 0 0 3px #ffff00 !important;
}
body.high-contrast .app-header {
    box-shadow: 0 2px 4px rgba(255,255,255,0.1) !important;
}
body.high-contrast #sidebar {
    box-shadow: 2px 0 5px rgba(255,255,255,0.2) !important;
}
body.high-contrast footer {
    box-shadow: 0 -2px 5px rgba(255,255,255,0.2) !important;
}


/* Responsive adjustments for smaller screens */
@media (max-width: 768px) {
    :root {
        --header-height: 50px;
        --footer-height: 40px;
        --sidebar-width: 180px;
        --sidebar-collapsed-width: 0;
    }

    #sidebar {
        transition: width 0.2s;
    }
    #sidebar.collapsed {
        width: 0;
        overflow: hidden;
    }

    body.sidebar-collapsed #main-content,
    #main-content {
        margin-left: var(--sidebar-collapsed-width);
    }
    #main-content {
         margin-left: var(--sidebar-width);
    }
     body.sidebar-collapsed #main-content {
        margin-left: var(--sidebar-collapsed-width);
    }


    .app-header {
        padding: 0 0.5em;
    }
    .header-content {
        gap: 10px;
    }
    .app-header #user-dropdown-button {
        padding: 8px;
    }
    .app-header .user-icon {
        font-size: 1em;
    }

    .header-content > #user-actions-area {
        flex-wrap: wrap;
        justify-content: flex-end;
    }
    .header-content > #user-actions-area > * {
        flex-shrink: 0;
        margin-bottom: 5px;
    }


    footer {
        padding: 0 0.5em;
        flex-direction: row;
        flex-wrap: wrap;
        justify-content: space-between;
        align-items: center;
        min-height: var(--footer-height);
        padding-top: 5px;
        padding-bottom: 5px;
    }
    .footer-accessibility-controls {
        display: flex;
        flex-direction: row;
        justify-content: center;
        align-items: center;
        flex-wrap: wrap;
        gap: 5px;
        margin-bottom: 0;
    }
    .footer-accessibility-controls button {
        padding: 4px 8px;
        font-size: 0.9em;
    }
    footer #language-form {
        margin-top: 5px;
    }
    footer p {
        font-size: 0.8em;
    }


    #main-content {
        padding: 10px;
    }
    main {
        padding: 10px 0;
    }


    #map-container, #new-booking-map-container {
        width: 100%;
        height: 400px;
    }

    button,
    input[type="submit"],
    input[type="button"],
    input[type="text"],
    input[type="password"],
    input[type="email"],
    input[type="number"],
    input[type="tel"],
    input[type="url"],
    input[type="search"],
    input[type="date"],
    input[type="time"],
    select {
        min-height: 40px;
        padding-top: 8px;
        padding-bottom: 8px;
    }
    #booking-form input[type="date"],
    #booking-form input[type="time"],
    #booking-form input[type="number"],
    #booking-form input[type="text"],
    #booking-form input[type="password"],
    #booking-form select,
    #login-form input[type="text"],
    #login-form input[type="password"],
    #room-select {
        padding: 8px 0.625rem;
    }

    button,
    input[type="submit"],
    input[type="button"] {
        padding: 8px 15px;
    }

    .responsive-table-container {
        display: block;
        width: 100%;
        overflow-x: auto;
        -webkit-overflow-scrolling: touch;
    }

    #calendar-table th,
    #calendar-table td {
        padding: 0.5rem;
    }
    .admin-table th, .admin-table td {
        padding: 0.5rem;
    }

    .resource-buttons-grid .resource-availability-button {
        flex-basis: calc(33.333% - 10px);
    }
    .resource-buttons-grid .resource-availability-button {
        min-height: 44px;
        display: flex;
        align-items: center;
        justify-content: center;
        text-align: center;
    }

    .modal-content {
        width: 90%;
        margin: 5% auto;
        max-height: 90vh;
        overflow-y: auto;
    }
    .time-slots-container {
        max-height: 60vh;
    }

}

@media (max-width: 480px) {
    :root {
        --sidebar-width: 100%;
    }
    body {
        font-size: 0.9rem;
    }

    #main-content {
        padding: 5px;
    }
    main {
        padding: 5px 0;
    }

    .header-content > #user-actions-area {
        max-width: calc(100% - 100px);
    }


    footer {
        flex-direction: column;
        align-items: center;
        padding-top: 10px;
        padding-bottom: 10px;
        /* height: auto; Removed for fixed footer consistency */
    }
    footer > * {
        margin-bottom: 5px;
    }
    .footer-accessibility-controls {
        flex-wrap: wrap;
        justify-content: center;
        order: 1;
    }
    footer p {
        font-size: 0.75em;
        order: 2;
        text-align: center;
    }
    footer #language-form {
        margin-top: 5px;
        order: 3;
    }


    .resource-buttons-grid .resource-availability-button {
        flex-basis: calc(50% - 10px);
    }


    #calendar-table th,
    #calendar-table td {
        padding: 0.3rem;
        font-size: 0.85rem;
    }

    .modal-content {
        width: 95%;
        margin: 2.5% auto;
    }
}


/* Styles copied from map_view.html - Generally keep as is, ensure responsiveness */
#map-container, #new-booking-map-container {
    position: relative;
    max-width: 800px;
    width: 100%;
    height: 600px;
    background-size: contain;
    background-repeat: no-repeat;
    background-position: center center;
    border: 1px solid var(--border-color);
    margin: 20px auto;
}
.resource-area {
    position: absolute; border: 2px solid blue; background-color: rgba(0, 0, 255, 0.3);
    box-sizing: border-box; display: flex; align-items: center; justify-content: center;
    text-align: center; overflow: hidden; color: #000; font-size: 12px;
}
.resource-area-available { background-color: rgba(0, 255, 0, 0.15); border-color: rgba(0, 200, 0, 0.6); }
.resource-area-partially-booked { background-color: rgba(255, 140, 0, 0.3); border-color: rgba(204, 112, 0, 0.7); }
.resource-area-fully-booked { background-color: rgba(255, 0, 0, 0.3); border-color: rgba(200, 0, 0, 0.7); }
.resource-area-unknown { background-color: rgba(128, 128, 128, 0.3); border-color: #555; }
.map-area-clickable:hover { cursor: pointer; filter: brightness(110%); }

.modal { position: fixed; z-index: 1050; left: 0; top: 0; width: 100%; height: 100%; overflow: auto; background-color: rgba(0,0,0,0.4); }
.modal-content {
    background-color: var(--background-color-light);
    margin: 10% auto;
    padding: 20px;
    border: 1px solid var(--border-color);
    width: 80%;
    max-width: 500px;
    border-radius: 8px;
    position: relative;
    color: #000000;
}
.modal-content h1,
.modal-content h2,
.modal-content h3,
.modal-content h4,
.modal-content h5,
.modal-content h6 {
    color: #000000;
}
.close-modal-btn { color: #aaa; float: right; font-size: 28px; font-weight: bold; pointer-events: auto !important; }
.close-modal-btn:hover, .close-modal-btn:focus { color: var(--text-color-dark); text-decoration: none; cursor: pointer; }
.time-slots-container { margin-top: 15px; margin-bottom: 15px; max-height: 200px; overflow-y: auto; border: 1px solid #eee; padding: 10px; }
.time-slot-item { padding: 8px; margin-bottom: 5px; border-radius: 4px; }
.time-slot-available { background-color: #e7f7e7; border: 1px solid #c8e6c9; cursor: pointer; }
.time-slot-available:hover { background-color: #d0f0d0; }
.time-slot-booked { background-color: #fde0e0; border: 1px solid #f9c0c0; color: #777; cursor: not-allowed; }
.time-slot-selected { background-color: #c8e6c9; font-weight: bold; }

.map-controls div { margin-bottom: 10px; }
.map-controls label { margin-right: 5px; }
.resource-area-form-selected {
    border-width: 3px;
    border-color: #007bff;
    box-shadow: 0 0 10px #007bff;
}

/* Styles for the /resources page resource buttons */
.resource-buttons-grid { display: flex; flex-wrap: wrap; gap: 10px; width: 100%; padding: 10px 0; }
.resource-availability-button {
    flex: 1 0 calc(20% - 10px); box-sizing: border-box; min-height: 50px; padding: 10px 5px;
    margin: 0; border: 1px solid #ccc; border-radius: 5px; background-color: #f0f0f0;
    color: #333; text-align: center; cursor: pointer; font-size: 0.9rem; line-height: 1.3;
    transition: background-color 0.3s ease, transform 0.1s ease;
}
.resource-availability-button:hover { background-color: #e0e0e0; transform: translateY(-1px); }
.resource-availability-button:active { transform: translateY(0px); }
.resource-availability-button.available { background-color: var(--success-bg-color); color: var(--success-color); border-color: #388E3C; }
.resource-availability-button.available:hover { background-color: #d3f0d9; }
.resource-availability-button.partial { background-color: #ffc107; color: #333; border-color: #f59c00; }
.resource-availability-button.partial:hover { background-color: #f5b300; }
.resource-availability-button.unavailable { background-color: var(--error-bg-color); color: var(--error-color); border-color: #d32f2f; }
.resource-availability-button.unavailable:hover { background-color: #f2c2bd; }
.resource-availability-button.error { background-color: #757575; color: white; border-color: #616161; cursor: not-allowed; }
.resource-availability-button.error:hover { background-color: #6a6a6a; }

/* Styles for time slot buttons within the resource-page-booking-modal (rpbm) */
#rpbm-slot-options .time-slot-btn.unavailable,
#rpbm-slot-options .time-slot-btn.booked,
#rpbm-slot-options .time-slot-btn:disabled {
    background-color: var(--error-bg-color); color: var(--error-color); cursor: not-allowed; opacity: 0.7; border-color: #d32f2f;
}
#rpbm-slot-options .time-slot-btn.unavailable:hover,
#rpbm-slot-options .time-slot-btn.booked:hover,
#rpbm-slot-options .time-slot-btn:disabled:hover {
    background-color: #d32f2f; transform: none; box-shadow: none;
}
#rpbm-slot-options .time-slot-btn.available { background-color: var(--success-bg-color); color: var(--success-color); border-color: #388E3C; opacity: 1; }
#rpbm-slot-options .time-slot-btn.available:hover { background-color: #d3f0d9; }

/* Styling for Floor Map Groupings on Resources Page */
.map-group-heading { margin-top: 25px; margin-bottom: 10px; font-size: 1.2em; color: #333; border-bottom: 2px solid #eee; padding-bottom: 5px; }
.map-specific-grid { margin-top: 15px; margin-bottom: 20px; }
.unassigned-grid { margin-top: 15px; }


/* Mobile Menu Styles */
.hamburger-icon {
    display: none;
    background: none;
    border: none;
    color: var(--text-color-light);
    font-size: 1.5rem;
    cursor: pointer;
    padding: 0.25em 0.5em;
    z-index: 1040;
    align-self: center;
}

.hamburger-icon span {
    display: block;
    width: 22px;
    height: 3px;
    background-color: var(--text-color-light);
    margin: 4px 0;
    transition: background-color 0.3s ease;
}

nav#sidebar.sidebar-open {
    display: block !important;
    width: 80%;
    max-width: 300px;
    position: fixed;
    top: 0;
    left: 0;
    height: 100vh;
    background-color: var(--background-color-dark);
    z-index: 1035;
    overflow-y: auto;
    box-shadow: 3px 0 6px rgba(0,0,0,0.2);
    transition: transform 0.3s ease-in-out;
    transform: translateX(0%);
}


@media (max-width: 767px) and (orientation: portrait) {
    body:not(.no-sidebar) .hamburger-icon {
        display: flex;
        flex-direction: column;
        justify-content: space-around;
    }

    body:not(.no-sidebar) nav#sidebar #sidebar-toggle {
        display: none;
    }

    body:not(.no-sidebar) nav#sidebar {
        display: none;
    }

    body:not(.no-sidebar) #main-content {
        margin-left: 0;
    }

    nav#sidebar.sidebar-open ul li {
        padding: 1em;
    }
    nav#sidebar.sidebar-open ul li a,
    nav#sidebar.sidebar-open ul li button,
    nav#sidebar.sidebar-open details summary {
        font-size: 1rem;
        white-space: normal;
    }
    nav#sidebar.sidebar-open .menu-text {
        display: inline-block !important;
    }
    nav#sidebar.sidebar-open .menu-icon {
        display: inline-block !important;
        margin-right: 0.8em;
    }
    nav#sidebar.sidebar-open details ul.admin-menu {
        display: block !important;
        padding-left: 1.5em;
    }
    nav#sidebar.sidebar-open details summary::after {
        content: ' ▼';
        font-size: 0.8em;
    }
    nav#sidebar.sidebar-open details[open] summary::after {
        content: ' ▲';
    }

    nav#sidebar.sidebar-open.collapsed {
        width: 80% !important;
        max-width: 300px !important;
    }
    nav#sidebar.sidebar-open.collapsed li .menu-text,
    nav#sidebar.sidebar-open.collapsed details ul.admin-menu {
        display: inline-block !important;
    }
    nav#sidebar.sidebar-open.collapsed li {
        text-align: left;
    }
    nav#sidebar.sidebar-open.collapsed li a,
    nav#sidebar.sidebar-open.collapsed li button,
    nav#sidebar.sidebar-open.collapsed summary {
        justify-content: flex-start;
    }

}

#sidebar details summary {
    padding: 0.75em 1em;
    display: flex;
    align-items: center;
}
#sidebar.collapsed details summary .menu-text {
    display: none;
}
#sidebar.collapsed details summary {
    justify-content: center;
}
#sidebar details ul.admin-menu {
    list-style-type: none;
    padding-left: 1em;
}
#sidebar details ul.admin-menu li {
    padding: 0.5em 1em;
    font-size: 0.85rem;
}
#sidebar.collapsed details ul.admin-menu {
    display: none;
}

a.fc-daygrid-event.fc-event {
    display: block;
    width: 100%;
}

.fc-daygrid-event .fc-event-main-frame {
    display: block;
    position: relative;
}

.fc-daygrid-event .fc-event-title {
    display: block;
    width: 100%;
}

.fc-daygrid-event .fc-event-main-frame b {
    display: block;
    width: 100%;
    max-width: 100%;
}


/* --------------- MAP RESOURCE AREA STYLES --------------- */
.resource-area {
    position: absolute;
    box-sizing: border-box;
    display: flex;
    align-items: center;
    justify-content: center;
    text-align: center;
    overflow: hidden;
    padding: 2px;
    text-overflow: ellipsis;
    white-space: nowrap;
    font-size: 0.8em;
    border-width: 2px;
    border-style: solid;
}

#new-booking-map-container .resource-area.map-area-green {
    background-color: #d4edda !important;
    border-color: #5cb85c !important;
    color: #155724 !important;
}

#new-booking-map-container .resource-area.map-area-yellow {
    background-color: #fff3cd !important;
    border-color: #ffc107 !important;
    color: #856404 !important;
}

#new-booking-map-container .resource-area.map-area-light-blue {
    background-color: #d1ecf1 !important;
    border-color: #75c6d9 !important;
    color: #0c5460 !important;
}

#new-booking-map-container .resource-area.map-area-red {
    background-color: #f8d7da !important;
    border-color: #dc3545 !important;
    color: #721c24 !important;
}

#new-booking-map-container .resource-area.map-area-dark-orange {
    background-color: #ffe8cc !important;
    border-color: #fd7e14 !important;
    color: #804000 !important;
}

.resource-area-available {
    background-color: rgba(0, 255, 0, 0.15);
    border-color: rgba(0, 200, 0, 0.6);
    color: #333333;
}

.resource-area-partially-booked {
    background-color: rgba(255, 140, 0, 0.3);
    border-color: rgba(204, 112, 0, 0.7);
    color: #ffffff;
}

.resource-area-fully-booked {
    background-color: rgba(255, 0, 0, 0.3);
    border-color: rgba(200, 0, 0, 0.7);
    color: #ffffff;
}

.resource-area-user-conflict {
    background-color: rgba(255, 0, 0, 0.3);
    border-color: rgba(200, 0, 0, 0.7);
    color: #ffffff;
}

.resource-area-restricted {
    background-color: rgba(128, 128, 128, 0.3);
    border-color: rgba(100, 100, 100, 0.7);
    color: #ffffff;
}

.resource-area-unknown {
    background-color: rgba(200, 200, 200, 0.3);
    border-color: rgba(150, 150, 150, 0.7);
    color: #333333;
}

.map-area-clickable:hover {
    cursor: pointer;
    filter: brightness(110%);
}

.resource-area-form-selected {
    border-width: 3px;
    border-color: #007bff;
    box-shadow: 0 0 10px #007bff;
}

/* --------------- END MAP RESOURCE AREA STYLES --------------- */

/* PIN action icon buttons in table */
.btn-pin-action {
    padding: 5px 8px; /* Smaller padding */
    font-size: 1.2em; /* Slightly larger for better icon visibility, can be adjusted */
    line-height: 1; /* Ensure consistent height */
    margin: 2px; /* Adjust spacing between buttons */
    vertical-align: middle; /* Align icons nicely if they vary in height */
}

/* Ensure icon buttons don't have excessive default button height if text is removed */
.btn-pin-action span[aria-hidden="true"] {
    display: inline-block; /* Helps with sizing and alignment */
}

/* Add New PIN buttons (text-based and smaller) */
#btn-add-manual-pin,
#btn-auto-generate-pin {
    padding: 6px 10px; /* Smaller padding */
    font-size: 0.9em; /* Smaller text */
    /* The following lines are to ensure text is displayed if icons were previously used via JS/HTML structure */
    /* However, the primary change to text content should be in HTML/JS */
}
/* If #btn-add-manual-pin and #btn-auto-generate-pin use <span> for icons, this would hide them: */
/*
#btn-add-manual-pin span[aria-hidden="true"],
#btn-auto-generate-pin span[aria-hidden="true"] {
    display: none;
}
*/

/* Ensure Bootstrap pagination items are displayed inline-flex */
.pagination > .page-item {
    display: inline-flex;
}

/* Scrollable Admin Table Containers & My Bookings Sections */
.admin-table-scroll-wrapper,       /* Resource Management */
div.responsive-table-container,   /* User Management & Admin Bookings */
#upcoming-bookings-container,      /* My Bookings */
#past-bookings-container {          /* My Bookings */
    max-height: 500px;
    overflow-y: auto;
    margin-bottom: 1rem;
}

/* Ensure tables within specific admin scrollable wrappers behave correctly */
.admin-table-scroll-wrapper > table,
<<<<<<< HEAD
div.responsive-table-container > table {
    width: 100%; /* Ensure table takes full width of scrollable container */
}
=======
div.responsive-table-container > table#users-table, /* User Management */
div.responsive-table-container > table#admin-bookings-table { /* Admin Bookings */
    width: 100%;
}
>>>>>>> a5dc300b
<|MERGE_RESOLUTION|>--- conflicted
+++ resolved
@@ -1551,13 +1551,7 @@
 
 /* Ensure tables within specific admin scrollable wrappers behave correctly */
 .admin-table-scroll-wrapper > table,
-<<<<<<< HEAD
-div.responsive-table-container > table {
-    width: 100%; /* Ensure table takes full width of scrollable container */
-}
-=======
 div.responsive-table-container > table#users-table, /* User Management */
 div.responsive-table-container > table#admin-bookings-table { /* Admin Bookings */
     width: 100%;
 }
->>>>>>> a5dc300b
