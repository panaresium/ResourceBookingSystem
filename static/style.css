:root {
    --primary-color: #77c2f3; /* Light Blue */
    --secondary-color: #55a9e0; /* Slightly darker blue */
    --accent-color: #4682B4; /* Steel Blue for accents */
    --text-color-dark: #333333;
    --text-color-light: #000000;
    --background-color-light: #FFFFFF;
    --background-color-dark: var(--primary-color); /* Using primary light blue for nav/footer background */
    --border-color: #dddddd;
    --error-color: #e74c3c; /* A distinct red for errors */
    --success-color: #2ecc71; /* A distinct green for success */
    --error-bg-color: #fdecea;    /* Light red background for readability */
    --success-bg-color: #e6f8ee;  /* Light green background for readability */
    --unavailable-color: #bdc3c7; /* Light grey for unavailable slots */
    --font-family-modern: 'Segoe UI', Tahoma, Geneva, Verdana, sans-serif;

    /* Layout Heights & Widths */
    --header-height: 60px;
    --footer-height: 50px;
    --sidebar-width: 200px;
    --sidebar-collapsed-width: 50px;

    /* Base font size for rem calculations */
    font-size: 16px;
}

html {
    overflow: hidden;
    height: 100%;
}

/* Dark theme color variables */
body.dark-theme {
    --background-color-light: #1e1e1e; /* Page background in dark mode */
    --background-color-dark: #2c2c2c;  /* Nav and footer background in dark mode */
    --text-color-dark: #e0e0e0;        /* Default text color in dark mode */
    --text-color-light: #ffffff;       /* Light text for dark backgrounds */
    --border-color: #555555;           /* Border color for dark mode */
}

body.dark-theme #upcoming-bookings {
    background-color: #000000; /* Black background for dark mode */
    /* Text color should be inherited from body.dark-theme, which is --text-color-dark (#e0e0e0) */
    /* Border color is already using var(--border-color) which is updated in dark mode, so it should adapt. */
}

body {
    font-family: var(--font-family-modern);
    margin: 0;
    background-color: var(--background-color-light);
    color: var(--text-color-dark);
    line-height: 1.6;
    font-size: 1rem; /* Ensure body font size is relative */
    display: flex;
    flex-direction: column;
    min-height: 100vh;
}

/* Header Styling */
.app-header {
    height: var(--header-height);
    background-color: var(--background-color-dark);
    box-sizing: border-box;
    color: var(--text-color-light);
    padding: 0 1em;
    display: flex;
    justify-content: space-between;
    align-items: center;
    box-shadow: 0 2px 4px rgba(0,0,0,0.1);
    flex-shrink: 0;
}

/* Reset list-like styles for all elements within the header */
.app-header * {
    list-style-type: none !important; /* Remove list bullets/numbers */
    margin-block-start: 0 !important; /* Remove default margins for list-like elements */
    margin-block-end: 0 !important;
    padding-inline-start: 0 !important; /* Remove default padding for list-like elements */
}

.header-content {
    display: flex;
    width: 100%;
    align-items: center;
    justify-content: flex-start; /* Default, items start on left */
    gap: 10px; /* Adjusted gap for items within header-content */
}

/* Style for the moved navigation links and containers */
.header-content > a, /* Direct <a> links like Home, Resources, Calendar */
.header-content > div { /* Wrappers for My Bookings, Welcome, Auth, User Dropdown */
    color: inherit;
    font-weight: bold;
    text-decoration: none;
    padding: 0.5em 0.75em; /* Uniform padding for clickable areas */
    border-radius: 4px;
    display: flex; /* For internal alignment of icon/text */
    align-items: center;
}

.header-content > a:hover,
.header-content > div:hover:not(#user-dropdown-container):not(#welcome-message-container):not(#user-actions-area) { /* Avoid hover on non-interactive divs unless they contain an <a> that handles it */
    background-color: var(--secondary-color);
    color: #ffffff !important;
    text-decoration: none;
}
/* Specifically target <a> tags within the divs for hover, if the div itself shouldn't have hover */
.header-content #my-bookings-nav-link a:hover,
.header-content #auth-link-container a:hover {
    background-color: var(--secondary-color); /* Apply hover to the link itself */
    border-radius: 4px; /* Ensure hover matches overall item shape */
    color: #ffffff !important;
    text-decoration: none;
}
.header-content #my-bookings-nav-link a,
.header-content #auth-link-container a {
    /* Properties like color and font-weight will be inherited from .header-content > div or .header-content > a */
    /* Or specifically overridden if necessary, but the general rule should cover them. */
    text-decoration: none;
    padding: 0; /* Remove padding from inner link if parent div has it */
}


.header-content > #user-dropdown-container {
    /* margin-left: auto; MOVED to #user-actions-area */
    position: relative; /* Needed for dropdown positioning */
    padding: 0; /* User dropdown button itself has padding */
}

/* Style for the new wrapper for welcome message and user dropdown */
.header-content > #user-actions-area {
    margin-left: auto; /* Push the group to the far right */
    display: flex;
    align-items: center;
    padding: 0; /* Override default padding from .header-content > div if any */
    /* Other styles like border-radius might be inherited from .header-content > div,
       but padding: 0 is a good start to make it a neutral layout container. */
}

.header-content > #user-dropdown-container:hover {
    background-color: transparent; /* Prevent hover on the container itself */
}

.app-header #user-dropdown-button { /* Copied from existing #user-dropdown-button and adapted */
    display: flex;
    align-items: center;
    background-color: transparent; /* Changed from background: none; */
    border: none;
    color: inherit !important; /* Ensure color from header */
    font-weight: bold;
    font-size: 1em; /* Or inherit */
    cursor: pointer;
    padding: 10px; /* Adjust as needed */
}
.app-header #user-dropdown-button:hover {
    background-color: var(--secondary-color);
    border-radius: 4px;
    color: #ffffff !important;
}
.app-header .user-icon { /* Copied from existing .user-icon */
    font-size: 1.2em;
    margin-right: 2px;
}
.app-header .dropdown-arrow { /* Ensure it's visible if needed */
    margin-left: 5px;
}


.app-header #user-dropdown-menu {
    top: 100%;
    right: 0;
    left: auto;
    background-color: #333; /* Or use CSS variables from :root or body.dark-theme */
    border: 1px solid #555;
    /* Copied from existing .dropdown-menu in base.html and adapted */
    display: none; /* Initially hidden, JS handles display */
    position: absolute;
    min-width: 160px;
    z-index: 1000; /* Ensure it's above other header items if they overlap */
    list-style-type: none;
    padding: 0;
    margin: 0;
    box-shadow: 0 2px 5px rgba(0,0,0,0.2);
}
.app-header #user-dropdown-menu a.dropdown-item { /* Copied from base.html */
    display: block;
    padding: 10px 15px;
    text-decoration: none;
    color: white; /* Or var(--text-color-light) */
}
.app-header #user-dropdown-menu a.dropdown-item:hover {
    background-color: #555; /* Example hover */
}


.app-header #auth-link-container a,
.app-header #welcome-message-container {
    color: inherit !important; /* Applied new style */
    font-weight: bold; /* Applied new style */
    text-decoration: none;
    display: flex; /* To align icon and text if icons are used in #auth-link-container */
    align-items: center;
}
.app-header #auth-link-container .menu-icon {
    margin-right: 5px; /* Space between icon and text for login link */
}


/* Sidebar Styling */
#sidebar {
    position: fixed;
    top: var(--header-height);
    left: 0;
    width: var(--sidebar-width);
    height: calc(100vh - var(--header-height) - var(--footer-height));
    background-color: var(--background-color-dark);
    color: var(--text-color-light);
    overflow-y: auto;
    overflow-x: hidden;
    z-index: 1020;
    box-shadow: 2px 0 5px rgba(0,0,0,0.1);
    padding: 0; /* Removed 1em padding, li items will have padding */
    /* min-height: 100vh; REMOVED */
    /* flex-shrink: 0; REMOVED (not a flex item anymore) */
}

#sidebar.collapsed {
    width: var(--sidebar-collapsed-width);
}

#sidebar ul {
    list-style-type: none;
    padding: 0;
    margin: 0;
    display: block; /* Was: display: flex; flex-direction: column; */
}

#sidebar ul li {
    padding: 0.75em 1em;
    white-space: nowrap;
    /* margin: 0; (already there) */
    font-size: 0.9rem; /* from existing #sidebar ul li */
}

#sidebar ul li a {
    color: var(--text-color-light);
    text-decoration: none;
    font-weight: bold; /* from existing nav ul li a */
    display: block; /* from existing #sidebar ul li a */
    /* padding: 0.5em 0; (padding is now on li) */
}

#sidebar ul li a:hover,
#sidebar ul li a:focus {
    text-decoration: underline;
    color: var(--text-color-light);
}

/* Sidebar button styling (e.g. theme toggle, manual sync if it stays in sidebar) */
#sidebar ul li button {
    background: none;
    border: none;
    color: var(--text-color-light);
    cursor: pointer;
    width: 100%;
    padding: 0.75em 0; /* Consistent with li padding */
    text-align: left;
    font-weight: bold;
    font-size: inherit; /* Inherit from li */
    display: flex; /* To align icon and text */
    align-items: center;
}
#sidebar ul li button:hover {
    text-decoration: underline;
}


/* Icons and text handling for sidebar menu */
#sidebar li .menu-icon {
    /* display: none; Should be handled by collapsed state */
    width: 1.2em; /* from existing */
    text-align: center; /* from existing */
    margin-right: 0.5em; /* from existing */
    display: inline-block; /* Default state: icon visible */
}
#sidebar.collapsed li .menu-icon {
    display: inline-block;
    margin-right: 0;
}
#sidebar li .menu-text {
    display: inline-block;
}
#sidebar.collapsed .menu-text {
    display: none;
}

#sidebar.collapsed li {
    text-align: center;
}
#sidebar.collapsed li a,
#sidebar.collapsed li button { /* Apply to buttons as well */
    display: flex;
    justify-content: center;
}
#sidebar.collapsed summary { /* For admin dropdown */
    display: flex;
    justify-content: center;
}
/* Removed #sidebar.collapsed #welcome-message-container as it's moved to header */
/* Removed #sidebar.collapsed #user-dropdown-button and .dropdown-arrow as it's moved */
/* Removed #sidebar.collapsed #theme-toggle as it's moved to footer */

#sidebar button#sidebar-toggle { /* Copied from existing */
    background: none;
    border: none;
    color: var(--text-color-light);
    cursor: pointer;
    font-size: 1em;
    margin: 0.5em auto;
    display: flex;
    justify-content: center;
    padding: 0.5em; /* Added some padding */
}


/* Main Content Styling */
#main-content {
    margin-left: var(--sidebar-width);
    padding: 30px 20px;
    overflow-y: auto;
    background-color: var(--background-color-light);
    box-sizing: border-box; /* Added this line */
    height: calc(100vh - var(--header-height) - var(--footer-height));
    flex-grow: 0;
}

/* Adjust margin-left when sidebar is collapsed */
body.sidebar-collapsed #main-content {
    margin-left: var(--sidebar-collapsed-width);
}

/* Adjust margin-left when sidebar is not present (e.g., for non-admins) */
body.no-sidebar #main-content {
    margin-left: 0;
}

main { /* The <main> tag inside #main-content */
    width: 100%;
    max-width: 1200px;
    margin: 0 auto; /* Center <main> if using max-width */
    /* padding: 25px; Padding is now on #main-content */
    /* box-shadow, border-radius from existing main can stay if desired, or be removed/adjusted */
    background-color: var(--background-color-light); /* Already on #main-content, but can be explicit */
    /* box-shadow: 0 4px 8px rgba(0, 0, 0, 0.08); */ /* Optional: keep or remove */
    /* border-radius: 8px; */ /* Optional: keep or remove */
}


/* Footer Styling */
footer {
    height: var(--footer-height);
    background-color: var(--background-color-dark);
    box-sizing: border-box;
    color: var(--text-color-light);
    padding: 0 1em;
    display: flex;
    justify-content: space-between;
    align-items: center;
    box-shadow: 0 -2px 4px rgba(0,0,0,0.1);
    /* text-align: center; REMOVED, using flex now */
    /* margin-top: 30px; REMOVED, fixed position */
    position: fixed;
    bottom: 0;
    left: 0;
    right: 0;
    z-index: 1030;
}

.footer-accessibility-controls {
    display: flex;
    align-items: center;
    gap: 10px;
}

.footer-accessibility-controls button {
    background: none;
    border: 1px solid var(--text-color-light);
    color: var(--text-color-light);
    padding: 5px 10px;
    border-radius: 4px;
    cursor: pointer;
    display: flex; /* For icon and text alignment */
    align-items: center;
}
.footer-accessibility-controls button:hover {
    background-color: var(--secondary-color);
    border-color: var(--secondary-color); /* Ensure border color changes too */
}

.footer-accessibility-controls .menu-icon {
    display: inline-block;
    margin-right: 5px;
}
.footer-accessibility-controls .menu-text {
    display: inline-block;
}

footer #language-form {
    margin-top: 0;
    margin-left: 10px; /* Add some space if next to accessibility controls */
}
footer #language-selector {
    /* Style as needed for footer context */
    padding: 5px;
    border-radius: 4px;
    border: 1px solid var(--text-color-light);
    background-color: var(--background-color-dark); /* Match footer */
    color: var(--text-color-light); /* Match footer text */
}
footer #language-selector option {
    background-color: var(--background-color-light); /* Or a neutral color */
    color: var(--text-color-dark);
}
footer p { /* Copyright text */
    margin: 0;
}


/* General Styles (keep existing, review for conflicts) */

h1, h2, h3, h4, h5, h6 {
    color: var(--text-color-dark);
    margin-top: 1.5em;
    margin-bottom: 0.8em;
    line-height: 1.2;
}
h1 { color: var(--primary-color); font-size: 2rem; }
h2 { font-size: 1.75rem; }
h3 { font-size: 1.5rem; }
h4 { font-size: 1.25rem; }
h5 { font-size: 1.1rem; }
h6 { font-size: 1rem; }

a { color: var(--primary-color); text-decoration: none; }
a:hover, a:focus { text-decoration: underline; color: var(--secondary-color); }

button,
input[type="submit"],
input[type="button"] {
    background-color: var(--primary-color);
    color: var(--text-color-light);
    border: none;
    padding: 12px 20px;
    text-align: center;
    text-decoration: none;
    display: inline-block;
    font-size: 1rem;
    margin: 5px 2px;
    cursor: pointer;
    border-radius: 5px;
    transition: background-color 0.3s ease;
}
button:hover,
input[type="submit"]:hover,
input[type="button"]:hover {
    background-color: var(--secondary-color);
}
button:focus,
input[type="submit"]:focus,
input[type="button"]:focus {
    outline: 2px solid var(--accent-color);
    outline-offset: 2px;
}

/* Styles for analytics page */
.chart-container {
    max-height: 450px;
    margin-bottom: 20px;
    padding: 10px;
    border: 1px solid #ddd;
    border-radius: 8px;
    background-color: #f9f9f9;
    display: flex;
    flex-direction: column;
    align-items: center;
}
.chart-container canvas {
    max-width: 100%;
}
.filter-section {
    margin-bottom: 30px;
    padding: 15px;
    border: 1px solid #ddd;
    border-radius: 8px;
    background-color: #f5f5f5;
}
.filter-section .form-group { /* This is the rule being targeted */
    margin-right: 15px;
    /* margin-bottom: 10px; */ /* Add some bottom margin for wrapped elements */
    /* display: inline-flex; */ /* Commented out */
}
/* The h1, h2 rule below is specific to analytics.html context, moved from its own block */
.container-fluid h1, .container-fluid h2 { /* More specific selectors for analytics page */
    color: #333; /* Kept as is, as it's a general styling for this page */
}
/* Ensure select elements are visible and have some spacing - specific to .filter-section might be better */
.filter-section select.form-control {
    min-width: 150px;
    /* display: inline-block; */ /* This might conflict with Bootstrap col structure, review if needed */
    /* margin-right: 5px; */ /* No longer needed if labels are on top */
}
.filter-section label { /* Label styling within filter section */
    /* margin-right: 5px; */ /* No longer needed if labels are on top */
    /* d-block and mb-1 are now handled by Bootstrap classes in HTML */
}
/* This rule is too broad and was conflicting with Bootstrap grid */
/* .form-inline .form-group {
  display: flex;
  align-items: center;
} */


/* Resource Page Selection Controls Container */
#selection-controls-container {
    display: flex;
    flex-wrap: wrap;
    gap: 20px;
    margin-bottom: 20px;
}

#inline-calendar-container {
    width: max-content; /* Fit the width of the calendar content */
}

/* Flatpickr Calendar Minimal Overrides for Inline Display */
#inline-calendar-container .flatpickr-calendar.inline {
    box-shadow: none;
    border: 1px solid var(--border-color);
    border-radius: 5px;
    width: 100%;
    max-width: none;
}
.flatpickr-calendar {
    font-size: 0.9rem;
}


/* Location/Map Button Styles for Resource Availability Page */
#new-booking-map-location-buttons-container-wrapper {
    flex: 2;
    min-width: 300px;
}
#new-booking-map-location-buttons-container {
    display: flex;
    flex-wrap: wrap;
    gap: 5px;
}

.location-button {
    padding: 8px 12px;
    margin: 0 5px 5px 0;
    border: 1px solid var(--border-color);
    border-radius: 4px;
    cursor: pointer;
    font-size: 0.9rem;
    color: var(--text-color-dark);
    background-color: #f0f0f0;
    transition: background-color 0.3s ease, border-color 0.3s ease, box-shadow 0.3s ease;
    white-space: normal;
    word-break: break-word;
    text-align: center;
}

.location-button:hover {
    background-color: #e0e0e0;
    border-color: #bbb;
}

.location-button-available {
    background-color: lightgreen;
    color: #155724;
}
.location-button-available:hover {
    background-color: #78db78;
}

.location-button-partially-available {
    background-color: #ffc107; /* Yellow */
    color: #212529; /* Darker text for yellow background */
    /* Other styles copied from .location-button for consistency if not inherited */
    /* padding, margin, border, border-radius, cursor, font-size etc. are inherited from .location-button */
}
.location-button-partially-available:hover {
    background-color: #e0a800; /* Darker yellow for hover */
}

.location-button-unavailable {
    background-color: lightcoral;
    color: #721c24;
}
.location-button-unavailable:hover {
    background-color: #ea6a6a;
}

.selected-map-button {
    border-color: var(--accent-color);
    box-shadow: 0 0 0 0.2rem rgba(70, 130, 180, .25);
}


#upcoming-bookings, #quick-actions {
    margin-top: 25px;
    padding: 15px;
    border: 1px solid var(--border-color);
    border-radius: 8px;
    background-color: #f9f9f9;
}

/* Calendar Styles */
#calendar-table {
    width: 100%;
    border-collapse: collapse;
    margin-top: 25px;
    box-shadow: 0 2px 4px rgba(0,0,0,0.05);
}
#calendar-table th, #calendar-table td {
    border: 1px solid var(--border-color);
    padding: 0.625rem;
    text-align: center;
}
#calendar-table th {
    background-color: #f0f0f0;
    color: var(--text-color-dark);
    font-weight: bold;
}
.available { background-color: #e6f7ff; color: var(--primary-color); font-weight: bold; }
.available:hover { background-color: #d0effa; }
.booked { background-color: #ffe0e0; color: var(--error-color); font-weight: bold; }
.unavailable { background-color: var(--unavailable-color); color: #555; font-style: italic; }
.error-slot { background-color: #e0e0e0; color: var(--text-color-dark); font-style: italic; font-weight: bold; }

/* Room Selector Styles */
#room-select {
    padding: 0.625rem;
    margin-bottom: 1.25rem;
    border-radius: 5px;
    border: 1px solid var(--border-color);
    width: 100%; 
    box-sizing: border-box;
    font-size: 1rem;
}
#room-select:focus { border-color: var(--primary-color); outline: 1px solid var(--primary-color); }

/* Booking Form Styles */
#booking-form div, #login-form div { margin-bottom: 1.25rem; }
#booking-form label, #login-form label { display: block; margin-bottom: 0.5rem; font-weight: bold; color: var(--text-color-dark); }
#booking-form input[type="date"],
#booking-form input[type="time"],
#booking-form input[type="number"],
#booking-form input[type="text"], 
#booking-form input[type="password"], 
#booking-form select,
#login-form input[type="text"],
#login-form input[type="password"] {
    width: 100%;
    padding: 0.625rem;
    border: 1px solid var(--border-color);
    border-radius: 5px;
    box-sizing: border-box;
    transition: border-color 0.3s ease;
    font-size: 1rem;
}
#booking-form input[type="date"]:focus,
#booking-form input[type="time"]:focus,
#booking-form input[type="number"]:focus,
#booking-form input[type="text"]:focus,
#booking-form input[type="password"]:focus,
#booking-form select:focus,
#login-form input[type="text"]:focus,
#login-form input[type="password"]:focus {
    border-color: var(--primary-color); outline: 1px solid var(--primary-color);
}
#booking-form fieldset { border: 1px solid var(--border-color); border-radius: 5px; padding: 0.9375rem; margin-bottom: 1.25rem; }
#booking-form legend { font-weight: bold; padding: 0 0.5rem; color: var(--primary-color); font-size: 1.1rem; }
#booking-form fieldset div { margin-bottom: 0.625rem; }
#booking-form input[type="checkbox"] { margin-right: 0.5rem; vertical-align: middle; accent-color: var(--primary-color); }
#booking-form label[for^="equipment-"] { display: inline; font-weight: normal; margin-bottom: 0; }
#booking-form button[type="submit"],
#login-form button[type="submit"] { width: 100%; padding: 0.75rem; font-size: 1.125rem; }

/* Booking Results Styles */
#booking-results { margin-top: 1.5625rem; padding: 0.9375rem; border-radius: 5px; }
#booking-results p { margin: 0 0 0.625rem 0; }
#booking-results ul { list-style-type: disc; margin-left: 1.5625rem; }

.success { color: var(--success-color); background-color: var(--success-bg-color); border: 1px solid var(--success-color); padding: 0.75rem; border-radius: 5px; margin-bottom: 0.9375rem; }
.error { color: var(--error-color); background-color: var(--error-bg-color); border: 1px solid var(--error-color); padding: 0.75rem; border-radius: 5px; margin-bottom: 0.9375rem; }

#login-message { margin-top: 1.25rem; }

.sr-only { position: absolute; width: 1px; height: 1px; padding: 0; margin: -1px; overflow: hidden; clip: rect(0, 0, 0, 0); white-space: nowrap; border: 0; }

/* High Contrast Mode Styles - Review for conflicts with new layout */
body.high-contrast {
    background-color: #ffffff !important;
    color: #000000 !important;
    font-size: 1rem;
}

/* High contrast header */
body.high-contrast .app-header {
    background-color: #000000 !important;
    color: #ffffff !important;
    border-bottom: 2px solid #ffffff !important;
}
body.high-contrast .app-header #auth-link-container a,
body.high-contrast .app-header #welcome-message-container,
body.high-contrast .app-header #user-dropdown-button {
    color: #ffffff !important;
}

body.high-contrast .app-header a,
body.high-contrast .app-header a:visited {
    color: #ffffff !important;
}

body.high-contrast .app-header a:hover,
body.high-contrast .app-header a:focus {
    color: #ffffff !important;
    text-decoration: none !important;
}

body.high-contrast .app-header #user-dropdown-menu {
    background-color: #000000 !important;
    border: 2px solid #ffffff !important;
}
body.high-contrast .app-header #user-dropdown-menu a.dropdown-item {
    color: #ffffff !important;
}
body.high-contrast .app-header #user-dropdown-menu a.dropdown-item:hover {
    background-color: #333333 !important;
    color: #ffff00 !important;
}

body.high-contrast .app-header .menu-icon,
body.high-contrast .app-header .user-icon,
body.high-contrast .app-header .dropdown-arrow {
    color: #ffffff !important;
}
body.high-contrast .app-header a:hover .menu-icon,
body.high-contrast .app-header a:hover .user-icon,
body.high-contrast .app-header button:hover .menu-icon,
body.high-contrast .app-header button:hover .user-icon,
body.high-contrast .app-header button:hover .dropdown-arrow {
    color: #ffff00 !important;
}


body.high-contrast #sidebar {
    background-color: #000000 !important;
    color: #ffffff !important;
    box-shadow: 2px 0 5px rgba(255,255,255,0.2) !important;
    text-align: left !important;
    border-right: 2px solid #ffffff !important;
}
body.high-contrast #sidebar ul li a { color: #ffffff !important; }
body.high-contrast #sidebar ul li a:hover,
body.high-contrast #sidebar ul li a:focus { color: #ffff00 !important; text-decoration: underline !important; }
body.high-contrast #sidebar ul li button { color: #ffffff !important; }
body.high-contrast #sidebar ul li button:hover,
body.high-contrast #sidebar ul li button:focus { color: #ffff00 !important; text-decoration: underline !important; }

body.high-contrast #sidebar .menu-icon {
    color: #ffffff !important;
}
body.high-contrast #sidebar ul li a:hover .menu-icon,
body.high-contrast #sidebar ul li a:focus .menu-icon,
body.high-contrast #sidebar ul li button:hover .menu-icon,
body.high-contrast #sidebar ul li button:focus .menu-icon {
    color: #ffff00 !important;
}

body.high-contrast #sidebar-toggle {
    background-color: #000000 !important;
    color: #ffffff !important;
    border: 1px solid #ffffff !important;
}
body.high-contrast #sidebar-toggle:hover,
body.high-contrast #sidebar-toggle:focus {
    background-color: #333333 !important;
    color: #ffff00 !important;
    border-color: #ffff00 !important;
}

body.high-contrast #sidebar details summary {
    color: #ffffff !important;
    border: 1px dashed transparent;
}
body.high-contrast #sidebar details summary:hover,
body.high-contrast #sidebar details summary:focus {
    color: #ffff00 !important;
    border-color: #ffff00 !important;
    background-color: #1a1a1a !important;
}
body.high-contrast #sidebar details summary .menu-icon {
    color: #ffffff !important;
}
body.high-contrast #sidebar details summary:hover .menu-icon,
body.high-contrast #sidebar details summary:focus .menu-icon {
    color: #ffff00 !important;
}

body.high-contrast #sidebar details ul.admin-menu li a {
    color: #ffffff !important;
}
body.high-contrast #sidebar details ul.admin-menu li a:hover,
body.high-contrast #sidebar details ul.admin-menu li a:focus {
    color: #ffff00 !important;
    text-decoration: underline !important;
}


body.high-contrast #main-content {
    background-color: #ffffff !important;
    color: #000000 !important;
}
body.high-contrast main {
    background-color: #ffffff !important;
    border: 2px solid #000000 !important;
    box-shadow: none !important;
}

body.high-contrast h1, body.high-contrast h2, body.high-contrast h3, body.high-contrast h4, body.high-contrast h5, body.high-contrast h6 { color: #000000 !important; }
body.high-contrast h1 { color: #000000 !important; }
body.high-contrast a { color: #0000ff !important; text-decoration: underline !important; }
body.high-contrast a:visited { color: #551a8b !important; }

body.high-contrast button,
body.high-contrast input[type="submit"],
body.high-contrast input[type="button"] {
    background-color: #000000 !important;
    color: #ffffff !important;
    border: 2px solid #ffffff !important;
    box-shadow: 0 0 0 2px #000000 !important;
}
body.high-contrast button:hover,
body.high-contrast input[type="submit"]:hover,
body.high-contrast input[type="button"]:hover {
    background-color: #333333 !important;
    color: #ffff00 !important;
}
body.high-contrast button:focus,
body.high-contrast input[type="submit"]:focus,
body.high-contrast input[type="button"]:focus {
    outline: 3px solid #ffff00 !important;
    outline-offset: 1px;
    box-shadow: 0 0 0 3px #ffff00 !important;
}

body.high-contrast footer {
    background-color: #000000 !important;
    color: #ffffff !important;
    box-shadow: 0 -2px 5px rgba(255,255,255,0.2) !important;
    border-top: 2px solid #ffffff !important;
}
body.high-contrast .footer-accessibility-controls button {
    background-color: #000000 !important;
    color: #ffffff !important;
    border: 2px solid #ffffff !important;
}
body.high-contrast .footer-accessibility-controls button:hover {
    background-color: #333333 !important;
    color: #ffff00 !important;
}
body.high-contrast footer #language-selector {
    background-color: #000000 !important;
    color: #ffffff !important;
    border: 2px solid #ffffff !important;
}
body.high-contrast footer #language-selector option {
    background-color: #ffffff !important;
    color: #000000 !important;
}


body.high-contrast #upcoming-bookings, body.high-contrast #quick-actions { background-color: #f0f0f0 !important; border: 2px solid #000000 !important; color: #000000 !important; }
body.high-contrast #calendar-table { box-shadow: none !important; }
body.high-contrast #calendar-table th, body.high-contrast #calendar-table td { border: 2px solid #000000 !important; color: #000000 !important; }
body.high-contrast #calendar-table th { background-color: #cccccc !important; }
body.high-contrast .available { background-color: #cceeff !important; color: #000000 !important; font-weight: bold; }
body.high-contrast .available:hover { background-color: #99ddff !important; }
body.high-contrast .booked { background-color: #ffcccc !important; color: #000000 !important; font-weight: bold; }
body.high-contrast .unavailable { background-color: #dddddd !important; color: #000000 !important; font-style: normal !important; }
body.high-contrast .error-slot { background-color: #bbbbbb !important; color: #000000 !important; font-style: italic; font-weight: bold; }

body.high-contrast input, body.high-contrast select, body.high-contrast textarea, body.high-contrast #room-select {
    background-color: #ffffff !important; color: #000000 !important; border: 2px solid #000000 !important; box-shadow: none !important;
}
body.high-contrast input:focus, body.high-contrast select:focus, body.high-contrast textarea:focus, body.high-contrast #room-select:focus {
    outline: 3px solid #0000ff !important; outline-offset: 0px; border-color: #0000ff !important;
}
body.high-contrast #booking-form fieldset { border: 2px solid #000000 !important; }
body.high-contrast #booking-form legend { color: #000000 !important; font-weight: bold; }
body.high-contrast #booking-form input[type="checkbox"] { accent-color: #000000 !important; border: 1px solid #ffffff; outline: 1px solid #000000; }
body.high-contrast .success { background-color: #ffffcc !important; color: #000000 !important; border: 2px solid #000000 !important; }
body.high-contrast .error { background-color: #ffdddd !important; color: #000000 !important; border: 2px solid #000000 !important; }
body.high-contrast #booking-form label, body.high-contrast #login-form label { color: #000000 !important; }
body.high-contrast input, body.high-contrast select, body.high-contrast textarea { transition: none !important; }

body.high-contrast *, body.high-contrast *::before, body.high-contrast *::after {
    box-shadow: none !important;
}
body.high-contrast button:focus,
body.high-contrast input[type="submit"]:focus,
body.high-contrast input[type="button"]:focus {
    box-shadow: 0 0 0 3px #ffff00 !important;
}
body.high-contrast .app-header {
    box-shadow: 0 2px 4px rgba(255,255,255,0.1) !important;
}
body.high-contrast #sidebar {
    box-shadow: 2px 0 5px rgba(255,255,255,0.2) !important;
}
body.high-contrast footer {
    box-shadow: 0 -2px 5px rgba(255,255,255,0.2) !important;
}


/* Responsive adjustments for smaller screens */
@media (max-width: 768px) {
    :root {
        --header-height: 50px;
        --footer-height: 40px;
        --sidebar-width: 180px;
        --sidebar-collapsed-width: 0;
    }

    #sidebar {
        transition: width 0.2s;
    }
    #sidebar.collapsed {
        width: 0;
        overflow: hidden;
    }

    body.sidebar-collapsed #main-content,
    #main-content {
        margin-left: var(--sidebar-collapsed-width);
    }
    #main-content {
         margin-left: var(--sidebar-width);
    }
     body.sidebar-collapsed #main-content {
        margin-left: var(--sidebar-collapsed-width);
    }


    .app-header {
        padding: 0 0.5em;
    }
    .header-content {
        gap: 10px;
    }
    .app-header #user-dropdown-button {
        padding: 8px;
    }
    .app-header .user-icon {
        font-size: 1em;
    }

    .header-content > #user-actions-area {
        flex-wrap: wrap;
        justify-content: flex-end;
    }
    .header-content > #user-actions-area > * {
        flex-shrink: 0;
        margin-bottom: 5px;
    }


    footer {
        padding: 0 0.5em;
        flex-direction: row;
        flex-wrap: wrap;
        justify-content: space-between;
        align-items: center;
        min-height: var(--footer-height);
        padding-top: 5px;
        padding-bottom: 5px;
    }
    .footer-accessibility-controls {
        display: flex;
        flex-direction: row;
        justify-content: center;
        align-items: center;
        flex-wrap: wrap;
        gap: 5px;
        margin-bottom: 0;
    }
    .footer-accessibility-controls button {
        padding: 4px 8px;
        font-size: 0.9em;
    }
    footer #language-form {
        margin-top: 5px;
    }
    footer p {
        font-size: 0.8em;
    }


    #main-content {
        padding: 10px;
    }
    main {
        padding: 10px 0;
    }


    #map-container, #new-booking-map-container {
        width: 100%;
        height: 400px;
    }

    button,
    input[type="submit"],
    input[type="button"],
    input[type="text"],
    input[type="password"],
    input[type="email"],
    input[type="number"],
    input[type="tel"],
    input[type="url"],
    input[type="search"],
    input[type="date"],
    input[type="time"],
    select {
        min-height: 40px;
        padding-top: 8px;
        padding-bottom: 8px;
    }
    #booking-form input[type="date"],
    #booking-form input[type="time"],
    #booking-form input[type="number"],
    #booking-form input[type="text"],
    #booking-form input[type="password"],
    #booking-form select,
    #login-form input[type="text"],
    #login-form input[type="password"],
    #room-select {
        padding: 8px 0.625rem;
    }

    button,
    input[type="submit"],
    input[type="button"] {
        padding: 8px 15px;
    }

    .responsive-table-container {
        display: block;
        width: 100%;
        overflow-x: auto;
        -webkit-overflow-scrolling: touch;
    }

    #calendar-table th,
    #calendar-table td {
        padding: 0.5rem;
    }
    .admin-table th, .admin-table td {
        padding: 0.5rem;
    }

    .resource-buttons-grid .resource-availability-button {
        flex-basis: calc(33.333% - 10px);
    }
    .resource-buttons-grid .resource-availability-button {
        min-height: 44px;
        display: flex;
        align-items: center;
        justify-content: center;
        text-align: center;
    }

    .modal-content {
        width: 90%;
        margin: 5% auto;
        max-height: 90vh;
        overflow-y: auto;
    }
    .time-slots-container {
        max-height: 60vh;
    }

}

@media (max-width: 480px) {
    :root {
        --sidebar-width: 100%;
    }
    body {
        font-size: 0.9rem;
    }

    #main-content {
        padding: 5px;
    }
    main {
        padding: 5px 0;
    }

    .header-content > #user-actions-area {
        max-width: calc(100% - 100px);
    }


    footer {
        flex-direction: column;
        align-items: center;
        padding-top: 10px;
        padding-bottom: 10px;
        /* height: auto; Removed for fixed footer consistency */
    }
    footer > * {
        margin-bottom: 5px;
    }
    .footer-accessibility-controls {
        flex-wrap: wrap;
        justify-content: center;
        order: 1;
    }
    footer p {
        font-size: 0.75em;
        order: 2;
        text-align: center;
    }
    footer #language-form {
        margin-top: 5px;
        order: 3;
    }


    .resource-buttons-grid .resource-availability-button {
        flex-basis: calc(50% - 10px);
    }


    #calendar-table th,
    #calendar-table td {
        padding: 0.3rem;
        font-size: 0.85rem;
    }

    .modal-content {
        width: 95%;
        margin: 2.5% auto;
    }
}


/* Styles copied from map_view.html - Generally keep as is, ensure responsiveness */
#map-container, #new-booking-map-container {
    position: relative;
    max-width: 800px;
    width: 100%;
    height: 600px;
    background-size: contain;
    background-repeat: no-repeat;
    background-position: center center;
    border: 1px solid var(--border-color);
    margin: 20px auto;
}
.resource-area {
    position: absolute; border: 2px solid blue; background-color: rgba(0, 0, 255, 0.3);
    box-sizing: border-box; display: flex; align-items: center; justify-content: center;
    text-align: center; overflow: hidden; color: #000; font-size: 12px;
}
.resource-area-available { background-color: rgba(0, 255, 0, 0.15); border-color: rgba(0, 200, 0, 0.6); }
.resource-area-partially-booked { background-color: rgba(255, 140, 0, 0.3); border-color: rgba(204, 112, 0, 0.7); }
.resource-area-fully-booked { background-color: rgba(255, 0, 0, 0.3); border-color: rgba(200, 0, 0, 0.7); }
.resource-area-unknown { background-color: rgba(128, 128, 128, 0.3); border-color: #555; }
.map-area-clickable:hover { cursor: pointer; filter: brightness(110%); }

.modal { position: fixed; z-index: 1050; left: 0; top: 0; width: 100%; height: 100%; overflow: auto; background-color: rgba(0,0,0,0.4); }
.modal-content {
    background-color: var(--background-color-light);
    margin: 10% auto;
    padding: 20px;
    border: 1px solid var(--border-color);
    width: 80%;
    max-width: 500px;
    border-radius: 8px;
    position: relative;
    color: #000000;
}
.modal-content h1,
.modal-content h2,
.modal-content h3,
.modal-content h4,
.modal-content h5,
.modal-content h6 {
    color: #000000;
}
.close-modal-btn { color: #aaa; float: right; font-size: 28px; font-weight: bold; pointer-events: auto !important; }
.close-modal-btn:hover, .close-modal-btn:focus { color: var(--text-color-dark); text-decoration: none; cursor: pointer; }
.time-slots-container { margin-top: 15px; margin-bottom: 15px; max-height: 200px; overflow-y: auto; border: 1px solid #eee; padding: 10px; }
.time-slot-item { padding: 8px; margin-bottom: 5px; border-radius: 4px; }
.time-slot-available { background-color: #e7f7e7; border: 1px solid #c8e6c9; cursor: pointer; }
.time-slot-available:hover { background-color: #d0f0d0; }
.time-slot-booked { background-color: #fde0e0; border: 1px solid #f9c0c0; color: #777; cursor: not-allowed; }
.time-slot-selected { background-color: #c8e6c9; font-weight: bold; }

.map-controls div { margin-bottom: 10px; }
.map-controls label { margin-right: 5px; }
.resource-area-form-selected {
    border-width: 3px;
    border-color: #007bff;
    box-shadow: 0 0 10px #007bff;
}

/* Styles for the /resources page resource buttons */
.resource-buttons-grid { display: flex; flex-wrap: wrap; gap: 10px; width: 100%; padding: 10px 0; }
.resource-availability-button {
    flex: 1 0 calc(20% - 10px); box-sizing: border-box; min-height: 50px; padding: 10px 5px;
    margin: 0; border: 1px solid #ccc; border-radius: 5px; background-color: #f0f0f0;
    color: #333; text-align: center; cursor: pointer; font-size: 0.9rem; line-height: 1.3;
    transition: background-color 0.3s ease, transform 0.1s ease;
}
.resource-availability-button:hover { background-color: #e0e0e0; transform: translateY(-1px); }
.resource-availability-button:active { transform: translateY(0px); }
.resource-availability-button.available { background-color: var(--success-bg-color); color: var(--success-color); border-color: #388E3C; }
.resource-availability-button.available:hover { background-color: #d3f0d9; }
.resource-availability-button.partial { background-color: #ffc107; color: #333; border-color: #f59c00; }
.resource-availability-button.partial:hover { background-color: #f5b300; }
.resource-availability-button.unavailable { background-color: var(--error-bg-color); color: var(--error-color); border-color: #d32f2f; }
.resource-availability-button.unavailable:hover { background-color: #f2c2bd; }
.resource-availability-button.error { background-color: #757575; color: white; border-color: #616161; cursor: not-allowed; }
.resource-availability-button.error:hover { background-color: #6a6a6a; }

/* Styles for time slot buttons within the resource-page-booking-modal (rpbm) */
#rpbm-slot-options .time-slot-btn.unavailable,
#rpbm-slot-options .time-slot-btn.booked,
#rpbm-slot-options .time-slot-btn:disabled {
    background-color: var(--error-bg-color); color: var(--error-color); cursor: not-allowed; opacity: 0.7; border-color: #d32f2f;
}
#rpbm-slot-options .time-slot-btn.unavailable:hover,
#rpbm-slot-options .time-slot-btn.booked:hover,
#rpbm-slot-options .time-slot-btn:disabled:hover {
    background-color: #d32f2f; transform: none; box-shadow: none;
}
#rpbm-slot-options .time-slot-btn.available { background-color: var(--success-bg-color); color: var(--success-color); border-color: #388E3C; opacity: 1; }
#rpbm-slot-options .time-slot-btn.available:hover { background-color: #d3f0d9; }

/* Styling for Floor Map Groupings on Resources Page */
.map-group-heading { margin-top: 25px; margin-bottom: 10px; font-size: 1.2em; color: #333; border-bottom: 2px solid #eee; padding-bottom: 5px; }
.map-specific-grid { margin-top: 15px; margin-bottom: 20px; }
.unassigned-grid { margin-top: 15px; }


/* Mobile Menu Styles */
.hamburger-icon {
    display: none;
    background: none;
    border: none;
    color: var(--text-color-light);
    font-size: 1.5rem;
    cursor: pointer;
    padding: 0.25em 0.5em;
    z-index: 1040;
    align-self: center;
}

.hamburger-icon span {
    display: block;
    width: 22px;
    height: 3px;
    background-color: var(--text-color-light);
    margin: 4px 0;
    transition: background-color 0.3s ease;
}

nav#sidebar.sidebar-open {
    display: block !important;
    width: 80%;
    max-width: 300px;
    position: fixed;
    top: 0;
    left: 0;
    height: 100vh;
    background-color: var(--background-color-dark);
    z-index: 1035;
    overflow-y: auto;
    box-shadow: 3px 0 6px rgba(0,0,0,0.2);
    transition: transform 0.3s ease-in-out;
    transform: translateX(0%);
}


@media (max-width: 767px) and (orientation: portrait) {
    body:not(.no-sidebar) .hamburger-icon {
        display: flex;
        flex-direction: column;
        justify-content: space-around;
    }

    body:not(.no-sidebar) nav#sidebar #sidebar-toggle {
        display: none;
    }

    body:not(.no-sidebar) nav#sidebar {
        display: none;
    }

    body:not(.no-sidebar) #main-content {
        margin-left: 0;
    }

    nav#sidebar.sidebar-open ul li {
        padding: 1em;
    }
    nav#sidebar.sidebar-open ul li a,
    nav#sidebar.sidebar-open ul li button,
    nav#sidebar.sidebar-open details summary {
        font-size: 1rem;
        white-space: normal;
    }
    nav#sidebar.sidebar-open .menu-text {
        display: inline-block !important;
    }
    nav#sidebar.sidebar-open .menu-icon {
        display: inline-block !important;
        margin-right: 0.8em;
    }
    nav#sidebar.sidebar-open details ul.admin-menu {
        display: block !important;
        padding-left: 1.5em;
    }
    nav#sidebar.sidebar-open details summary::after {
        content: ' ▼';
        font-size: 0.8em;
    }
    nav#sidebar.sidebar-open details[open] summary::after {
        content: ' ▲';
    }

    nav#sidebar.sidebar-open.collapsed {
        width: 80% !important;
        max-width: 300px !important;
    }
    nav#sidebar.sidebar-open.collapsed li .menu-text,
    nav#sidebar.sidebar-open.collapsed details ul.admin-menu {
        display: inline-block !important;
    }
    nav#sidebar.sidebar-open.collapsed li {
        text-align: left;
    }
    nav#sidebar.sidebar-open.collapsed li a,
    nav#sidebar.sidebar-open.collapsed li button,
    nav#sidebar.sidebar-open.collapsed summary {
        justify-content: flex-start;
    }

}

#sidebar details summary {
    padding: 0.75em 1em;
    display: flex;
    align-items: center;
}
#sidebar.collapsed details summary .menu-text {
    display: none;
}
#sidebar.collapsed details summary {
    justify-content: center;
}
#sidebar details ul.admin-menu {
    list-style-type: none;
    padding-left: 1em;
}
#sidebar details ul.admin-menu li {
    padding: 0.5em 1em;
    font-size: 0.85rem;
}
#sidebar.collapsed details ul.admin-menu {
    display: none;
}

a.fc-daygrid-event.fc-event {
    display: block;
    width: 100%;
}

.fc-daygrid-event .fc-event-main-frame {
    display: block;
    position: relative;
}

.fc-daygrid-event .fc-event-title {
    display: block;
    width: 100%;
}

.fc-daygrid-event .fc-event-main-frame b {
    display: block;
    width: 100%;
    max-width: 100%;
}


/* --------------- MAP RESOURCE AREA STYLES --------------- */
.resource-area {
    position: absolute;
    box-sizing: border-box;
    display: flex;
    align-items: center;
    justify-content: center;
    text-align: center;
    overflow: hidden;
    padding: 2px;
    text-overflow: ellipsis;
    white-space: nowrap;
    font-size: 0.8em;
    border-width: 2px;
    border-style: solid;
}

#new-booking-map-container .resource-area.map-area-green {
    background-color: #d4edda !important;
    border-color: #5cb85c !important;
    color: #155724 !important;
}

#new-booking-map-container .resource-area.map-area-yellow {
    background-color: #fff3cd !important;
    border-color: #ffc107 !important;
    color: #856404 !important;
}

#new-booking-map-container .resource-area.map-area-light-blue {
    background-color: #d1ecf1 !important;
    border-color: #75c6d9 !important;
    color: #0c5460 !important;
}

#new-booking-map-container .resource-area.map-area-red {
    background-color: #f8d7da !important;
    border-color: #dc3545 !important;
    color: #721c24 !important;
}

#new-booking-map-container .resource-area.map-area-dark-orange {
    background-color: #ffe8cc !important;
    border-color: #fd7e14 !important;
    color: #804000 !important;
}

.resource-area-available {
    background-color: rgba(0, 255, 0, 0.15);
    border-color: rgba(0, 200, 0, 0.6);
    color: #333333;
}

.resource-area-partially-booked {
    background-color: rgba(255, 140, 0, 0.3);
    border-color: rgba(204, 112, 0, 0.7);
    color: #ffffff;
}

.resource-area-fully-booked {
    background-color: rgba(255, 0, 0, 0.3);
    border-color: rgba(200, 0, 0, 0.7);
    color: #ffffff;
}

.resource-area-user-conflict {
    background-color: rgba(255, 0, 0, 0.3);
    border-color: rgba(200, 0, 0, 0.7);
    color: #ffffff;
}

.resource-area-restricted {
    background-color: rgba(128, 128, 128, 0.3);
    border-color: rgba(100, 100, 100, 0.7);
    color: #ffffff;
}

.resource-area-unknown {
    background-color: rgba(200, 200, 200, 0.3);
    border-color: rgba(150, 150, 150, 0.7);
    color: #333333;
}

.map-area-clickable:hover {
    cursor: pointer;
    filter: brightness(110%);
}

.resource-area-form-selected {
    border-width: 3px;
    border-color: #007bff;
    box-shadow: 0 0 10px #007bff;
}

/* --------------- END MAP RESOURCE AREA STYLES --------------- */

/* PIN action icon buttons in table */
.btn-pin-action {
    padding: 5px 8px; /* Smaller padding */
    font-size: 1.2em; /* Slightly larger for better icon visibility, can be adjusted */
    line-height: 1; /* Ensure consistent height */
    margin: 2px; /* Adjust spacing between buttons */
    vertical-align: middle; /* Align icons nicely if they vary in height */
}

/* Ensure icon buttons don't have excessive default button height if text is removed */
.btn-pin-action span[aria-hidden="true"] {
    display: inline-block; /* Helps with sizing and alignment */
}

/* Add New PIN buttons (text-based and smaller) */
#btn-add-manual-pin,
#btn-auto-generate-pin {
    padding: 6px 10px; /* Smaller padding */
    font-size: 0.9em; /* Smaller text */
    /* The following lines are to ensure text is displayed if icons were previously used via JS/HTML structure */
    /* However, the primary change to text content should be in HTML/JS */
}
/* If #btn-add-manual-pin and #btn-auto-generate-pin use <span> for icons, this would hide them: */
/*
#btn-add-manual-pin span[aria-hidden="true"],
#btn-auto-generate-pin span[aria-hidden="true"] {
    display: none;
}
*/

<<<<<<< HEAD
[end of static/style.css]
=======
/* Ensure Bootstrap pagination items are displayed inline-flex */
.pagination > .page-item {
    display: inline-flex;
}

/* Scrollable Admin Table Containers */
.admin-table-scroll-wrapper,
div.responsive-table-container { /* Targeting the existing wrapper for the users table */
    max-height: 500px; /* Adjust this value as needed for approx. 10-15 rows */
    overflow-y: auto;
    margin-bottom: 1rem; /* Optional: space before pagination controls */
}

/* Ensure tables within these wrappers behave correctly */
.admin-table-scroll-wrapper > table,
div.responsive-table-container > table {
    width: 100%; /* Ensure table takes full width of scrollable container */
}
>>>>>>> 733fedd6
<|MERGE_RESOLUTION|>--- conflicted
+++ resolved
@@ -1534,9 +1534,6 @@
 }
 */
 
-<<<<<<< HEAD
-[end of static/style.css]
-=======
 /* Ensure Bootstrap pagination items are displayed inline-flex */
 .pagination > .page-item {
     display: inline-flex;
@@ -1555,4 +1552,3 @@
 div.responsive-table-container > table {
     width: 100%; /* Ensure table takes full width of scrollable container */
 }
->>>>>>> 733fedd6
